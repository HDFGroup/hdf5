/* * * * * * * * * * * * * * * * * * * * * * * * * * * * * * * * * * * * * * *
 * Copyright by The HDF Group.                                               *
 * Copyright by the Board of Trustees of the University of Illinois.         *
 * All rights reserved.                                                      *
 *                                                                           *
 * This file is part of HDF5.  The full HDF5 copyright notice, including     *
 * terms governing use, modification, and redistribution, is contained in    *
 * the COPYING file, which can be found at the root of the source code       *
 * distribution tree, or in https://support.hdfgroup.org/ftp/HDF5/releases.  *
 * If you do not have access to either file, you may request a copy from     *
 * help@hdfgroup.org.                                                        *
 * * * * * * * * * * * * * * * * * * * * * * * * * * * * * * * * * * * * * * */

/***********************************************************
 *
 * Test program:     tattr
 *
 * Test the attribute functionality
 *
 *************************************************************/

#include "testhdf5.h"
#include "H5VLnative_private.h"

/*
 * This file needs to access private information from the H5O package.
 * This file also needs to access the object header testing code.
 */
#define H5O_FRIEND /*suppress error about including H5Opkg      */
#define H5O_TESTING
#include "H5Opkg.h" /* Object headers             */

/*
 * This file needs to access private information from the H5A package.
 * This file also needs to access the attribute testing code.
 */
#define H5A_FRIEND /*suppress error about including H5Apkg      */
#define H5A_TESTING
#include "H5Apkg.h" /* Attributes                 */

/*
 * This file needs to access private information from the H5F package.
 * This file also needs to access the file testing code.
 */
#define H5F_FRIEND /*suppress error about including H5Fpkg      */
#define H5F_TESTING
#include "H5Fpkg.h" /* File access                 */

#define FILENAME         "tattr.h5"
#define NAME_BUF_SIZE    1024
#define ATTR_NAME_LEN    16
#define ATTR_MAX_DIMS    7
#define ATTR_TMP_NAME    "a really long temp_name"
#define CORDER_ITER_STOP 3

/* 3-D dataset with fixed dimensions */
#define SPACE1_RANK 3
#define SPACE1_DIM1 3
#define SPACE1_DIM2 15
#define SPACE1_DIM3 13

/* Dataset Information */
#define DSET1_NAME "Dataset1"
#define DSET2_NAME "Dataset2"
#define DSET3_NAME "Dataset3"
#define NUM_DSETS  3

/* Group Information */
#define GROUP1_NAME "/Group1"
#define GROUP2_NAME "/Group2"
#define GROUP3_NAME "/Group3"

/* Named Datatype Information */
#define TYPE1_NAME "/Type"

/* Attribute Rank & Dimensions */
#define ATTR1_NAME "Attr1"
#define ATTR1_RANK 1
#define ATTR1_DIM1 3
int attr_data1[ATTR1_DIM1] = {512, -234, 98123}; /* Test data for 1st attribute */

/* rank & dimensions for another attribute */
#define ATTR1A_NAME "Attr1_a"
int attr_data1a[ATTR1_DIM1] = {256, 11945, -22107};

#define ATTR2_NAME "Attr2"
#define ATTR2_RANK 2
#define ATTR2_DIM1 2
#define ATTR2_DIM2 2
int attr_data2[ATTR2_DIM1][ATTR2_DIM2] = {{7614, -416}, {197814, -3}}; /* Test data for 2nd attribute */

#define ATTR3_NAME "Attr3"
#define ATTR3_RANK 3
#define ATTR3_DIM1 2
#define ATTR3_DIM2 2
#define ATTR3_DIM3 2
double attr_data3[ATTR3_DIM1][ATTR3_DIM2][ATTR3_DIM3] = {
    {{2.3F, -26.1F}, {0.123F, -10.0F}},
    {{973.23F, -0.91827F}, {2.0F, 23.0F}}}; /* Test data for 3rd attribute */

#define ATTR4_NAME       "Attr4"
#define ATTR4_RANK       2
#define ATTR4_DIM1       2
#define ATTR4_DIM2       2
#define ATTR4_FIELDNAME1 "i"
#define ATTR4_FIELDNAME2 "d"
#define ATTR4_FIELDNAME3 "c"
size_t attr4_field1_off = 0;
size_t attr4_field2_off = 0;
size_t attr4_field3_off = 0;
struct attr4_struct {
    int    i;
    double d;
    char   c;
} attr_data4[ATTR4_DIM1][ATTR4_DIM2] = {
    {{3, -26.1F, 'd'}, {-100000, 0.123F, '3'}},
    {{-23, 981724.2F, 'Q'}, {0, 2.0F, '\n'}}}; /* Test data for 4th attribute */

#define ATTR5_NAME "Attr5"
#define ATTR5_RANK 0
float attr_data5 = -5.123F; /* Test data for 5th attribute */

#define ATTR6_RANK 3
#define ATTR6_DIM1 100
#define ATTR6_DIM2 100
#define ATTR6_DIM3 100

#define ATTR7_NAME "attr 1 - 000000"
#define ATTR8_NAME "attr 2"

#define LINK1_NAME "Link1"

#define NATTR_MANY_OLD 350
#define NATTR_MANY_NEW 35000

#define BUG2_NATTR  100
#define BUG2_NATTR2 16

#define BUG3_DSET_NAME "dset"
#define BUG3_DT_NAME   "dt"
#define BUG3_ATTR_NAME "attr"

/* Used by test_attr_delete_last_dense() */
#define GRPNAME  "grp"
#define ATTRNAME "attr"
#define DIM0     100
#define DIM1     100
#define RANK     2

/* Used by test_attr_info_null_info_pointer() */
#define GET_INFO_NULL_POINTER_ATTR_NAME "NullInfoPointerAttr"

/* Used by test_attr_rename_invalid_name() */
#define INVALID_RENAME_TEST_ATTR_NAME     "InvalidRenameTestAttr"
#define INVALID_RENAME_TEST_NEW_ATTR_NAME "InvalidRenameTestNewAttr"

/* Used by test_attr_get_name_invalid_buf() */
#define GET_NAME_INVALID_BUF_TEST_ATTR_NAME "InvalidNameBufferTestAttr"

/* Attribute iteration struct */
typedef struct {
    H5_iter_order_t order;     /* Direction of iteration */
    unsigned        ncalled;   /* # of times callback is entered */
    unsigned        nskipped;  /* # of attributes skipped */
    int             stop;      /* # of iterations to stop after */
    hsize_t         curr;      /* Current creation order value */
    size_t          max_visit; /* Size of "visited attribute" flag array */
    hbool_t *       visited;   /* Pointer to array of "visited attribute" flags */
} attr_iter_info_t;

static herr_t attr_op1(hid_t loc_id, const char *name, const H5A_info_t *ainfo, void *op_data);

/* Global dcpl ID, can be re-set as a generated dcpl for various operations
 * across multiple tests.
 * e.g., minimized dataset object headers
 */
static hid_t dcpl_g = H5P_DEFAULT;

/****************************************************************
**
**  test_attr_basic_write(): Test basic H5A (attribute) code.
**      Tests integer attributes on both datasets and groups
**
****************************************************************/
static void
test_attr_basic_write(hid_t fapl)
{
    hid_t   fid1;                          /* HDF5 File IDs */
    hid_t   dataset;                       /* Dataset ID */
    hid_t   group;                         /* Group ID */
    hid_t   sid1, sid2;                    /* Dataspace ID */
    hid_t   attr, attr2;                   /* Attribute ID */
    hsize_t attr_size;                     /* storage size for attribute */
    ssize_t attr_name_size;                /* size of attribute name */
    char *  attr_name              = NULL; /* name of attribute */
    hsize_t dims1[]                = {SPACE1_DIM1, SPACE1_DIM2, SPACE1_DIM3};
    hsize_t dims2[]                = {ATTR1_DIM1};
    hsize_t dims3[]                = {ATTR2_DIM1, ATTR2_DIM2};
    int     read_data1[ATTR1_DIM1] = {0}; /* Buffer for reading 1st attribute */
    int     i;
    hid_t   ret_id; /* Generic hid_t return value */
    herr_t  ret;    /* Generic return value */

    /* Output message about test being performed */
    MESSAGE(5, ("Testing Basic Scalar Attribute Writing Functions\n"));

    /* Create file */
    fid1 = H5Fcreate(FILENAME, H5F_ACC_TRUNC, H5P_DEFAULT, fapl);
    CHECK(fid1, FAIL, "H5Fcreate");

    /* Create dataspace for dataset */
    sid1 = H5Screate_simple(SPACE1_RANK, dims1, NULL);
    CHECK(sid1, FAIL, "H5Screate_simple");

    /* Create a dataset */
    dataset = H5Dcreate2(fid1, DSET1_NAME, H5T_NATIVE_UCHAR, sid1, H5P_DEFAULT, dcpl_g, H5P_DEFAULT);
    CHECK(dataset, FAIL, "H5Dcreate2");

    /* Create dataspace for attribute */
    sid2 = H5Screate_simple(ATTR1_RANK, dims2, NULL);
    CHECK(sid2, FAIL, "H5Screate_simple");

    /* Try to create an attribute on the file (should create an attribute on root group) */
    attr = H5Acreate2(fid1, ATTR1_NAME, H5T_NATIVE_INT, sid2, H5P_DEFAULT, H5P_DEFAULT);
    CHECK(attr, FAIL, "H5Acreate2");

    /* Close attribute */
    ret = H5Aclose(attr);
    CHECK(ret, FAIL, "H5Aclose");

    /* Open the root group */
    group = H5Gopen2(fid1, "/", H5P_DEFAULT);
    CHECK(group, FAIL, "H5Gopen2");

    /* Open attribute again */
    attr = H5Aopen(group, ATTR1_NAME, H5P_DEFAULT);
    CHECK(attr, FAIL, "H5Aopen");

    /* Close attribute */
    ret = H5Aclose(attr);
    CHECK(ret, FAIL, "H5Aclose");

    /* Close root group */
    ret = H5Gclose(group);
    CHECK(ret, FAIL, "H5Gclose");

    /* Create an attribute for the dataset */
    attr = H5Acreate2(dataset, ATTR1_NAME, H5T_NATIVE_INT, sid2, H5P_DEFAULT, H5P_DEFAULT);
    CHECK(attr, FAIL, "H5Acreate2");

    /* Try to create the same attribute again (should fail) */
    ret_id = H5Acreate2(dataset, ATTR1_NAME, H5T_NATIVE_INT, sid2, H5P_DEFAULT, H5P_DEFAULT);
    VERIFY(ret_id, FAIL, "H5Acreate2");

    /* Write attribute information */
    ret = H5Awrite(attr, H5T_NATIVE_INT, attr_data1);
    CHECK(ret, FAIL, "H5Awrite");

    /* Create an another attribute for the dataset */
    attr2 = H5Acreate2(dataset, ATTR1A_NAME, H5T_NATIVE_INT, sid2, H5P_DEFAULT, H5P_DEFAULT);
    CHECK(attr, FAIL, "H5Acreate2");

    /* Write attribute information */
    ret = H5Awrite(attr2, H5T_NATIVE_INT, attr_data1a);
    CHECK(ret, FAIL, "H5Awrite");

    /* Check storage size for attribute */
    attr_size = H5Aget_storage_size(attr);
    VERIFY(attr_size, (ATTR1_DIM1 * sizeof(int)), "H5A_get_storage_size");

    /* Read attribute information immediately, without closing attribute */
    ret = H5Aread(attr, H5T_NATIVE_INT, read_data1);
    CHECK(ret, FAIL, "H5Aread");

    /* Verify values read in */
    for (i = 0; i < ATTR1_DIM1; i++)
        if (attr_data1[i] != read_data1[i])
            TestErrPrintf("%d: attribute data different: attr_data1[%d]=%d, read_data1[%d]=%d\n", __LINE__, i,
                          attr_data1[i], i, read_data1[i]);

    /* Close attribute */
    ret = H5Aclose(attr);
    CHECK(ret, FAIL, "H5Aclose");

    /* Close attribute */
    ret = H5Aclose(attr2);
    CHECK(ret, FAIL, "H5Aclose");

    /* change attribute name */
    ret = H5Arename(dataset, ATTR1_NAME, ATTR_TMP_NAME);
    CHECK(ret, FAIL, "H5Arename");

    /* Open attribute again */
    attr = H5Aopen(dataset, ATTR_TMP_NAME, H5P_DEFAULT);
    CHECK(attr, FAIL, "H5Aopen");

    /* Verify new attribute name */
    attr_name_size = H5Aget_name(attr, (size_t)0, NULL);
    CHECK(attr_name_size, FAIL, "H5Aget_name");

    if (attr_name_size > 0) {
        attr_name = (char *)HDcalloc((size_t)(attr_name_size + 1), sizeof(char));
        CHECK_PTR(attr_name, "HDcalloc");

        if (attr_name) {
            ret = (herr_t)H5Aget_name(attr, (size_t)(attr_name_size + 1), attr_name);
            CHECK(ret, FAIL, "H5Aget_name");
            ret = HDstrcmp(attr_name, ATTR_TMP_NAME);
            VERIFY(ret, 0, "HDstrcmp");

            HDfree(attr_name);
            attr_name = NULL;
        } /* end if */
    }     /* end if */

    /* Read attribute information immediately, without closing attribute */
    ret = H5Aread(attr, H5T_NATIVE_INT, read_data1);
    CHECK(ret, FAIL, "H5Aread");

    /* Verify values read in */
    for (i = 0; i < ATTR1_DIM1; i++)
        if (attr_data1[i] != read_data1[i])
            TestErrPrintf("%d: attribute data different: attr_data1[%d]=%d, read_data1[%d]=%d\n", __LINE__, i,
                          attr_data1[i], i, read_data1[i]);

    /* Close attribute */
    ret = H5Aclose(attr);
    CHECK(ret, FAIL, "H5Aclose");

    /* Open the second attribute again */
    attr2 = H5Aopen(dataset, ATTR1A_NAME, H5P_DEFAULT);
    CHECK(attr, FAIL, "H5Aopen");

    /* Verify new attribute name */
    attr_name_size = H5Aget_name(attr2, (size_t)0, NULL);
    CHECK(attr_name_size, FAIL, "H5Aget_name");

    if (attr_name_size > 0) {
        attr_name = (char *)HDcalloc((size_t)(attr_name_size + 1), sizeof(char));
        CHECK_PTR(attr_name, "HDcalloc");

        if (attr_name) {
            ret = (herr_t)H5Aget_name(attr2, (size_t)(attr_name_size + 1), attr_name);
            CHECK(ret, FAIL, "H5Aget_name");
            ret = HDstrcmp(attr_name, ATTR1A_NAME);
            VERIFY(ret, 0, "HDstrcmp");

            HDfree(attr_name);
            attr_name = NULL;
        } /* end if */
    }     /* end if */

    /* Read attribute information immediately, without closing attribute */
    ret = H5Aread(attr2, H5T_NATIVE_INT, read_data1);
    CHECK(ret, FAIL, "H5Aread");

    /* Verify values read in */
    for (i = 0; i < ATTR1_DIM1; i++)
        if (attr_data1a[i] != read_data1[i])
            TestErrPrintf("%d: attribute data different: attr_data1a[%d]=%d, read_data1[%d]=%d\n", __LINE__,
                          i, attr_data1a[i], i, read_data1[i]);

    /* Close attribute */
    ret = H5Aclose(attr2);
    CHECK(ret, FAIL, "H5Aclose");

    ret = H5Sclose(sid1);
    CHECK(ret, FAIL, "H5Sclose");
    ret = H5Sclose(sid2);
    CHECK(ret, FAIL, "H5Sclose");

    /* Close Dataset */
    ret = H5Dclose(dataset);
    CHECK(ret, FAIL, "H5Dclose");

    /* Create group */
    group = H5Gcreate2(fid1, GROUP1_NAME, H5P_DEFAULT, H5P_DEFAULT, H5P_DEFAULT);
    CHECK(group, FAIL, "H5Gcreate2");

    /* Create dataspace for attribute */
    sid2 = H5Screate_simple(ATTR2_RANK, dims3, NULL);
    CHECK(sid2, FAIL, "H5Screate_simple");

    /* Create an attribute for the group */
    attr = H5Acreate2(group, ATTR2_NAME, H5T_NATIVE_INT, sid2, H5P_DEFAULT, H5P_DEFAULT);
    CHECK(attr, FAIL, "H5Acreate2");

    /* Check storage size for attribute */
    attr_size = H5Aget_storage_size(attr);
    VERIFY(attr_size, (ATTR2_DIM1 * ATTR2_DIM2 * sizeof(int)), "H5Aget_storage_size");

    /* Try to create the same attribute again (should fail) */
    ret_id = H5Acreate2(group, ATTR2_NAME, H5T_NATIVE_INT, sid2, H5P_DEFAULT, H5P_DEFAULT);
    VERIFY(ret_id, FAIL, "H5Acreate2");

    /* Write attribute information */
    ret = H5Awrite(attr, H5T_NATIVE_INT, attr_data2);
    CHECK(ret, FAIL, "H5Awrite");

    /* Check storage size for attribute */
    attr_size = H5Aget_storage_size(attr);
    VERIFY(attr_size, (ATTR2_DIM1 * ATTR2_DIM2 * sizeof(int)), "H5A_get_storage_size");

    /* Close attribute */
    ret = H5Aclose(attr);
    CHECK(ret, FAIL, "H5Aclose");

    /* Close Attribute dataspace */
    ret = H5Sclose(sid2);
    CHECK(ret, FAIL, "H5Sclose");

    /* Close Group */
    ret = H5Gclose(group);
    CHECK(ret, FAIL, "H5Gclose");

    /* Close file */
    ret = H5Fclose(fid1);
    CHECK(ret, FAIL, "H5Fclose");
} /* test_attr_basic_write() */

/****************************************************************
**
**  test_attr_basic_read(): Test basic H5A (attribute) code.
**
****************************************************************/
static void
test_attr_basic_read(hid_t fapl)
{
    hid_t       fid1;                                       /* HDF5 File IDs        */
    hid_t       dataset;                                    /* Dataset ID            */
    hid_t       group;                                      /* Group ID            */
    hid_t       attr;                                       /* Attribute ID            */
    H5O_info2_t oinfo;                                      /* Object info                  */
    int         read_data1[ATTR1_DIM1]             = {0};   /* Buffer for reading 1st attribute */
    int         read_data2[ATTR2_DIM1][ATTR2_DIM2] = {{0}}; /* Buffer for reading 2nd attribute */
    int         i, j;                                       /* Local index variables        */
    herr_t      ret;                                        /* Generic return value        */

    /* Output message about test being performed */
    MESSAGE(5, ("Testing Basic Attribute Functions\n"));

    /* Create file */
    fid1 = H5Fopen(FILENAME, H5F_ACC_RDWR, fapl);
    CHECK(fid1, FAIL, "H5Fopen");

    /* Open the dataset */
    dataset = H5Dopen2(fid1, DSET1_NAME, H5P_DEFAULT);
    CHECK(dataset, FAIL, "H5Dopen2");

    /* Verify the correct number of attributes */
    ret = H5Oget_info3(dataset, &oinfo, H5O_INFO_NUM_ATTRS);
    CHECK(ret, FAIL, "H5Oget_info3");
    VERIFY(oinfo.num_attrs, 2, "H5Oget_info3");

    /* Open first attribute for the dataset */
    attr = H5Aopen(dataset, ATTR_TMP_NAME, H5P_DEFAULT);
    CHECK(attr, FAIL, "H5Aopen");

    /* Read attribute information */
    ret = H5Aread(attr, H5T_NATIVE_INT, read_data1);
    CHECK(ret, FAIL, "H5Aread");

    /* Verify values read in */
    for (i = 0; i < ATTR1_DIM1; i++)
        if (attr_data1[i] != read_data1[i])
            TestErrPrintf("%d: attribute data different: attr_data1[%d]=%d, read_data1[%d]=%d\n", __LINE__, i,
                          attr_data1[i], i, read_data1[i]);

    /* Close attribute */
    ret = H5Aclose(attr);
    CHECK(ret, FAIL, "H5Aclose");

    ret = H5Dclose(dataset);
    CHECK(ret, FAIL, "H5Dclose");

    /* Open the group */
    group = H5Gopen2(fid1, GROUP1_NAME, H5P_DEFAULT);
    CHECK(group, FAIL, "H5Gopen2");

    /* Verify the correct number of attributes */
    ret = H5Oget_info3(group, &oinfo, H5O_INFO_NUM_ATTRS);
    CHECK(ret, FAIL, "H5Oget_info3");
    VERIFY(oinfo.num_attrs, 1, "H5Oget_info3");

    /* Open the attribute for the group */
    attr = H5Aopen(group, ATTR2_NAME, H5P_DEFAULT);
    CHECK(attr, FAIL, "H5Aopen");

    /* Read attribute information */
    ret = H5Aread(attr, H5T_NATIVE_INT, read_data2);
    CHECK(ret, FAIL, "H5Aread");

    /* Verify values read in */
    for (i = 0; i < ATTR2_DIM1; i++)
        for (j = 0; j < ATTR2_DIM2; j++)
            if (attr_data2[i][j] != read_data2[i][j])
                TestErrPrintf("%d: attribute data different: attr_data2[%d][%d]=%d, read_data2[%d][%d]=%d\n",
                              __LINE__, i, j, attr_data2[i][j], i, j, read_data1[i]);

    /* Close attribute */
    ret = H5Aclose(attr);
    CHECK(ret, FAIL, "H5Aclose");

    /* Close group */
    ret = H5Gclose(group);
    CHECK(ret, FAIL, "H5Gclose");

    /* Close file */
    ret = H5Fclose(fid1);
    CHECK(ret, FAIL, "H5Fclose");
} /* test_attr_basic_read() */

/****************************************************************
**
**  test_attr_flush(): Test H5A (attribute) code for performing
**                      I/O when H5Fflush is used.
**
****************************************************************/
static void
test_attr_flush(hid_t fapl)
{
    hid_t fil,               /* File ID */
        att,                 /* Attribute ID */
        spc,                 /* Dataspace ID */
        set;                 /* Dataset ID */
    double wdata = 3.14159F; /* Data to write */
    double rdata;            /* Data read in */
    herr_t ret;              /* Generic return value        */

    /* Output message about test being performed */
    MESSAGE(5, ("Testing Attribute Flushing\n"));

    fil = H5Fcreate(FILENAME, H5F_ACC_TRUNC, H5P_DEFAULT, fapl);
    CHECK(fil, FAIL, "H5Fcreate");

    spc = H5Screate(H5S_SCALAR);
    CHECK(spc, FAIL, "H5Screate");

    set = H5Dcreate2(fil, DSET1_NAME, H5T_NATIVE_DOUBLE, spc, H5P_DEFAULT, dcpl_g, H5P_DEFAULT);
    CHECK(set, FAIL, "H5Dcreate2");

    att = H5Acreate2(set, ATTR1_NAME, H5T_NATIVE_DOUBLE, spc, H5P_DEFAULT, H5P_DEFAULT);
    CHECK(att, FAIL, "H5Acreate2");

    ret = H5Aread(att, H5T_NATIVE_DOUBLE, &rdata);
    CHECK(ret, FAIL, "H5Awrite");

    if (!H5_DBL_ABS_EQUAL(rdata, (double)0.0f))
        TestErrPrintf("attribute value wrong: rdata=%f, should be %f\n", rdata, (double)0.0F);

    ret = H5Fflush(fil, H5F_SCOPE_GLOBAL);
    CHECK(ret, FAIL, "H5Fflush");

    ret = H5Aread(att, H5T_NATIVE_DOUBLE, &rdata);
    CHECK(ret, FAIL, "H5Awrite");

    if (!H5_DBL_ABS_EQUAL(rdata, (double)0.0f))
        TestErrPrintf("attribute value wrong: rdata=%f, should be %f\n", rdata, (double)0.0F);

    ret = H5Awrite(att, H5T_NATIVE_DOUBLE, &wdata);
    CHECK(ret, FAIL, "H5Awrite");

    ret = H5Aread(att, H5T_NATIVE_DOUBLE, &rdata);
    CHECK(ret, FAIL, "H5Awrite");

    if (!H5_DBL_ABS_EQUAL(rdata, wdata))
        TestErrPrintf("attribute value wrong: rdata=%f, should be %f\n", rdata, wdata);

    ret = H5Sclose(spc);
    CHECK(ret, FAIL, "H5Sclose");
    ret = H5Aclose(att);
    CHECK(ret, FAIL, "H5Aclose");
    ret = H5Dclose(set);
    CHECK(ret, FAIL, "H5Dclose");
    ret = H5Fclose(fil);
    CHECK(ret, FAIL, "H5Fclose");
} /* test_attr_flush() */

/****************************************************************
**
**  test_attr_plist(): Test Attribute Creation Property Lists
**
****************************************************************/
static void
test_attr_plist(hid_t fapl)
{
    hid_t      fid     = H5I_INVALID_HID; /* File ID */
    hid_t      did     = H5I_INVALID_HID; /* Dataset ID */
    hid_t      dsid    = H5I_INVALID_HID; /* Dataspace ID (for dataset) */
    hid_t      asid    = H5I_INVALID_HID; /* Dataspace ID (for attribute) */
    hid_t      aid     = H5I_INVALID_HID; /* Attribute ID */
    hid_t      acpl_id = H5I_INVALID_HID; /* Attribute creation property list ID */
    hid_t      aapl_id = H5I_INVALID_HID; /* Attribute access property list ID */
    hsize_t    dims1[] = {SPACE1_DIM1, SPACE1_DIM2, SPACE1_DIM3};
    hsize_t    dims2[] = {ATTR1_DIM1};
    H5T_cset_t cset; /* Character set for attributes */
    herr_t     ret;  /* Generic return value */

    /* Output message about test being performed */
    MESSAGE(5, ("Testing Attribute Property Lists\n"));

    /* Create file */
    fid = H5Fcreate(FILENAME, H5F_ACC_TRUNC, H5P_DEFAULT, fapl);
    CHECK(fid, H5I_INVALID_HID, "H5Fcreate");

    /* Create dataspace for dataset */
    dsid = H5Screate_simple(SPACE1_RANK, dims1, NULL);
    CHECK(dsid, H5I_INVALID_HID, "H5Screate_simple");

    /* Create a dataset */
    did = H5Dcreate2(fid, DSET1_NAME, H5T_NATIVE_UCHAR, dsid, H5P_DEFAULT, dcpl_g, H5P_DEFAULT);
    CHECK(did, H5I_INVALID_HID, "H5Dcreate2");

    /* Create dataspace for attribute */
    asid = H5Screate_simple(ATTR1_RANK, dims2, NULL);
    CHECK(asid, H5I_INVALID_HID, "H5Screate_simple");

    /* Create default creation property list for attribute */
    acpl_id = H5Pcreate(H5P_ATTRIBUTE_CREATE);
    CHECK(acpl_id, H5I_INVALID_HID, "H5Pcreate");

    /* Create default access property list for attribute
     * This currently has no properties, but we need to test its creation
     * and use.
     */
    aapl_id = H5Pcreate(H5P_ATTRIBUTE_ACCESS);
    CHECK(aapl_id, H5I_INVALID_HID, "H5Pcreate");

    /* Get the character encoding and ensure that it is the default (ASCII) */
    ret = H5Pget_char_encoding(acpl_id, &cset);
    CHECK(ret, FAIL, "H5Pget_char_encoding");
    VERIFY(cset, H5T_CSET_ASCII, "H5Pget_char_encoding");

    /* Create an attribute for the dataset using the property list */
    aid = H5Acreate2(did, ATTR1_NAME, H5T_NATIVE_INT, asid, acpl_id, aapl_id);
    CHECK(aid, H5I_INVALID_HID, "H5Acreate2");

    /* Close the property list, and get the attribute's creation property list */
    ret = H5Pclose(acpl_id);
    CHECK(ret, FAIL, "H5Pclose");
    acpl_id = H5Aget_create_plist(aid);
    CHECK(acpl_id, H5I_INVALID_HID, "H5Aget_create_plist");

    /* Get the character encoding and ensure that it is the default (ASCII) */
    ret = H5Pget_char_encoding(acpl_id, &cset);
    CHECK(ret, FAIL, "H5Pget_char_encoding");
    VERIFY(cset, H5T_CSET_ASCII, "H5Pget_char_encoding");

    /* Close the property list and attribute */
    ret = H5Pclose(acpl_id);
    CHECK(ret, FAIL, "H5Pclose");
    ret = H5Aclose(aid);
    CHECK(ret, FAIL, "H5Aclose");

    /* Create a new property list and modify it to use a different encoding */
    acpl_id = H5Pcreate(H5P_ATTRIBUTE_CREATE);
    CHECK(acpl_id, H5I_INVALID_HID, "H5Pcreate");
    ret = H5Pset_char_encoding(acpl_id, H5T_CSET_UTF8);
    CHECK(ret, FAIL, "H5Pset_char_encoding");

    /* Get the character encoding and ensure that it has been changed */
    ret = H5Pget_char_encoding(acpl_id, &cset);
    CHECK(ret, FAIL, "H5Pget_char_encoding");
    VERIFY(cset, H5T_CSET_UTF8, "H5Pget_char_encoding");

    /* Create an attribute for the dataset using the modified property list */
    aid = H5Acreate2(did, ATTR2_NAME, H5T_NATIVE_INT, asid, acpl_id, aapl_id);
    CHECK(aid, H5I_INVALID_HID, "H5Acreate2");

    /* Close the property list and attribute */
    ret = H5Pclose(acpl_id);
    CHECK(ret, FAIL, "H5Pclose");
    ret = H5Aclose(aid);
    CHECK(ret, FAIL, "H5Aclose");

    /* Re-open the second attribute and ensure that its character encoding is correct */
    aid = H5Aopen(did, ATTR2_NAME, H5P_DEFAULT);
    CHECK(aid, H5I_INVALID_HID, "H5Aopen");
    acpl_id = H5Aget_create_plist(aid);
    CHECK(acpl_id, H5I_INVALID_HID, "H5Aget_create_plist");
    ret = H5Pget_char_encoding(acpl_id, &cset);
    CHECK(ret, FAIL, "H5Pget_char_encoding");
    VERIFY(cset, H5T_CSET_UTF8, "H5Pget_char_encoding");

    /* Close everything */
    ret = H5Sclose(dsid);
    CHECK(ret, FAIL, "H5Sclose");
    ret = H5Sclose(asid);
    CHECK(ret, FAIL, "H5Sclose");
    ret = H5Pclose(aapl_id);
    CHECK(ret, FAIL, "H5Pclose");
    ret = H5Pclose(acpl_id);
    CHECK(ret, FAIL, "H5Pclose");
    ret = H5Aclose(aid);
    CHECK(ret, FAIL, "H5Aclose");
    ret = H5Dclose(did);
    CHECK(ret, FAIL, "H5Dclose");
    ret = H5Fclose(fid);
    CHECK(ret, FAIL, "H5Fclose");
} /* test_attr_plist() */

/****************************************************************
**
**  test_attr_compound_write(): Test H5A (attribute) code.
**      Tests compound datatype attributes
**
****************************************************************/
static void
test_attr_compound_write(hid_t fapl)
{
    hid_t   fid1;       /* HDF5 File IDs        */
    hid_t   dataset;    /* Dataset ID            */
    hid_t   tid1;       /* Attribute datatype ID */
    hid_t   sid1, sid2; /* Dataspace ID            */
    hid_t   attr;       /* Attribute ID            */
    hsize_t dims1[] = {SPACE1_DIM1, SPACE1_DIM2, SPACE1_DIM3};
    hsize_t dims2[] = {ATTR4_DIM1, ATTR4_DIM2};
    hid_t   ret_id; /* Generic hid_t return value    */
    herr_t  ret;    /* Generic return value        */

    /* Output message about test being performed */
    MESSAGE(5, ("Testing Multiple Attribute Functions\n"));

    /* Create file */
    fid1 = H5Fcreate(FILENAME, H5F_ACC_TRUNC, H5P_DEFAULT, fapl);
    CHECK(fid1, FAIL, "H5Fcreate");

    /* Create dataspace for dataset */
    sid1 = H5Screate_simple(SPACE1_RANK, dims1, NULL);
    CHECK(sid1, FAIL, "H5Screate_simple");

    /* Create a dataset */
    dataset = H5Dcreate2(fid1, DSET1_NAME, H5T_NATIVE_UCHAR, sid1, H5P_DEFAULT, dcpl_g, H5P_DEFAULT);
    CHECK(dataset, FAIL, "H5Dcreate2");

    /* Close dataset's dataspace */
    ret = H5Sclose(sid1);
    CHECK(ret, FAIL, "H5Sclose");

    /* Create the attribute datatype.  */
    tid1 = H5Tcreate(H5T_COMPOUND, sizeof(struct attr4_struct));
    CHECK(tid1, FAIL, "H5Tcreate");
    attr4_field1_off = HOFFSET(struct attr4_struct, i);
    ret              = H5Tinsert(tid1, ATTR4_FIELDNAME1, attr4_field1_off, H5T_NATIVE_INT);
    CHECK(ret, FAIL, "H5Tinsert");
    attr4_field2_off = HOFFSET(struct attr4_struct, d);
    ret              = H5Tinsert(tid1, ATTR4_FIELDNAME2, attr4_field2_off, H5T_NATIVE_DOUBLE);
    CHECK(ret, FAIL, "H5Tinsert");
    attr4_field3_off = HOFFSET(struct attr4_struct, c);
    ret              = H5Tinsert(tid1, ATTR4_FIELDNAME3, attr4_field3_off, H5T_NATIVE_SCHAR);
    CHECK(ret, FAIL, "H5Tinsert");

    /* Create dataspace for 1st attribute */
    sid2 = H5Screate_simple(ATTR4_RANK, dims2, NULL);
    CHECK(sid2, FAIL, "H5Screate_simple");

    /* Create complex attribute for the dataset */
    attr = H5Acreate2(dataset, ATTR4_NAME, tid1, sid2, H5P_DEFAULT, H5P_DEFAULT);
    CHECK(attr, FAIL, "H5Acreate2");

    /* Try to create the same attribute again (should fail) */
    ret_id = H5Acreate2(dataset, ATTR4_NAME, tid1, sid2, H5P_DEFAULT, H5P_DEFAULT);
    VERIFY(ret_id, FAIL, "H5Acreate2");

    /* Write complex attribute data */
    ret = H5Awrite(attr, tid1, attr_data4);
    CHECK(ret, FAIL, "H5Awrite");

    /* Close attribute */
    ret = H5Aclose(attr);
    CHECK(ret, FAIL, "H5Aclose");

    /* Close attribute's dataspace */
    ret = H5Sclose(sid2);
    CHECK(ret, FAIL, "H5Sclose");

    /* Close attribute's datatype */
    ret = H5Tclose(tid1);
    CHECK(ret, FAIL, "H5Tclose");

    /* Close Dataset */
    ret = H5Dclose(dataset);
    CHECK(ret, FAIL, "H5Dclose");

    /* Close file */
    ret = H5Fclose(fid1);
    CHECK(ret, FAIL, "H5Fclose");
} /* test_attr_compound_write() */

/****************************************************************
**
**  test_attr_compound_read(): Test basic H5A (attribute) code.
**
****************************************************************/
static void
test_attr_compound_read(hid_t fapl)
{
    hid_t               fid1;                               /* HDF5 File ID        */
    hid_t               dataset;                            /* Dataset ID        */
    hid_t               space;                              /* Attribute dataspace  */
    hid_t               type;                               /* Attribute datatype   */
    hid_t               attr;                               /* Attribute ID         */
    char                attr_name[ATTR_NAME_LEN];           /* Buffer for attribute names */
    int                 rank;                               /* Attribute rank */
    hsize_t             dims[ATTR_MAX_DIMS];                /* Attribute dimensions */
    H5T_class_t         t_class;                            /* Attribute datatype class */
    H5T_order_t         order;                              /* Attribute datatype order */
    size_t              size;                               /* Attribute datatype size as stored in file */
    int                 fields;                             /* # of Attribute datatype fields */
    char *              fieldname;                          /* Name of a field */
    size_t              offset;                             /* Attribute datatype field offset */
    hid_t               field;                              /* Attribute field datatype */
    struct attr4_struct read_data4[ATTR4_DIM1][ATTR4_DIM2]; /* Buffer for reading 4th attribute */
    ssize_t             name_len;                           /* Length of attribute name */
    H5O_info2_t         oinfo;                              /* Object info */
    int                 i, j;                               /* Local index variables */
    herr_t              ret;                                /* Generic return value    */

    /* Output message about test being performed */
    MESSAGE(5, ("Testing Basic Attribute Functions\n"));

    /* Open file */
    fid1 = H5Fopen(FILENAME, H5F_ACC_RDWR, fapl);
    CHECK(fid1, FAIL, "H5Fopen");

    /* Open the dataset */
    dataset = H5Dopen2(fid1, DSET1_NAME, H5P_DEFAULT);
    CHECK(dataset, FAIL, "H5Dopen2");

    /* Verify the correct number of attributes */
    ret = H5Oget_info3(dataset, &oinfo, H5O_INFO_NUM_ATTRS);
    CHECK(ret, FAIL, "H5Oget_info3");
    VERIFY(oinfo.num_attrs, 1, "H5Oget_info3");

    /* Open 1st attribute for the dataset */
    attr =
        H5Aopen_by_idx(dataset, ".", H5_INDEX_CRT_ORDER, H5_ITER_INC, (hsize_t)0, H5P_DEFAULT, H5P_DEFAULT);
    CHECK(attr, FAIL, "H5Aopen_by_idx");

    /* Verify Dataspace */
    space = H5Aget_space(attr);
    CHECK(space, FAIL, "H5Aget_space");
    rank = H5Sget_simple_extent_ndims(space);
    VERIFY(rank, ATTR4_RANK, "H5Sget_simple_extent_ndims");
    ret = H5Sget_simple_extent_dims(space, dims, NULL);
    CHECK(ret, FAIL, "H5Sget_simple_extent_dims");
    if (dims[0] != ATTR4_DIM1)
        TestErrPrintf("attribute dimensions different: dims[0]=%d, should be %d\n", (int)dims[0], ATTR4_DIM1);
    if (dims[1] != ATTR4_DIM2)
        TestErrPrintf("attribute dimensions different: dims[1]=%d, should be %d\n", (int)dims[1], ATTR4_DIM2);
    H5Sclose(space);

    /* Verify Datatype */
    type = H5Aget_type(attr);
    CHECK(type, FAIL, "H5Aget_type");
    t_class = H5Tget_class(type);
    VERIFY(t_class, H5T_COMPOUND, "H5Tget_class");
    fields = H5Tget_nmembers(type);
    VERIFY(fields, 3, "H5Tget_nmembers");
    for (i = 0; i < fields; i++) {
        fieldname = H5Tget_member_name(type, (unsigned)i);
        if (!(HDstrcmp(fieldname, ATTR4_FIELDNAME1) || HDstrcmp(fieldname, ATTR4_FIELDNAME2) ||
              HDstrcmp(fieldname, ATTR4_FIELDNAME3)))
            TestErrPrintf("invalid field name for field #%d: %s\n", i, fieldname);
        H5free_memory(fieldname);
    } /* end for */
    offset = H5Tget_member_offset(type, 0);
    VERIFY(offset, attr4_field1_off, "H5Tget_member_offset");
    offset = H5Tget_member_offset(type, 1);
    VERIFY(offset, attr4_field2_off, "H5Tget_member_offset");
    offset = H5Tget_member_offset(type, 2);
    VERIFY(offset, attr4_field3_off, "H5Tget_member_offset");

    /* Verify each field's type, class & size */
    field = H5Tget_member_type(type, 0);
    CHECK(field, FAIL, "H5Tget_member_type");
    t_class = H5Tget_class(field);
    VERIFY(t_class, H5T_INTEGER, "H5Tget_class");
    order = H5Tget_order(field);
    VERIFY_TYPE(order, H5Tget_order(H5T_NATIVE_INT), H5T_order_t, "%d", "H5Tget_order");
    size = H5Tget_size(field);
    VERIFY(size, H5Tget_size(H5T_NATIVE_INT), "H5Tget_size");
    H5Tclose(field);
    field = H5Tget_member_type(type, 1);
    CHECK(field, FAIL, "H5Tget_member_type");
    t_class = H5Tget_class(field);
    VERIFY(t_class, H5T_FLOAT, "H5Tget_class");
    order = H5Tget_order(field);
    VERIFY_TYPE(order, H5Tget_order(H5T_NATIVE_DOUBLE), H5T_order_t, "%d", "H5Tget_order");
    size = H5Tget_size(field);
    VERIFY(size, H5Tget_size(H5T_NATIVE_DOUBLE), "H5Tget_size");
    H5Tclose(field);
    field = H5Tget_member_type(type, 2);
    CHECK(field, FAIL, "H5Tget_member_type");
    t_class = H5Tget_class(field);
    VERIFY(t_class, H5T_INTEGER, "H5Tget_class");
    order = H5Tget_order(field);
    VERIFY_TYPE(order, H5Tget_order(H5T_NATIVE_SCHAR), H5T_order_t, "%d", "H5Tget_order");
    size = H5Tget_size(field);
    VERIFY(size, H5Tget_size(H5T_NATIVE_SCHAR), "H5Tget_size");
    H5Tclose(field);

    /* Read attribute information */
    ret = H5Aread(attr, type, read_data4);
    CHECK(ret, FAIL, "H5Aread");

    /* Verify values read in */
    for (i = 0; i < ATTR4_DIM1; i++)
        for (j = 0; j < ATTR4_DIM2; j++)
            if (HDmemcmp(&attr_data4[i][j], &read_data4[i][j], sizeof(struct attr4_struct))) {
                HDprintf("%d: attribute data different: attr_data4[%d][%d].i=%d, read_data4[%d][%d].i=%d\n",
                         __LINE__, i, j, attr_data4[i][j].i, i, j, read_data4[i][j].i);
                HDprintf("%d: attribute data different: attr_data4[%d][%d].d=%f, read_data4[%d][%d].d=%f\n",
                         __LINE__, i, j, attr_data4[i][j].d, i, j, read_data4[i][j].d);
                TestErrPrintf(
                    "%d: attribute data different: attr_data4[%d][%d].c=%c, read_data4[%d][%d].c=%c\n",
                    __LINE__, i, j, attr_data4[i][j].c, i, j, read_data4[i][j].c);
            } /* end if */

    /* Verify Name */
    name_len = H5Aget_name(attr, (size_t)ATTR_NAME_LEN, attr_name);
    VERIFY(name_len, HDstrlen(ATTR4_NAME), "H5Aget_name");
    if (HDstrcmp(attr_name, ATTR4_NAME))
        TestErrPrintf("attribute name different: attr_name=%s, should be %s\n", attr_name, ATTR4_NAME);

    /* Close attribute datatype */
    ret = H5Tclose(type);
    CHECK(ret, FAIL, "H5Tclose");

    /* Close attribute */
    ret = H5Aclose(attr);
    CHECK(ret, FAIL, "H5Aclose");

    /* Close dataset */
    ret = H5Dclose(dataset);
    CHECK(ret, FAIL, "H5Dclose");

    /* Close file */
    ret = H5Fclose(fid1);
    CHECK(ret, FAIL, "H5Fclose");
} /* test_attr_compound_read() */

/****************************************************************
**
**  test_attr_scalar_write(): Test scalar H5A (attribute) writing code.
**
****************************************************************/
static void
test_attr_scalar_write(hid_t fapl)
{
    hid_t   fid1;       /* HDF5 File IDs        */
    hid_t   dataset;    /* Dataset ID            */
    hid_t   sid1, sid2; /* Dataspace ID            */
    hid_t   attr;       /* Attribute ID            */
    hsize_t dims1[] = {SPACE1_DIM1, SPACE1_DIM2, SPACE1_DIM3};
    hid_t   ret_id; /* Generic hid_t return value    */
    herr_t  ret;    /* Generic return value        */

    /* Output message about test being performed */
    MESSAGE(5, ("Testing Basic Attribute Functions\n"));

    /* Create file */
    fid1 = H5Fcreate(FILENAME, H5F_ACC_TRUNC, H5P_DEFAULT, fapl);
    CHECK(fid1, FAIL, "H5Fcreate");

    /* Create dataspace for dataset */
    sid1 = H5Screate_simple(SPACE1_RANK, dims1, NULL);
    CHECK(sid1, FAIL, "H5Screate_simple");

    /* Create a dataset */
    dataset = H5Dcreate2(fid1, DSET1_NAME, H5T_NATIVE_UCHAR, sid1, H5P_DEFAULT, dcpl_g, H5P_DEFAULT);
    CHECK(dataset, FAIL, "H5Dcreate2");

    /* Create dataspace for attribute */
    sid2 = H5Screate_simple(ATTR5_RANK, NULL, NULL);
    CHECK(sid2, FAIL, "H5Screate_simple");

    /* Create an attribute for the dataset */
    attr = H5Acreate2(dataset, ATTR5_NAME, H5T_NATIVE_FLOAT, sid2, H5P_DEFAULT, H5P_DEFAULT);
    CHECK(attr, FAIL, "H5Acreate2");

    /* Try to create the same attribute again (should fail) */
    ret_id = H5Acreate2(dataset, ATTR5_NAME, H5T_NATIVE_FLOAT, sid2, H5P_DEFAULT, H5P_DEFAULT);
    VERIFY(ret_id, FAIL, "H5Acreate2");

    /* Write attribute information */
    ret = H5Awrite(attr, H5T_NATIVE_FLOAT, &attr_data5);
    CHECK(ret, FAIL, "H5Awrite");

    /* Close attribute */
    ret = H5Aclose(attr);
    CHECK(ret, FAIL, "H5Aclose");

    ret = H5Sclose(sid1);
    CHECK(ret, FAIL, "H5Sclose");
    ret = H5Sclose(sid2);
    CHECK(ret, FAIL, "H5Sclose");

    /* Close Dataset */
    ret = H5Dclose(dataset);
    CHECK(ret, FAIL, "H5Dclose");

    /* Close file */
    ret = H5Fclose(fid1);
    CHECK(ret, FAIL, "H5Fclose");
} /* test_attr_scalar_write() */

/****************************************************************
**
**  test_attr_scalar_read(): Test scalar H5A (attribute) reading code.
**
****************************************************************/
static void
test_attr_scalar_read(hid_t fapl)
{
    hid_t       fid1;         /* HDF5 File IDs        */
    hid_t       dataset;      /* Dataset ID            */
    hid_t       sid;          /* Dataspace ID            */
    hid_t       attr;         /* Attribute ID            */
    H5S_class_t stype;        /* Dataspace class              */
    float       rdata = 0.0F; /* Buffer for reading 1st attribute */
    H5O_info2_t oinfo;        /* Object info                  */
    herr_t      ret;          /* Generic return value        */

    /* Output message about test being performed */
    MESSAGE(5, ("Testing Basic Scalar Attribute Reading Functions\n"));

    /* Create file */
    fid1 = H5Fopen(FILENAME, H5F_ACC_RDWR, fapl);
    CHECK(fid1, FAIL, "H5Fopen");

    /* Open the dataset */
    dataset = H5Dopen2(fid1, DSET1_NAME, H5P_DEFAULT);
    CHECK(dataset, FAIL, "H5Dopen2");

    /* Verify the correct number of attributes */
    ret = H5Oget_info3(dataset, &oinfo, H5O_INFO_NUM_ATTRS);
    CHECK(ret, FAIL, "H5Oget_info3");
    VERIFY(oinfo.num_attrs, 1, "H5Oget_info3");

    /* Open an attribute for the dataset */
    attr = H5Aopen(dataset, ATTR5_NAME, H5P_DEFAULT);
    CHECK(attr, FAIL, "H5Aopen");

    /* Read attribute information */
    ret = H5Aread(attr, H5T_NATIVE_FLOAT, &rdata);
    CHECK(ret, FAIL, "H5Aread");

    /* Verify the floating-poing value in this way to avoid compiler warning. */
    if (!H5_FLT_ABS_EQUAL(rdata, attr_data5))
        HDprintf("*** UNEXPECTED VALUE from %s should be %f, but is %f at line %4d in %s\n", "H5Aread",
                 (double)attr_data5, (double)rdata, (int)__LINE__, __FILE__);

    /* Get the attribute's dataspace */
    sid = H5Aget_space(attr);
    CHECK(sid, FAIL, "H5Aget_space");

    /* Make certain the dataspace is scalar */
    stype = H5Sget_simple_extent_type(sid);
    VERIFY(stype, H5S_SCALAR, "H5Sget_simple_extent_type");

    /* Close dataspace */
    ret = H5Sclose(sid);
    CHECK(ret, FAIL, "H5Sclose");

    /* Close attribute */
    ret = H5Aclose(attr);
    CHECK(ret, FAIL, "H5Aclose");

    ret = H5Dclose(dataset);
    CHECK(ret, FAIL, "H5Dclose");

    /* Close file */
    ret = H5Fclose(fid1);
    CHECK(ret, FAIL, "H5Fclose");
} /* test_attr_scalar_read() */

/****************************************************************
**
**  test_attr_mult_write(): Test basic H5A (attribute) code.
**      Tests integer attributes on both datasets and groups
**
****************************************************************/
static void
test_attr_mult_write(hid_t fapl)
{
    hid_t   fid1;       /* HDF5 File IDs        */
    hid_t   dataset;    /* Dataset ID            */
    hid_t   sid1, sid2; /* Dataspace ID            */
    hid_t   attr;       /* Attribute ID            */
    hsize_t dims1[] = {SPACE1_DIM1, SPACE1_DIM2, SPACE1_DIM3};
    hsize_t dims2[] = {ATTR1_DIM1};
    hsize_t dims3[] = {ATTR2_DIM1, ATTR2_DIM2};
    hsize_t dims4[] = {ATTR3_DIM1, ATTR3_DIM2, ATTR3_DIM3};
    hid_t   ret_id; /* Generic hid_t return value    */
    herr_t  ret;    /* Generic return value        */

    /* Output message about test being performed */
    MESSAGE(5, ("Testing Multiple Attribute Functions\n"));

    /* Create file */
    fid1 = H5Fcreate(FILENAME, H5F_ACC_TRUNC, H5P_DEFAULT, fapl);
    CHECK(fid1, FAIL, "H5Fcreate");

    /* Create dataspace for dataset */
    sid1 = H5Screate_simple(SPACE1_RANK, dims1, NULL);
    CHECK(sid1, FAIL, "H5Screate_simple");

    /* Create a dataset */
    dataset = H5Dcreate2(fid1, DSET1_NAME, H5T_NATIVE_UCHAR, sid1, H5P_DEFAULT, dcpl_g, H5P_DEFAULT);
    CHECK(dataset, FAIL, "H5Dcreate2");

    /* Close dataset's dataspace */
    ret = H5Sclose(sid1);
    CHECK(ret, FAIL, "H5Sclose");

    /* Create dataspace for 1st attribute */
    sid2 = H5Screate_simple(ATTR1_RANK, dims2, NULL);
    CHECK(sid2, FAIL, "H5Screate_simple");

    /* Create 1st attribute for the dataset */
    attr = H5Acreate2(dataset, ATTR1_NAME, H5T_NATIVE_INT, sid2, H5P_DEFAULT, H5P_DEFAULT);
    CHECK(attr, FAIL, "H5Acreate2");

    /* Try to create the same attribute again (should fail) */
    ret_id = H5Acreate2(dataset, ATTR1_NAME, H5T_NATIVE_INT, sid2, H5P_DEFAULT, H5P_DEFAULT);
    VERIFY(ret_id, FAIL, "H5Acreate2");

    /* Write 1st attribute data */
    ret = H5Awrite(attr, H5T_NATIVE_INT, attr_data1);
    CHECK(ret, FAIL, "H5Awrite");

    /* Close 1st attribute */
    ret = H5Aclose(attr);
    CHECK(ret, FAIL, "H5Aclose");

    /* Close attribute's dataspace */
    ret = H5Sclose(sid2);
    CHECK(ret, FAIL, "H5Sclose");

    /* Create dataspace for 2nd attribute */
    sid2 = H5Screate_simple(ATTR2_RANK, dims3, NULL);
    CHECK(sid2, FAIL, "H5Screate_simple");

    /* Create 2nd attribute for the dataset */
    attr = H5Acreate2(dataset, ATTR2_NAME, H5T_NATIVE_INT, sid2, H5P_DEFAULT, H5P_DEFAULT);
    CHECK(attr, FAIL, "H5Acreate2");

    /* Try to create the same attribute again (should fail) */
    ret_id = H5Acreate2(dataset, ATTR2_NAME, H5T_NATIVE_INT, sid2, H5P_DEFAULT, H5P_DEFAULT);
    VERIFY(ret_id, FAIL, "H5Acreate2");

    /* Write 2nd attribute information */
    ret = H5Awrite(attr, H5T_NATIVE_INT, attr_data2);
    CHECK(ret, FAIL, "H5Awrite");

    /* Close 2nd attribute */
    ret = H5Aclose(attr);
    CHECK(ret, FAIL, "H5Aclose");

    /* Close 2nd attribute's dataspace */
    ret = H5Sclose(sid2);
    CHECK(ret, FAIL, "H5Sclose");

    /* Create dataspace for 3rd attribute */
    sid2 = H5Screate_simple(ATTR3_RANK, dims4, NULL);
    CHECK(sid2, FAIL, "H5Screate_simple");

    /* Create 3rd attribute for the dataset */
    attr = H5Acreate2(dataset, ATTR3_NAME, H5T_NATIVE_DOUBLE, sid2, H5P_DEFAULT, H5P_DEFAULT);
    CHECK(attr, FAIL, "H5Acreate2");

    /* Try to create the same attribute again (should fail) */
    ret_id = H5Acreate2(dataset, ATTR3_NAME, H5T_NATIVE_DOUBLE, sid2, H5P_DEFAULT, H5P_DEFAULT);
    VERIFY(ret_id, FAIL, "H5Acreate2");

    /* Write 3rd attribute information */
    ret = H5Awrite(attr, H5T_NATIVE_DOUBLE, attr_data3);
    CHECK(ret, FAIL, "H5Awrite");

    /* Close 3rd attribute */
    ret = H5Aclose(attr);
    CHECK(ret, FAIL, "H5Aclose");

    /* Close 3rd attribute's dataspace */
    ret = H5Sclose(sid2);
    CHECK(ret, FAIL, "H5Sclose");

    /* Close Dataset */
    ret = H5Dclose(dataset);
    CHECK(ret, FAIL, "H5Dclose");

    /* Close file */
    ret = H5Fclose(fid1);
    CHECK(ret, FAIL, "H5Fclose");
} /* test_attr_mult_write() */

/****************************************************************
**
**  test_attr_mult_read(): Test basic H5A (attribute) code.
**
****************************************************************/
static void
test_attr_mult_read(hid_t fapl)
{
    hid_t       fid1;                     /* HDF5 File ID        */
    hid_t       dataset;                  /* Dataset ID        */
    hid_t       space;                    /* Attribute dataspace  */
    hid_t       type;                     /* Attribute datatype   */
    hid_t       attr;                     /* Attribute ID        */
    char        attr_name[ATTR_NAME_LEN]; /* Buffer for attribute names */
    char        temp_name[ATTR_NAME_LEN]; /* Buffer for mangling attribute names */
    int         rank;                     /* Attribute rank */
    hsize_t     dims[ATTR_MAX_DIMS];      /* Attribute dimensions */
    H5T_class_t t_class;                  /* Attribute datatype class */
    H5T_order_t order;                    /* Attribute datatype order */
    size_t      size;                     /* Attribute datatype size as stored in file */
    int         read_data1[ATTR1_DIM1]                     = {0};     /* Buffer for reading 1st attribute */
    int         read_data2[ATTR2_DIM1][ATTR2_DIM2]         = {{0}};   /* Buffer for reading 2nd attribute */
    double  read_data3[ATTR3_DIM1][ATTR3_DIM2][ATTR3_DIM3] = {{{0}}}; /* Buffer for reading 3rd attribute */
    ssize_t name_len;                                                 /* Length of attribute name */
    H5O_info2_t oinfo;                                                /* Object info */
    int         i, j, k;                                              /* Local index values */
    herr_t      ret;                                                  /* Generic return value */

    /* Output message about test being performed */
    MESSAGE(5, ("Testing Basic Attribute Functions\n"));

    /* Open file */
    fid1 = H5Fopen(FILENAME, H5F_ACC_RDWR, fapl);
    CHECK(fid1, FAIL, "H5Fopen");

    /* Open the dataset */
    dataset = H5Dopen2(fid1, DSET1_NAME, H5P_DEFAULT);
    CHECK(dataset, FAIL, "H5Dopen2");

    /* Verify the correct number of attributes */
    ret = H5Oget_info3(dataset, &oinfo, H5O_INFO_NUM_ATTRS);
    CHECK(ret, FAIL, "H5Oget_info3");
    VERIFY(oinfo.num_attrs, 3, "H5Oget_info3");

    /* Open 1st attribute for the dataset */
    attr =
        H5Aopen_by_idx(dataset, ".", H5_INDEX_CRT_ORDER, H5_ITER_INC, (hsize_t)0, H5P_DEFAULT, H5P_DEFAULT);
    CHECK(attr, FAIL, "H5Aopen_by_idx");

    /* Verify Dataspace */
    space = H5Aget_space(attr);
    CHECK(space, FAIL, "H5Aget_space");
    rank = H5Sget_simple_extent_ndims(space);
    VERIFY(rank, ATTR1_RANK, "H5Sget_simple_extent_ndims");
    ret = H5Sget_simple_extent_dims(space, dims, NULL);
    CHECK(ret, FAIL, "H5Sget_simple_extent_dims");
    if (dims[0] != ATTR1_DIM1)
        TestErrPrintf("attribute dimensions different: dims[0]=%d, should be %d\n", (int)dims[0], ATTR1_DIM1);
    H5Sclose(space);

    /* Verify Datatype */
    type = H5Aget_type(attr);
    CHECK(type, FAIL, "H5Aget_type");
    t_class = H5Tget_class(type);
    VERIFY(t_class, H5T_INTEGER, "H5Tget_class");
    order = H5Tget_order(type);
    VERIFY_TYPE(order, H5Tget_order(H5T_NATIVE_INT), H5T_order_t, "%d", "H5Tget_order");
    size = H5Tget_size(type);
    VERIFY(size, H5Tget_size(H5T_NATIVE_INT), "H5Tget_size");
    H5Tclose(type);

    /* Read attribute information */
    ret = H5Aread(attr, H5T_NATIVE_INT, read_data1);
    CHECK(ret, FAIL, "H5Aread");

    /* Verify values read in */
    for (i = 0; i < ATTR1_DIM1; i++)
        if (attr_data1[i] != read_data1[i])
            TestErrPrintf("%d: attribute data different: attr_data1[%d]=%d, read_data1[%d]=%d\n", __LINE__, i,
                          attr_data1[i], i, read_data1[i]);

    /* Verify Name */
    name_len = H5Aget_name(attr, (size_t)ATTR_NAME_LEN, attr_name);
    VERIFY(name_len, HDstrlen(ATTR1_NAME), "H5Aget_name");
    if (HDstrcmp(attr_name, ATTR1_NAME))
        TestErrPrintf("attribute name different: attr_name=%s, should be %s\n", attr_name, ATTR1_NAME);

    /* Verify Name with too small of a buffer */
    name_len = H5Aget_name(attr, HDstrlen(ATTR1_NAME), attr_name);
    VERIFY(name_len, HDstrlen(ATTR1_NAME), "H5Aget_name");
    HDstrcpy(temp_name, ATTR1_NAME);            /* make a copy of the name */
    temp_name[HDstrlen(ATTR1_NAME) - 1] = '\0'; /* truncate it to match the one retrieved */
    if (HDstrcmp(attr_name, temp_name))
        TestErrPrintf("attribute name different: attr_name=%s, should be %s\n", attr_name, temp_name);

    /* Close attribute */
    ret = H5Aclose(attr);
    CHECK(ret, FAIL, "H5Aclose");

    /* Open 2nd attribute for the dataset */
    attr =
        H5Aopen_by_idx(dataset, ".", H5_INDEX_CRT_ORDER, H5_ITER_INC, (hsize_t)1, H5P_DEFAULT, H5P_DEFAULT);
    CHECK(attr, FAIL, "H5Aopen_by_idx");

    /* Verify Dataspace */
    space = H5Aget_space(attr);
    CHECK(space, FAIL, "H5Aget_space");
    rank = H5Sget_simple_extent_ndims(space);
    VERIFY(rank, ATTR2_RANK, "H5Sget_simple_extent_ndims");
    ret = H5Sget_simple_extent_dims(space, dims, NULL);
    CHECK(ret, FAIL, "H5Sget_simple_extent_dims");
    if (dims[0] != ATTR2_DIM1)
        TestErrPrintf("attribute dimensions different: dims[0]=%d, should be %d\n", (int)dims[0], ATTR2_DIM1);
    if (dims[1] != ATTR2_DIM2)
        TestErrPrintf("attribute dimensions different: dims[1]=%d, should be %d\n", (int)dims[1], ATTR2_DIM2);
    H5Sclose(space);

    /* Verify Datatype */
    type = H5Aget_type(attr);
    CHECK(type, FAIL, "H5Aget_type");
    t_class = H5Tget_class(type);
    VERIFY(t_class, H5T_INTEGER, "H5Tget_class");
    order = H5Tget_order(type);
    VERIFY_TYPE(order, H5Tget_order(H5T_NATIVE_INT), H5T_order_t, "%d", "H5Tget_order");
    size = H5Tget_size(type);
    VERIFY(size, H5Tget_size(H5T_NATIVE_INT), "H5Tget_size");
    H5Tclose(type);

    /* Read attribute information */
    ret = H5Aread(attr, H5T_NATIVE_INT, read_data2);
    CHECK(ret, FAIL, "H5Aread");

    /* Verify values read in */
    for (i = 0; i < ATTR2_DIM1; i++)
        for (j = 0; j < ATTR2_DIM2; j++)
            if (attr_data2[i][j] != read_data2[i][j])
                TestErrPrintf("%d: attribute data different: attr_data2[%d][%d]=%d, read_data2[%d][%d]=%d\n",
                              __LINE__, i, j, attr_data2[i][j], i, j, read_data2[i][j]);

    /* Verify Name */
    name_len = H5Aget_name(attr, (size_t)ATTR_NAME_LEN, attr_name);
    VERIFY(name_len, HDstrlen(ATTR2_NAME), "H5Aget_name");
    if (HDstrcmp(attr_name, ATTR2_NAME))
        TestErrPrintf("attribute name different: attr_name=%s, should be %s\n", attr_name, ATTR2_NAME);

    /* Verify Name with too small of a buffer */
    name_len = H5Aget_name(attr, HDstrlen(ATTR2_NAME), attr_name);
    VERIFY(name_len, HDstrlen(ATTR2_NAME), "H5Aget_name");
    HDstrcpy(temp_name, ATTR2_NAME);            /* make a copy of the name */
    temp_name[HDstrlen(ATTR2_NAME) - 1] = '\0'; /* truncate it to match the one retrieved */
    if (HDstrcmp(attr_name, temp_name))
        TestErrPrintf("attribute name different: attr_name=%s, should be %s\n", attr_name, temp_name);

    /* Close attribute */
    ret = H5Aclose(attr);
    CHECK(ret, FAIL, "H5Aclose");

    /* Open 2nd attribute for the dataset */
    attr =
        H5Aopen_by_idx(dataset, ".", H5_INDEX_CRT_ORDER, H5_ITER_INC, (hsize_t)2, H5P_DEFAULT, H5P_DEFAULT);
    CHECK(attr, FAIL, "H5Aopen_by_idx");

    /* Verify Dataspace */
    space = H5Aget_space(attr);
    CHECK(space, FAIL, "H5Aget_space");
    rank = H5Sget_simple_extent_ndims(space);
    VERIFY(rank, ATTR3_RANK, "H5Sget_simple_extent_ndims");
    ret = H5Sget_simple_extent_dims(space, dims, NULL);
    CHECK(ret, FAIL, "H5Sget_simple_extent_dims");
    if (dims[0] != ATTR3_DIM1)
        TestErrPrintf("attribute dimensions different: dims[0]=%d, should be %d\n", (int)dims[0], ATTR3_DIM1);
    if (dims[1] != ATTR3_DIM2)
        TestErrPrintf("attribute dimensions different: dims[1]=%d, should be %d\n", (int)dims[1], ATTR3_DIM2);
    if (dims[2] != ATTR3_DIM3)
        TestErrPrintf("attribute dimensions different: dims[2]=%d, should be %d\n", (int)dims[2], ATTR3_DIM3);
    H5Sclose(space);

    /* Verify Datatype */
    type = H5Aget_type(attr);
    CHECK(type, FAIL, "H5Aget_type");
    t_class = H5Tget_class(type);
    VERIFY(t_class, H5T_FLOAT, "H5Tget_class");
    order = H5Tget_order(type);
    VERIFY_TYPE(order, H5Tget_order(H5T_NATIVE_DOUBLE), H5T_order_t, "%d", "H5Tget_order");
    size = H5Tget_size(type);
    VERIFY(size, H5Tget_size(H5T_NATIVE_DOUBLE), "H5Tget_size");
    H5Tclose(type);

    /* Read attribute information */
    ret = H5Aread(attr, H5T_NATIVE_DOUBLE, read_data3);
    CHECK(ret, FAIL, "H5Aread");

    /* Verify values read in */
    for (i = 0; i < ATTR3_DIM1; i++)
        for (j = 0; j < ATTR3_DIM2; j++)
            for (k = 0; k < ATTR3_DIM3; k++)
                if (!H5_DBL_ABS_EQUAL(attr_data3[i][j][k], read_data3[i][j][k]))
                    TestErrPrintf("%d: attribute data different: attr_data3[%d][%d][%d]=%f, "
                                  "read_data3[%d][%d][%d]=%f\n",
                                  __LINE__, i, j, k, attr_data3[i][j][k], i, j, k, read_data3[i][j][k]);

    /* Verify Name */
    name_len = H5Aget_name(attr, (size_t)ATTR_NAME_LEN, attr_name);
    VERIFY(name_len, HDstrlen(ATTR3_NAME), "H5Aget_name");
    if (HDstrcmp(attr_name, ATTR3_NAME))
        TestErrPrintf("attribute name different: attr_name=%s, should be %s\n", attr_name, ATTR3_NAME);

    /* Verify Name with too small of a buffer */
    name_len = H5Aget_name(attr, HDstrlen(ATTR3_NAME), attr_name);
    VERIFY(name_len, HDstrlen(ATTR3_NAME), "H5Aget_name");
    HDstrcpy(temp_name, ATTR3_NAME);            /* make a copy of the name */
    temp_name[HDstrlen(ATTR3_NAME) - 1] = '\0'; /* truncate it to match the one retrieved */
    if (HDstrcmp(attr_name, temp_name))
        TestErrPrintf("attribute name different: attr_name=%s, should be %s\n", attr_name, temp_name);

    /* Close attribute */
    ret = H5Aclose(attr);
    CHECK(ret, FAIL, "H5Aclose");

    /* Close dataset */
    ret = H5Dclose(dataset);
    CHECK(ret, FAIL, "H5Dclose");

    /* Close file */
    ret = H5Fclose(fid1);
    CHECK(ret, FAIL, "H5Fclose");
} /* test_attr_mult_read() */

/****************************************************************
**
**  attr_op1(): Attribute operator
**
****************************************************************/
static herr_t
attr_op1(hid_t H5_ATTR_UNUSED loc_id, const char *name, const H5A_info_t H5_ATTR_UNUSED *ainfo, void *op_data)
{
    int *  count = (int *)op_data;
    herr_t ret   = 0;

    switch (*count) {
        case 0:
            if (HDstrcmp(name, ATTR1_NAME))
                TestErrPrintf("attribute name different: name=%s, should be %s\n", name, ATTR1_NAME);
            (*count)++;
            break;

        case 1:
            if (HDstrcmp(name, ATTR2_NAME))
                TestErrPrintf("attribute name different: name=%s, should be %s\n", name, ATTR2_NAME);
            (*count)++;
            break;

        case 2:
            if (HDstrcmp(name, ATTR3_NAME))
                TestErrPrintf("attribute name different: name=%s, should be %s\n", name, ATTR3_NAME);
            (*count)++;
            break;

        default:
            ret = -1;
            break;
    } /* end switch() */

    return (ret);
} /* end attr_op1() */

/****************************************************************
**
**  test_attr_iterate(): Test H5A (attribute) iterator code.
**
****************************************************************/
static void
test_attr_iterate(hid_t fapl)
{
    hid_t       file;    /* HDF5 File ID         */
    hid_t       dataset; /* Dataset ID            */
    hid_t       sid;     /* Dataspace ID            */
    int         count;   /* operator data for the iterator */
    H5O_info2_t oinfo;   /* Object info                  */
    herr_t      ret;     /* Generic return value        */

    /* Output message about test being performed */
    MESSAGE(5, ("Testing Basic Attribute Functions\n"));

    /* Open file */
    file = H5Fopen(FILENAME, H5F_ACC_RDWR, fapl);
    CHECK(file, FAIL, "H5Fopen");

    /* Create a dataspace */
    sid = H5Screate(H5S_SCALAR);
    CHECK(sid, FAIL, "H5Screate");

    /* Create a new dataset */
    dataset = H5Dcreate2(file, DSET2_NAME, H5T_NATIVE_INT, sid, H5P_DEFAULT, dcpl_g, H5P_DEFAULT);
    CHECK(dataset, FAIL, "H5Dcreate2");

    /* Close dataspace */
    ret = H5Sclose(sid);
    CHECK(ret, FAIL, "H5Sclose");

    /* Verify the correct number of attributes */
    ret = H5Oget_info3(dataset, &oinfo, H5O_INFO_NUM_ATTRS);
    CHECK(ret, FAIL, "H5Oget_info3");
    VERIFY(oinfo.num_attrs, 0, "H5Oget_info3");

    /* Iterate over attributes on dataset */
    count = 0;
    ret   = H5Aiterate2(dataset, H5_INDEX_NAME, H5_ITER_INC, NULL, attr_op1, &count);
    VERIFY(ret, 0, "H5Aiterate2");

    /* Close dataset */
    ret = H5Dclose(dataset);
    CHECK(ret, FAIL, "H5Dclose");

    /* Open existing dataset w/attributes */
    dataset = H5Dopen2(file, DSET1_NAME, H5P_DEFAULT);
    CHECK(dataset, FAIL, "H5Dopen2");

    /* Verify the correct number of attributes */
    ret = H5Oget_info3(dataset, &oinfo, H5O_INFO_NUM_ATTRS);
    CHECK(ret, FAIL, "H5Oget_info3");
    VERIFY(oinfo.num_attrs, 3, "H5Oget_info3");

    /* Iterate over attributes on dataset */
    count = 0;
    ret   = H5Aiterate2(dataset, H5_INDEX_NAME, H5_ITER_INC, NULL, attr_op1, &count);
    VERIFY(ret, 0, "H5Aiterate2");

    /* Close dataset */
    ret = H5Dclose(dataset);
    CHECK(ret, FAIL, "H5Dclose");

    /* Close file */
    ret = H5Fclose(file);
    CHECK(ret, FAIL, "H5Fclose");
} /* test_attr_iterate() */

/****************************************************************
**
**  test_attr_delete(): Test H5A (attribute) code for deleting objects.
**
****************************************************************/
static void
test_attr_delete(hid_t fapl)
{
    hid_t       fid1;                     /* HDF5 File ID         */
    hid_t       dataset;                  /* Dataset ID            */
    hid_t       attr;                     /* Attribute ID            */
    char        attr_name[ATTR_NAME_LEN]; /* Buffer for attribute names */
    ssize_t     name_len;                 /* Length of attribute name     */
    H5O_info2_t oinfo;                    /* Object info                  */
    herr_t      ret;                      /* Generic return value        */

    /* Output message about test being performed */
    MESSAGE(5, ("Testing Basic Attribute Functions\n"));

    /* Open file */
    fid1 = H5Fopen(FILENAME, H5F_ACC_RDWR, fapl);
    CHECK(fid1, FAIL, "H5Fopen");

    /* Open the dataset */
    dataset = H5Dopen2(fid1, DSET1_NAME, H5P_DEFAULT);
    CHECK(dataset, FAIL, "H5Dopen2");

    /* Verify the correct number of attributes */
    ret = H5Oget_info3(dataset, &oinfo, H5O_INFO_NUM_ATTRS);
    CHECK(ret, FAIL, "H5Oget_info3");
    VERIFY(oinfo.num_attrs, 3, "H5Oget_info3");

    /* Try to delete bogus attribute */
    ret = H5Adelete(dataset, "Bogus");
    VERIFY(ret, FAIL, "H5Adelete");

    /* Verify the correct number of attributes */
    ret = H5Oget_info3(dataset, &oinfo, H5O_INFO_NUM_ATTRS);
    CHECK(ret, FAIL, "H5Oget_info3");
    VERIFY(oinfo.num_attrs, 3, "H5Oget_info3");

    /* Delete middle (2nd) attribute */
    ret = H5Adelete(dataset, ATTR2_NAME);
    CHECK(ret, FAIL, "H5Adelete");

    /* Verify the correct number of attributes */
    ret = H5Oget_info3(dataset, &oinfo, H5O_INFO_NUM_ATTRS);
    CHECK(ret, FAIL, "H5Oget_info3");
    VERIFY(oinfo.num_attrs, 2, "H5Oget_info3");

    /* Open 1st attribute for the dataset */
    attr =
        H5Aopen_by_idx(dataset, ".", H5_INDEX_CRT_ORDER, H5_ITER_INC, (hsize_t)0, H5P_DEFAULT, H5P_DEFAULT);
    CHECK(attr, FAIL, "H5Aopen_by_idx");

    /* Verify Name */
    name_len = H5Aget_name(attr, (size_t)ATTR_NAME_LEN, attr_name);
    VERIFY(name_len, HDstrlen(ATTR1_NAME), "H5Aget_name");
    if (HDstrcmp(attr_name, ATTR1_NAME))
        TestErrPrintf("attribute name different: attr_name=%s, should be %s\n", attr_name, ATTR1_NAME);

    /* Close attribute */
    ret = H5Aclose(attr);
    CHECK(ret, FAIL, "H5Aclose");

    /* Open last (formally 3rd) attribute for the dataset */
    attr =
        H5Aopen_by_idx(dataset, ".", H5_INDEX_CRT_ORDER, H5_ITER_INC, (hsize_t)1, H5P_DEFAULT, H5P_DEFAULT);
    CHECK(attr, FAIL, "H5Aopen_by_idx");

    /* Verify Name */
    name_len = H5Aget_name(attr, (size_t)ATTR_NAME_LEN, attr_name);
    VERIFY(name_len, HDstrlen(ATTR3_NAME), "H5Aget_name");
    if (HDstrcmp(attr_name, ATTR3_NAME))
        TestErrPrintf("attribute name different: attr_name=%s, should be %s\n", attr_name, ATTR3_NAME);

    /* Close attribute */
    ret = H5Aclose(attr);
    CHECK(ret, FAIL, "H5Aclose");

    /* Delete first attribute */
    ret = H5Adelete(dataset, ATTR1_NAME);
    CHECK(ret, FAIL, "H5Adelete");

    /* Verify the correct number of attributes */
    ret = H5Oget_info3(dataset, &oinfo, H5O_INFO_NUM_ATTRS);
    CHECK(ret, FAIL, "H5Oget_info3");
    VERIFY(oinfo.num_attrs, 1, "H5Oget_info3");

    /* Open last (formally 3rd) attribute for the dataset */
    attr =
        H5Aopen_by_idx(dataset, ".", H5_INDEX_CRT_ORDER, H5_ITER_INC, (hsize_t)0, H5P_DEFAULT, H5P_DEFAULT);
    CHECK(attr, FAIL, "H5Aopen_by_idx");

    /* Verify Name */
    name_len = H5Aget_name(attr, (size_t)ATTR_NAME_LEN, attr_name);
    VERIFY(name_len, HDstrlen(ATTR3_NAME), "H5Aget_name");
    if (HDstrcmp(attr_name, ATTR3_NAME))
        TestErrPrintf("attribute name different: attr_name=%s, should be %s\n", attr_name, ATTR3_NAME);

    /* Close attribute */
    ret = H5Aclose(attr);
    CHECK(ret, FAIL, "H5Aclose");

    /* Delete first attribute */
    ret = H5Adelete(dataset, ATTR3_NAME);
    CHECK(ret, FAIL, "H5Adelete");

    /* Verify the correct number of attributes */
    ret = H5Oget_info3(dataset, &oinfo, H5O_INFO_NUM_ATTRS);
    CHECK(ret, FAIL, "H5Oget_info3");
    VERIFY(oinfo.num_attrs, 0, "H5Oget_info3");

    /* Close dataset */
    ret = H5Dclose(dataset);
    CHECK(ret, FAIL, "H5Dclose");

    /* Close file */
    ret = H5Fclose(fid1);
    CHECK(ret, FAIL, "H5Fclose");
} /* test_attr_delete() */

/****************************************************************
**
**  test_attr_dtype_shared(): Test H5A (attribute) code for using
**                              shared datatypes in attributes.
**
****************************************************************/
static void
test_attr_dtype_shared(hid_t fapl)
{
    hid_t          file_id;        /* File ID */
    hid_t          dset_id;        /* Dataset ID */
    hid_t          space_id;       /* Dataspace ID for dataset & attribute */
    hid_t          type_id;        /* Datatype ID for named datatype */
    hid_t          attr_id;        /* Attribute ID */
    int            data  = 8;      /* Data to write */
    int            rdata = 0;      /* Read read in */
    H5O_info2_t    oinfo;          /* Object's information */
    h5_stat_size_t empty_filesize; /* Size of empty file */
    h5_stat_size_t filesize;       /* Size of file after modifications */
    herr_t         ret;            /* Generic return value        */

    /* Output message about test being performed */
    MESSAGE(5, ("Testing Shared Datatypes with Attributes\n"));

    /* Create a file */
    file_id = H5Fcreate(FILENAME, H5F_ACC_TRUNC, H5P_DEFAULT, fapl);
    CHECK(file_id, FAIL, "H5Fopen");

    /* Close file */
    ret = H5Fclose(file_id);
    CHECK(ret, FAIL, "H5Fclose");

    /* Get size of file */
    empty_filesize = h5_get_file_size(FILENAME, fapl);
    if (empty_filesize < 0)
        TestErrPrintf("Line %d: file size wrong!\n", __LINE__);

    /* Re-open file */
    file_id = H5Fopen(FILENAME, H5F_ACC_RDWR, fapl);
    CHECK(file_id, FAIL, "H5Fopen");

    /* Create a datatype to commit and use */
    type_id = H5Tcopy(H5T_NATIVE_INT);
    CHECK(type_id, FAIL, "H5Tcopy");

    /* Commit datatype to file */
    ret = H5Tcommit2(file_id, TYPE1_NAME, type_id, H5P_DEFAULT, H5P_DEFAULT, H5P_DEFAULT);
    CHECK(ret, FAIL, "H5Tcommit2");

    /* Check reference count on named datatype */
    ret = H5Oget_info_by_name3(file_id, TYPE1_NAME, &oinfo, H5O_INFO_BASIC, H5P_DEFAULT);
    CHECK(ret, FAIL, "H5Oget_info_by_name3");
    VERIFY(oinfo.rc, 1, "H5Oget_info_by_name3");

    /* Create dataspace for dataset */
    space_id = H5Screate(H5S_SCALAR);
    CHECK(space_id, FAIL, "H5Screate");

    /* Create dataset */
    dset_id = H5Dcreate2(file_id, DSET1_NAME, type_id, space_id, H5P_DEFAULT, dcpl_g, H5P_DEFAULT);
    CHECK(dset_id, FAIL, "H5Dcreate2");

    /* Check reference count on named datatype */
    ret = H5Oget_info_by_name3(file_id, TYPE1_NAME, &oinfo, H5O_INFO_BASIC, H5P_DEFAULT);
    CHECK(ret, FAIL, "H5Oget_info_by_name3");
    VERIFY(oinfo.rc, 2, "H5Oget_info_by_name3");

    /* Create attribute on dataset */
    attr_id = H5Acreate2(dset_id, ATTR1_NAME, type_id, space_id, H5P_DEFAULT, H5P_DEFAULT);
    CHECK(attr_id, FAIL, "H5Acreate2");

    /* Check reference count on named datatype */
    ret = H5Oget_info_by_name3(file_id, TYPE1_NAME, &oinfo, H5O_INFO_BASIC, H5P_DEFAULT);
    CHECK(ret, FAIL, "H5Oget_info_by_name3");
    VERIFY(oinfo.rc, 3, "H5Oget_info_by_name3");

    /* Close attribute */
    ret = H5Aclose(attr_id);
    CHECK(ret, FAIL, "H5Aclose");

    /* Delete attribute */
    ret = H5Adelete(dset_id, ATTR1_NAME);
    CHECK(ret, FAIL, "H5Adelete");

    /* Check reference count on named datatype */
    ret = H5Oget_info_by_name3(file_id, TYPE1_NAME, &oinfo, H5O_INFO_BASIC, H5P_DEFAULT);
    CHECK(ret, FAIL, "H5Oget_info_by_name3");
    VERIFY(oinfo.rc, 2, "H5Oget_info_by_name3");

    /* Create attribute on dataset */
    attr_id = H5Acreate2(dset_id, ATTR1_NAME, type_id, space_id, H5P_DEFAULT, H5P_DEFAULT);
    CHECK(attr_id, FAIL, "H5Acreate2");

    /* Check reference count on named datatype */
    ret = H5Oget_info_by_name3(file_id, TYPE1_NAME, &oinfo, H5O_INFO_BASIC, H5P_DEFAULT);
    CHECK(ret, FAIL, "H5Oget_info_by_name3");
    VERIFY(oinfo.rc, 3, "H5Oget_info_by_name3");

    /* Write data into the attribute */
    ret = H5Awrite(attr_id, H5T_NATIVE_INT, &data);
    CHECK(ret, FAIL, "H5Awrite");

    /* Close attribute */
    ret = H5Aclose(attr_id);
    CHECK(ret, FAIL, "H5Aclose");

    /* Close dataset */
    ret = H5Dclose(dset_id);
    CHECK(ret, FAIL, "H5Dclose");

    /* Close dataspace */
    ret = H5Sclose(space_id);
    CHECK(ret, FAIL, "H5Sclose");

    /* Close datatype */
    ret = H5Tclose(type_id);
    CHECK(ret, FAIL, "H5Tclose");

    /* Close file */
    ret = H5Fclose(file_id);
    CHECK(ret, FAIL, "H5Fclose");

    /* Re-open file */
    file_id = H5Fopen(FILENAME, H5F_ACC_RDWR, fapl);
    CHECK(file_id, FAIL, "H5Fopen");

    /* Open dataset */
    dset_id = H5Dopen2(file_id, DSET1_NAME, H5P_DEFAULT);
    CHECK(dset_id, FAIL, "H5Dopen2");

    /* Open attribute */
    attr_id = H5Aopen(dset_id, ATTR1_NAME, H5P_DEFAULT);
    CHECK(attr_id, FAIL, "H5Aopen");

    /* Read data from the attribute */
    ret = H5Aread(attr_id, H5T_NATIVE_INT, &rdata);
    CHECK(ret, FAIL, "H5Aread");
    VERIFY(data, rdata, "H5Aread");

    /* Close attribute */
    ret = H5Aclose(attr_id);
    CHECK(ret, FAIL, "H5Aclose");

    /* Close dataset */
    ret = H5Dclose(dset_id);
    CHECK(ret, FAIL, "H5Dclose");

    /* Check reference count on named datatype */
    ret = H5Oget_info_by_name3(file_id, TYPE1_NAME, &oinfo, H5O_INFO_BASIC, H5P_DEFAULT);
    CHECK(ret, FAIL, "H5Oget_info_by_name3");
    VERIFY(oinfo.rc, 3, "H5Oget_info_by_name3");

    /* Unlink the dataset */
    ret = H5Ldelete(file_id, DSET1_NAME, H5P_DEFAULT);
    CHECK(ret, FAIL, "H5Ldelete");

    /* Check reference count on named datatype */
    ret = H5Oget_info_by_name3(file_id, TYPE1_NAME, &oinfo, H5O_INFO_BASIC, H5P_DEFAULT);
    CHECK(ret, FAIL, "H5Oget_info_by_name3");
    VERIFY(oinfo.rc, 1, "H5Oget_info_by_name3");

    /* Unlink the named datatype */
    ret = H5Ldelete(file_id, TYPE1_NAME, H5P_DEFAULT);
    CHECK(ret, FAIL, "H5Ldelete");

    /* Close file */
    ret = H5Fclose(file_id);
    CHECK(ret, FAIL, "H5Fclose");

    /* Check size of file */
    filesize = h5_get_file_size(FILENAME, fapl);
    VERIFY(filesize, empty_filesize, "h5_get_file_size");
} /* test_attr_dtype_shared() */

/****************************************************************
**
**  test_attr_duplicate_ids(): Test operations with more than
**      one ID handles.
**
****************************************************************/
static void
test_attr_duplicate_ids(hid_t fapl)
{
    hid_t   fid1;        /* HDF5 File IDs        */
    hid_t   dataset;     /* Dataset ID            */
    hid_t   gid1, gid2;  /* Group ID            */
    hid_t   sid1, sid2;  /* Dataspace ID            */
    hid_t   attr, attr2; /* Attribute ID        */
    hsize_t dims1[]                  = {SPACE1_DIM1, SPACE1_DIM2, SPACE1_DIM3};
    hsize_t dims2[]                  = {ATTR1_DIM1};
    int     read_data1[ATTR1_DIM1]   = {0};                   /* Buffer for reading 1st attribute */
    int     rewrite_data[ATTR1_DIM1] = {1234, -423, 9907256}; /* Test data for rewrite */
    int     i;
    herr_t  ret; /* Generic return value        */

    /* Output message about test being performed */
    MESSAGE(5, ("Testing operations with two ID handles\n"));

    /*-----------------------------------------------------------------------------------
     *        Create an attribute in a new file and fill it with fill value.
     */
    /* Create file */
    fid1 = H5Fcreate(FILENAME, H5F_ACC_TRUNC, H5P_DEFAULT, fapl);
    CHECK(fid1, FAIL, "H5Fcreate");

    /* Create dataspace for dataset */
    sid1 = H5Screate_simple(SPACE1_RANK, dims1, NULL);
    CHECK(sid1, FAIL, "H5Screate_simple");

    /* Create a dataset */
    dataset = H5Dcreate2(fid1, DSET1_NAME, H5T_NATIVE_UCHAR, sid1, H5P_DEFAULT, dcpl_g, H5P_DEFAULT);
    CHECK(dataset, FAIL, "H5Dcreate2");

    /* Create dataspace for attribute */
    sid2 = H5Screate_simple(ATTR1_RANK, dims2, NULL);
    CHECK(sid2, FAIL, "H5Screate_simple");

    /* Try to create an attribute on the dataset */
    attr = H5Acreate2(dataset, ATTR1_NAME, H5T_NATIVE_INT, sid2, H5P_DEFAULT, H5P_DEFAULT);
    CHECK(attr, FAIL, "H5Acreate2");

    /* Open the attribute just created and get a second ID */
    attr2 = H5Aopen(dataset, ATTR1_NAME, H5P_DEFAULT);
    CHECK(attr2, FAIL, "H5Aopen");

    /* Close attribute */
    ret = H5Aclose(attr2);
    CHECK(ret, FAIL, "H5Aclose");

    /* Close attribute */
    ret = H5Aclose(attr);
    CHECK(ret, FAIL, "H5Aclose");

    /* Close Dataset */
    ret = H5Dclose(dataset);
    CHECK(ret, FAIL, "H5Dclose");

    /* Close file */
    ret = H5Fclose(fid1);
    CHECK(ret, FAIL, "H5Fclose");

    /*-----------------------------------------------------------------------------------
     *        Reopen the file and verify the fill value for attribute.  Also write
     *        some real data.
     */

    /* Open file */
    fid1 = H5Fopen(FILENAME, H5F_ACC_RDWR, fapl);
    CHECK(fid1, FAIL, "H5Fopen");

    /* Open the dataset */
    dataset = H5Dopen2(fid1, DSET1_NAME, H5P_DEFAULT);
    CHECK(dataset, FAIL, "H5Dopen2");

    /* Open first attribute for the dataset */
    attr = H5Aopen(dataset, ATTR1_NAME, H5P_DEFAULT);
    CHECK(attr, FAIL, "H5Aopen");

    /* Read attribute with fill value */
    ret = H5Aread(attr, H5T_NATIVE_INT, read_data1);
    CHECK(ret, FAIL, "H5Aread");

    /* Verify values read in */
    for (i = 0; i < ATTR1_DIM1; i++)
        if (0 != read_data1[i])
            TestErrPrintf("%d: attribute data different: read_data1[%d]=%d\n", __LINE__, i, read_data1[i]);

    /* Open attribute for the second time */
    attr2 = H5Aopen(dataset, ATTR1_NAME, H5P_DEFAULT);
    CHECK(attr, FAIL, "H5Aopen");

    /* Write attribute information */
    ret = H5Awrite(attr2, H5T_NATIVE_INT, attr_data1);
    CHECK(ret, FAIL, "H5Awrite");

    /* Close attribute */
    ret = H5Aclose(attr2);
    CHECK(ret, FAIL, "H5Aclose");

    /* Close attribute */
    ret = H5Aclose(attr);
    CHECK(ret, FAIL, "H5Aclose");

    /* Close Dataset */
    ret = H5Dclose(dataset);
    CHECK(ret, FAIL, "H5Dclose");

    /* Close file */
    ret = H5Fclose(fid1);
    CHECK(ret, FAIL, "H5Fclose");

    /*-----------------------------------------------------------------------------------
     *        Reopen the file and verify the data.  Also rewrite the data and verify it.
     */

    /* Open file */
    fid1 = H5Fopen(FILENAME, H5F_ACC_RDWR, fapl);
    CHECK(fid1, FAIL, "H5Fopen");

    /* Open the dataset */
    dataset = H5Dopen2(fid1, DSET1_NAME, H5P_DEFAULT);
    CHECK(dataset, FAIL, "H5Dopen2");

    /* Open first attribute for the dataset */
    attr = H5Aopen(dataset, ATTR1_NAME, H5P_DEFAULT);
    CHECK(attr, FAIL, "H5Aopen");

    /* Read attribute information */
    ret = H5Aread(attr, H5T_NATIVE_INT, read_data1);
    CHECK(ret, FAIL, "H5Aread");

    /* Verify values read in */
    for (i = 0; i < ATTR1_DIM1; i++)
        if (attr_data1[i] != read_data1[i])
            TestErrPrintf("%d: attribute data different: attr_data1[%d]=%d, read_data1[%d]=%d\n", __LINE__, i,
                          attr_data1[i], i, read_data1[i]);

    /* Open attribute for the second time */
    attr2 = H5Aopen(dataset, ATTR1_NAME, H5P_DEFAULT);
    CHECK(attr, FAIL, "H5Aopen");

    /* Write attribute information */
    ret = H5Awrite(attr2, H5T_NATIVE_INT, rewrite_data);
    CHECK(ret, FAIL, "H5Awrite");

    /* Read attribute information */
    ret = H5Aread(attr, H5T_NATIVE_INT, read_data1);
    CHECK(ret, FAIL, "H5Aread");

    /* Verify values read in */
    for (i = 0; i < ATTR1_DIM1; i++)
        if (read_data1[i] != rewrite_data[i])
            TestErrPrintf("%d: attribute data different: read_data1[%d]=%d, rewrite_data[%d]=%d\n", __LINE__,
                          i, read_data1[i], i, rewrite_data[i]);

    /* Close attribute */
    ret = H5Aclose(attr);
    CHECK(ret, FAIL, "H5Aclose");

    ret = H5Aclose(attr2);
    CHECK(ret, FAIL, "H5Aclose");

    /* Close Dataset */
    ret = H5Dclose(dataset);
    CHECK(ret, FAIL, "H5Dclose");

    /* Close file */
    ret = H5Fclose(fid1);
    CHECK(ret, FAIL, "H5Fclose");

    /*-----------------------------------------------------------------------------------
     *        Verify that the attribute being pointed to by different paths shares
     *        the same data.
     */
    /* Open file */
    fid1 = H5Fopen(FILENAME, H5F_ACC_RDWR, fapl);
    CHECK(fid1, FAIL, "H5Fopen");

    /* Create a group */
    gid1 = H5Gcreate2(fid1, GROUP1_NAME, H5P_DEFAULT, H5P_DEFAULT, H5P_DEFAULT);
    CHECK(gid1, FAIL, "H5Gcreate2");

    /* Create hard link to the first group */
    ret = H5Lcreate_hard(gid1, GROUP1_NAME, H5L_SAME_LOC, GROUP2_NAME, H5P_DEFAULT, H5P_DEFAULT);
    CHECK(ret, FAIL, "H5Lcreate_hard");

    /* Try to create an attribute on the group */
    attr = H5Acreate2(gid1, ATTR2_NAME, H5T_NATIVE_INT, sid2, H5P_DEFAULT, H5P_DEFAULT);
    CHECK(attr, FAIL, "H5Acreate2");

    /* Open the hard link just created */
    gid2 = H5Gopen2(fid1, GROUP2_NAME, H5P_DEFAULT);
    CHECK(gid2, FAIL, "H5Gopen2");

    /* Open the attribute of the group for the second time */
    attr2 = H5Aopen(gid2, ATTR2_NAME, H5P_DEFAULT);
    CHECK(attr2, FAIL, "H5Aopen");

    /* Write attribute information with the first attribute handle */
    ret = H5Awrite(attr, H5T_NATIVE_INT, attr_data1);
    CHECK(ret, FAIL, "H5Awrite");

    /* Read attribute information with the second attribute handle */
    ret = H5Aread(attr2, H5T_NATIVE_INT, read_data1);
    CHECK(ret, FAIL, "H5Aread");

    /* Verify values read in */
    for (i = 0; i < ATTR1_DIM1; i++)
        if (attr_data1[i] != read_data1[i])
            TestErrPrintf("%d: attribute data different: attr_data1[%d]=%d, read_data1[%d]=%d\n", __LINE__, i,
                          attr_data1[i], i, read_data1[i]);

    /* Close attribute */
    ret = H5Aclose(attr);
    CHECK(ret, FAIL, "H5Aclose");

    ret = H5Aclose(attr2);
    CHECK(ret, FAIL, "H5Aclose");

    /* Close group */
    ret = H5Gclose(gid1);
    CHECK(ret, FAIL, "H5Gclose");

    ret = H5Gclose(gid2);
    CHECK(ret, FAIL, "H5Gclose");

    /* Close Attribute dataspace */
    ret = H5Sclose(sid2);
    CHECK(ret, FAIL, "H5Sclose");

    /* Close Dataset dataspace */
    ret = H5Sclose(sid1);
    CHECK(ret, FAIL, "H5Sclose");

    /* Close file */
    ret = H5Fclose(fid1);
    CHECK(ret, FAIL, "H5Fclose");
} /* test_attr_duplicate_ids() */

/****************************************************************
**
**  test_attr_dense_verify(): Test basic H5A (attribute) code.
**      Verify attributes on object
**
****************************************************************/
static int
test_attr_dense_verify(hid_t loc_id, unsigned max_attr)
{
    char     attrname[NAME_BUF_SIZE]; /* Name of attribute */
    hid_t    attr;                    /* Attribute ID    */
    unsigned value;                   /* Attribute value */
    unsigned u;                       /* Local index variable */
    int      old_nerrs;               /* Number of errors when entering this check */
    herr_t   ret;                     /* Generic return value    */

    /* Retrieve the current # of reported errors */
    old_nerrs = GetTestNumErrs();

    /* Re-open all the attributes by name and verify the data */
    for (u = 0; u < max_attr; u++) {
        /* Open attribute */
        HDsprintf(attrname, "attr %02u", u);
        attr = H5Aopen(loc_id, attrname, H5P_DEFAULT);
        CHECK(attr, FAIL, "H5Aopen");

        /* Read data from the attribute */
        ret = H5Aread(attr, H5T_NATIVE_UINT, &value);
        CHECK(ret, FAIL, "H5Aread");
        VERIFY(value, u, "H5Aread");

        /* Close attribute */
        ret = H5Aclose(attr);
        CHECK(ret, FAIL, "H5Aclose");
    } /* end for */

    /* Re-open all the attributes by index and verify the data */
    for (u = 0; u < max_attr; u++) {
        ssize_t name_len;                  /* Length of attribute name */
        char    check_name[ATTR_NAME_LEN]; /* Buffer for checking attribute names */

        /* Open attribute */
        attr = H5Aopen_by_idx(loc_id, ".", H5_INDEX_CRT_ORDER, H5_ITER_INC, (hsize_t)u, H5P_DEFAULT,
                              H5P_DEFAULT);
        CHECK(attr, FAIL, "H5Aopen_by_idx");

        /* Verify Name */
        HDsprintf(attrname, "attr %02u", u);
        name_len = H5Aget_name(attr, (size_t)ATTR_NAME_LEN, check_name);
        VERIFY(name_len, HDstrlen(attrname), "H5Aget_name");
        if (HDstrcmp(check_name, attrname))
            TestErrPrintf("attribute name different: attrname = '%s', should be '%s'\n", check_name,
                          attrname);

        /* Read data from the attribute */
        ret = H5Aread(attr, H5T_NATIVE_UINT, &value);
        CHECK(ret, FAIL, "H5Aread");
        VERIFY(value, u, "H5Aread");

        /* Close attribute */
        ret = H5Aclose(attr);
        CHECK(ret, FAIL, "H5Aclose");
    } /* end for */

    /* Retrieve current # of errors */
    if (old_nerrs == GetTestNumErrs())
        return (0);
    else
        return (-1);
} /* test_attr_dense_verify() */

/****************************************************************
**
**  test_attr_dense_create(): Test basic H5A (attribute) code.
**      Tests "dense" attribute storage creation
**
****************************************************************/
static void
test_attr_dense_create(hid_t fcpl, hid_t fapl)
{
    hid_t          fid;                     /* HDF5 File ID            */
    hid_t          dataset;                 /* Dataset ID            */
    hid_t          sid;                     /* Dataspace ID            */
    hid_t          attr;                    /* Attribute ID            */
    hid_t          dcpl;                    /* Dataset creation property list ID */
    char           attrname[NAME_BUF_SIZE]; /* Name of attribute */
    unsigned       max_compact;             /* Maximum # of attributes to store compactly */
    unsigned       min_dense;               /* Minimum # of attributes to store "densely" */
    htri_t         is_dense;                /* Are attributes stored densely? */
    unsigned       u;                       /* Local index variable */
    h5_stat_size_t empty_filesize;          /* Size of empty file */
    h5_stat_size_t filesize;                /* Size of file after modifications */
    herr_t         ret;                     /* Generic return value        */

    /* Output message about test being performed */
    MESSAGE(5, ("Testing Dense Attribute Storage Creation\n"));

    /* Create file */
    fid = H5Fcreate(FILENAME, H5F_ACC_TRUNC, fcpl, fapl);
    CHECK(fid, FAIL, "H5Fcreate");

    /* Close file */
    ret = H5Fclose(fid);
    CHECK(ret, FAIL, "H5Fclose");

    /* Get size of file */
    empty_filesize = h5_get_file_size(FILENAME, fapl);
    if (empty_filesize < 0)
        TestErrPrintf("Line %d: file size wrong!\n", __LINE__);

    /* Re-open file */
    fid = H5Fopen(FILENAME, H5F_ACC_RDWR, fapl);
    CHECK(fid, FAIL, "H5Fopen");

    /* Create dataspace for dataset */
    sid = H5Screate(H5S_SCALAR);
    CHECK(sid, FAIL, "H5Screate");

    /* need DCPL to query the group creation properties */
    if (dcpl_g == H5P_DEFAULT) {
        dcpl = H5Pcreate(H5P_DATASET_CREATE);
        CHECK(dcpl, FAIL, "H5Pcreate");
    }
    else {
        dcpl = H5Pcopy(dcpl_g);
        CHECK(dcpl, FAIL, "H5Pcopy");
    }

    /* Create a dataset */
    dataset = H5Dcreate2(fid, DSET1_NAME, H5T_NATIVE_UCHAR, sid, H5P_DEFAULT, dcpl, H5P_DEFAULT);
    CHECK(dataset, FAIL, "H5Dcreate2");

    /* Retrieve limits for compact/dense attribute storage */
    ret = H5Pget_attr_phase_change(dcpl, &max_compact, &min_dense);
    CHECK(ret, FAIL, "H5Pget_attr_phase_change");

    /* Close property list */
    ret = H5Pclose(dcpl);
    CHECK(ret, FAIL, "H5Pclose");

    /* Check on dataset's attribute storage status */
    is_dense = H5O__is_attr_dense_test(dataset);
    VERIFY(is_dense, FALSE, "H5O__is_attr_dense_test");

    /* Add attributes, until just before converting to dense storage */
    for (u = 0; u < max_compact; u++) {
        /* Create attribute */
        HDsprintf(attrname, "attr %02u", u);
        attr = H5Acreate2(dataset, attrname, H5T_NATIVE_UINT, sid, H5P_DEFAULT, H5P_DEFAULT);
        CHECK(attr, FAIL, "H5Acreate2");

        /* Write data into the attribute */
        ret = H5Awrite(attr, H5T_NATIVE_UINT, &u);
        CHECK(ret, FAIL, "H5Awrite");

        /* Close attribute */
        ret = H5Aclose(attr);
        CHECK(ret, FAIL, "H5Aclose");
    } /* end for */

    /* Check on dataset's attribute storage status */
    is_dense = H5O__is_attr_dense_test(dataset);
    VERIFY(is_dense, FALSE, "H5O__is_attr_dense_test");

    /* Add one more attribute, to push into "dense" storage */
    /* Create attribute */
    HDsprintf(attrname, "attr %02u", u);
    attr = H5Acreate2(dataset, attrname, H5T_NATIVE_UINT, sid, H5P_DEFAULT, H5P_DEFAULT);
    CHECK(attr, FAIL, "H5Acreate2");

    /* Check on dataset's attribute storage status */
    is_dense = H5O__is_attr_dense_test(dataset);
    VERIFY(is_dense, TRUE, "H5O__is_attr_dense_test");

    /* Write data into the attribute */
    ret = H5Awrite(attr, H5T_NATIVE_UINT, &u);
    CHECK(ret, FAIL, "H5Awrite");

    /* Close attribute */
    ret = H5Aclose(attr);
    CHECK(ret, FAIL, "H5Aclose");

    /* Attempt to add attribute again, which should fail */
    attr = H5Acreate2(dataset, attrname, H5T_NATIVE_UINT, sid, H5P_DEFAULT, H5P_DEFAULT);
    VERIFY(attr, FAIL, "H5Acreate2");

    /* Close dataspace */
    ret = H5Sclose(sid);
    CHECK(ret, FAIL, "H5Sclose");

    /* Close Dataset */
    ret = H5Dclose(dataset);
    CHECK(ret, FAIL, "H5Dclose");

    /* Unlink dataset with attributes */
    ret = H5Ldelete(fid, DSET1_NAME, H5P_DEFAULT);
    CHECK(ret, FAIL, "H5Ldelete");

    /* Close file */
    ret = H5Fclose(fid);
    CHECK(ret, FAIL, "H5Fclose");

    /* Check size of file */
    filesize = h5_get_file_size(FILENAME, fapl);
    VERIFY(filesize, empty_filesize, "h5_get_file_size");
} /* test_attr_dense_create() */

/****************************************************************
**
**  test_attr_dense_open(): Test basic H5A (attribute) code.
**      Tests opening attributes in "dense" storage
**
****************************************************************/
static void
test_attr_dense_open(hid_t fcpl, hid_t fapl)
{
    hid_t          fid;                     /* HDF5 File ID            */
    hid_t          dataset;                 /* Dataset ID            */
    hid_t          sid;                     /* Dataspace ID            */
    hid_t          attr;                    /* Attribute ID            */
    hid_t          dcpl;                    /* Dataset creation property list ID */
    char           attrname[NAME_BUF_SIZE]; /* Name of attribute */
    unsigned       max_compact;             /* Maximum # of attributes to store compactly */
    unsigned       min_dense;               /* Minimum # of attributes to store "densely" */
    htri_t         is_dense;                /* Are attributes stored densely? */
    unsigned       u;                       /* Local index variable */
    h5_stat_size_t empty_filesize;          /* Size of empty file */
    h5_stat_size_t filesize;                /* Size of file after modifications */
    herr_t         ret;                     /* Generic return value        */

    /* Output message about test being performed */
    MESSAGE(5, ("Testing Opening Attributes in Dense Storage\n"));

    /* Create file */
    fid = H5Fcreate(FILENAME, H5F_ACC_TRUNC, fcpl, fapl);
    CHECK(fid, FAIL, "H5Fcreate");

    /* Close file */
    ret = H5Fclose(fid);
    CHECK(ret, FAIL, "H5Fclose");

    /* Get size of file */
    empty_filesize = h5_get_file_size(FILENAME, fapl);
    if (empty_filesize < 0)
        TestErrPrintf("Line %d: file size wrong!\n", __LINE__);

    /* Re-open file */
    fid = H5Fopen(FILENAME, H5F_ACC_RDWR, fapl);
    CHECK(fid, FAIL, "H5Fopen");

    /* Create dataspace for dataset */
    sid = H5Screate(H5S_SCALAR);
    CHECK(sid, FAIL, "H5Screate");

    /* need DCPL to query the group creation properties */
    if (dcpl_g == H5P_DEFAULT) {
        dcpl = H5Pcreate(H5P_DATASET_CREATE);
        CHECK(dcpl, FAIL, "H5Pcreate");
    }
    else {
        dcpl = H5Pcopy(dcpl_g);
        CHECK(dcpl, FAIL, "H5Pcopy");
    }

    /* Enable creation order tracking on attributes, so creation order tests work */
    ret = H5Pset_attr_creation_order(dcpl, H5P_CRT_ORDER_TRACKED);
    CHECK(ret, FAIL, "H5Pset_attr_creation_order");

    /* Create a dataset */
    dataset = H5Dcreate2(fid, DSET1_NAME, H5T_NATIVE_UCHAR, sid, H5P_DEFAULT, dcpl, H5P_DEFAULT);
    CHECK(dataset, FAIL, "H5Dcreate2");

    /* Retrieve limits for compact/dense attribute storage */
    ret = H5Pget_attr_phase_change(dcpl, &max_compact, &min_dense);
    CHECK(ret, FAIL, "H5Pget_attr_phase_change");

    /* Close property list */
    ret = H5Pclose(dcpl);
    CHECK(ret, FAIL, "H5Pclose");

    /* Check on dataset's attribute storage status */
    is_dense = H5O__is_attr_dense_test(dataset);
    VERIFY(is_dense, FALSE, "H5O__is_attr_dense_test");

    /* Add attributes, until just before converting to dense storage */
    for (u = 0; u < max_compact; u++) {
        /* Create attribute */
        HDsprintf(attrname, "attr %02u", u);
        attr = H5Acreate2(dataset, attrname, H5T_NATIVE_UINT, sid, H5P_DEFAULT, H5P_DEFAULT);
        CHECK(attr, FAIL, "H5Acreate2");

        /* Write data into the attribute */
        ret = H5Awrite(attr, H5T_NATIVE_UINT, &u);
        CHECK(ret, FAIL, "H5Awrite");

        /* Close attribute */
        ret = H5Aclose(attr);
        CHECK(ret, FAIL, "H5Aclose");

        /* Verify attributes written so far */
        ret = test_attr_dense_verify(dataset, u);
        CHECK(ret, FAIL, "test_attr_dense_verify");
    } /* end for */

    /* Check on dataset's attribute storage status */
    is_dense = H5O__is_attr_dense_test(dataset);
    VERIFY(is_dense, FALSE, "H5O__is_attr_dense_test");

    /* Add one more attribute, to push into "dense" storage */
    /* Create attribute */
    HDsprintf(attrname, "attr %02u", u);
    attr = H5Acreate2(dataset, attrname, H5T_NATIVE_UINT, sid, H5P_DEFAULT, H5P_DEFAULT);
    CHECK(attr, FAIL, "H5Acreate2");

    /* Check on dataset's attribute storage status */
    is_dense = H5O__is_attr_dense_test(dataset);
    VERIFY(is_dense, TRUE, "H5O__is_attr_dense_test");

    /* Write data into the attribute */
    ret = H5Awrite(attr, H5T_NATIVE_UINT, &u);
    CHECK(ret, FAIL, "H5Awrite");

    /* Close attribute */
    ret = H5Aclose(attr);
    CHECK(ret, FAIL, "H5Aclose");

    /* Close dataspace */
    ret = H5Sclose(sid);
    CHECK(ret, FAIL, "H5Sclose");

    /* Verify all the attributes written */
    ret = test_attr_dense_verify(dataset, (u + 1));
    CHECK(ret, FAIL, "test_attr_dense_verify");

    /* Close Dataset */
    ret = H5Dclose(dataset);
    CHECK(ret, FAIL, "H5Dclose");

    /* Unlink dataset with attributes */
    ret = H5Ldelete(fid, DSET1_NAME, H5P_DEFAULT);
    CHECK(ret, FAIL, "H5Ldelete");

    /* Close file */
    ret = H5Fclose(fid);
    CHECK(ret, FAIL, "H5Fclose");

    /* Check size of file */
    filesize = h5_get_file_size(FILENAME, fapl);
    VERIFY(filesize, empty_filesize, "h5_get_file_size");
} /* test_attr_dense_open() */

/****************************************************************
**
**  test_attr_dense_delete(): Test basic H5A (attribute) code.
**      Tests deleting attributes in "dense" storage
**
****************************************************************/
static void
test_attr_dense_delete(hid_t fcpl, hid_t fapl)
{
    hid_t          fid;                     /* HDF5 File ID            */
    hid_t          dataset;                 /* Dataset ID            */
    hid_t          sid;                     /* Dataspace ID            */
    hid_t          attr;                    /* Attribute ID            */
    hid_t          dcpl;                    /* Dataset creation property list ID */
    char           attrname[NAME_BUF_SIZE]; /* Name of attribute */
    unsigned       max_compact;             /* Maximum # of attributes to store compactly */
    unsigned       min_dense;               /* Minimum # of attributes to store "densely" */
    htri_t         is_dense;                /* Are attributes stored densely? */
    unsigned       u;                       /* Local index variable */
    h5_stat_size_t empty_filesize;          /* Size of empty file */
    h5_stat_size_t filesize;                /* Size of file after modifications */
    H5O_info2_t    oinfo;                   /* Object info                  */
    int            use_min_dset_oh = (dcpl_g != H5P_DEFAULT);
    herr_t         ret; /* Generic return value        */

    /* Output message about test being performed */
    MESSAGE(5, ("Testing Deleting Attributes in Dense Storage\n"));

    if (use_min_dset_oh) { /* using minimized dataset headers */
        /* modify fcpl...
         * sidestep "bug" where file space is lost with minimized dset ohdrs
         */
        fcpl = H5Pcopy(fcpl);
        CHECK(fcpl, FAIL, "H5Pcopy");
        ret = H5Pset_file_space_strategy(fcpl, H5F_FSPACE_STRATEGY_FSM_AGGR, TRUE, 1);
        CHECK(ret, FAIL, "H5Pset_file_space_strategy");
    }
    fid = H5Fcreate(FILENAME, H5F_ACC_TRUNC, fcpl, fapl);
    CHECK(fid, FAIL, "H5Fcreate");
    if (use_min_dset_oh)
        CHECK(H5Pclose(fcpl), FAIL, "H5Pclose");

    /* Close file */
    ret = H5Fclose(fid);
    CHECK(ret, FAIL, "H5Fclose");

    /* Get size of file */
    empty_filesize = h5_get_file_size(FILENAME, fapl);
    if (empty_filesize < 0)
        TestErrPrintf("Line %d: file size wrong!\n", __LINE__);

    /* Re-open file */
    fid = H5Fopen(FILENAME, H5F_ACC_RDWR, fapl);
    CHECK(fid, FAIL, "H5Fopen");

    /* Create dataspace for dataset */
    sid = H5Screate(H5S_SCALAR);
    CHECK(sid, FAIL, "H5Screate");

    /* need DCPL to query the group creation properties */
    if (use_min_dset_oh) {
        dcpl = H5Pcopy(dcpl_g);
        CHECK(dcpl, FAIL, "H5Pcopy");
    }
    else {
        dcpl = H5Pcreate(H5P_DATASET_CREATE);
        CHECK(dcpl, FAIL, "H5Pcreate");
    }

    /* Enable creation order tracking on attributes, so creation order tests work */
    ret = H5Pset_attr_creation_order(dcpl, H5P_CRT_ORDER_TRACKED);
    CHECK(ret, FAIL, "H5Pset_attr_creation_order");

    /* Create a dataset */
    dataset = H5Dcreate2(fid, DSET1_NAME, H5T_NATIVE_UCHAR, sid, H5P_DEFAULT, dcpl, H5P_DEFAULT);
    CHECK(dataset, FAIL, "H5Dcreate2");

    /* Retrieve limits for compact/dense attribute storage */
    ret = H5Pget_attr_phase_change(dcpl, &max_compact, &min_dense);
    CHECK(ret, FAIL, "H5Pget_attr_phase_change");

    /* Close property list */
    ret = H5Pclose(dcpl);
    CHECK(ret, FAIL, "H5Pclose");

    /* Check on dataset's attribute storage status */
    is_dense = H5O__is_attr_dense_test(dataset);
    VERIFY(is_dense, FALSE, "H5O__is_attr_dense_test");

    /* Add attributes, until well into dense storage */
    for (u = 0; u < (max_compact * 2); u++) {
        /* Create attribute */
        HDsprintf(attrname, "attr %02u", u);
        attr = H5Acreate2(dataset, attrname, H5T_NATIVE_UINT, sid, H5P_DEFAULT, H5P_DEFAULT);
        CHECK(attr, FAIL, "H5Acreate2");

        /* Write data into the attribute */
        ret = H5Awrite(attr, H5T_NATIVE_UINT, &u);
        CHECK(ret, FAIL, "H5Awrite");

        /* Close attribute */
        ret = H5Aclose(attr);
        CHECK(ret, FAIL, "H5Aclose");

        /* Check # of attributes */
        ret = H5Oget_info3(dataset, &oinfo, H5O_INFO_NUM_ATTRS);
        CHECK(ret, FAIL, "H5Oget_info3");
        VERIFY(oinfo.num_attrs, (u + 1), "H5Oget_info3");
    } /* end for */

    /* Check on dataset's attribute storage status */
    is_dense = H5O__is_attr_dense_test(dataset);
    VERIFY(is_dense, TRUE, "H5O__is_attr_dense_test");

    /* Close dataspace */
    ret = H5Sclose(sid);
    CHECK(ret, FAIL, "H5Sclose");

    /* Close Dataset */
    ret = H5Dclose(dataset);
    CHECK(ret, FAIL, "H5Dclose");

    /* Close file */
    ret = H5Fclose(fid);
    CHECK(ret, FAIL, "H5Fclose");

    /* Re-open file */
    fid = H5Fopen(FILENAME, H5F_ACC_RDWR, fapl);
    CHECK(fid, FAIL, "H5Fopen");

    /* Open dataset */
    dataset = H5Dopen2(fid, DSET1_NAME, H5P_DEFAULT);
    CHECK(dataset, FAIL, "H5Dopen2");

    /* Delete attributes until the attributes revert to compact storage again */
    for (u--; u >= min_dense; u--) {
        /* Delete attribute */
        HDsprintf(attrname, "attr %02u", u);
        ret = H5Adelete(dataset, attrname);
        CHECK(ret, FAIL, "H5Adelete");

        /* Verify attributes still left */
        ret = test_attr_dense_verify(dataset, u);
        CHECK(ret, FAIL, "test_attr_dense_verify");
    } /* end for */

    /* Check on dataset's attribute storage status */
    is_dense = H5O__is_attr_dense_test(dataset);
    VERIFY(is_dense, TRUE, "H5O__is_attr_dense_test");

    /* Delete one more attribute, which should cause reversion to compact storage */
    HDsprintf(attrname, "attr %02u", u);
    ret = H5Adelete(dataset, attrname);
    CHECK(ret, FAIL, "H5Adelete");

    /* Check on dataset's attribute storage status */
    is_dense = H5O__is_attr_dense_test(dataset);
    VERIFY(is_dense, FALSE, "H5O__is_attr_dense_test");

    /* Verify attributes still left */
    ret = test_attr_dense_verify(dataset, (u - 1));
    CHECK(ret, FAIL, "test_attr_dense_verify");

    /* Delete another attribute, to verify deletion in compact storage */
    HDsprintf(attrname, "attr %02u", (u - 1));
    ret = H5Adelete(dataset, attrname);
    CHECK(ret, FAIL, "H5Adelete");

    /* Check on dataset's attribute storage status */
    is_dense = H5O__is_attr_dense_test(dataset);
    VERIFY(is_dense, FALSE, "H5O__is_attr_dense_test");

    /* Verify attributes still left */
    ret = test_attr_dense_verify(dataset, (u - 2));
    CHECK(ret, FAIL, "test_attr_dense_verify");

    /* Close Dataset */
    ret = H5Dclose(dataset);
    CHECK(ret, FAIL, "H5Dclose");

    /* Unlink dataset with attributes */
    ret = H5Ldelete(fid, DSET1_NAME, H5P_DEFAULT);
    CHECK(ret, FAIL, "H5Ldelete");

    /* Close file */
    ret = H5Fclose(fid);
    CHECK(ret, FAIL, "H5Fclose");

    /* Check size of file */
    filesize = h5_get_file_size(FILENAME, fapl);
    VERIFY(filesize, empty_filesize, "h5_get_file_size");
} /* test_attr_dense_delete() */

/****************************************************************
**
**  test_attr_dense_rename(): Test basic H5A (attribute) code.
**      Tests renaming attributes in "dense" storage
**
****************************************************************/
static void
test_attr_dense_rename(hid_t fcpl, hid_t fapl)
{
    hid_t          fid;                         /* HDF5 File ID            */
    hid_t          dataset;                     /* Dataset ID            */
    hid_t          sid;                         /* Dataspace ID            */
    hid_t          attr;                        /* Attribute ID            */
    hid_t          dcpl;                        /* Dataset creation property list ID */
    char           attrname[NAME_BUF_SIZE];     /* Name of attribute */
    char           new_attrname[NAME_BUF_SIZE]; /* New name of attribute */
    unsigned       max_compact;                 /* Maximum # of attributes to store compactly */
    unsigned       min_dense;                   /* Minimum # of attributes to store "densely" */
    htri_t         is_dense;                    /* Are attributes stored densely? */
    h5_stat_size_t empty_filesize;              /* Size of empty file */
    h5_stat_size_t filesize;                    /* Size of file after modifications */
    H5O_info2_t    oinfo;                       /* Object info */
    unsigned       u;                           /* Local index variable */
    int            use_min_dset_oh = (dcpl_g != H5P_DEFAULT);
    unsigned       use_corder; /* Track creation order or not */
    herr_t         ret;        /* Generic return value        */

    /* Output message about test being performed */
    MESSAGE(5, ("Testing Renaming Attributes in Dense Storage\n"));

    if (use_min_dset_oh) { /* using minimized dataset headers */
        /* modify fcpl...
         * sidestep "bug" where file space is lost with minimized dset ohdrs
         */
        fcpl = H5Pcopy(fcpl);
        CHECK(fcpl, FAIL, "H5Pcopy");
        ret = H5Pset_file_space_strategy(fcpl, H5F_FSPACE_STRATEGY_FSM_AGGR, TRUE, 1);
        CHECK(ret, FAIL, "H5Pset_file_space_strategy");
    }
    fid = H5Fcreate(FILENAME, H5F_ACC_TRUNC, fcpl, fapl);
    CHECK(fid, H5I_INVALID_HID, "H5Fcreate");
    if (use_min_dset_oh)
        CHECK(H5Pclose(fcpl), FAIL, "H5Pclose");

    /* Close file */
    ret = H5Fclose(fid);
    CHECK(ret, FAIL, "H5Fclose");

    /* Get size of file */
    empty_filesize = h5_get_file_size(FILENAME, fapl);
    if (empty_filesize < 0)
        TestErrPrintf("Line %d: file size wrong!\n", __LINE__);

    /* Re-open file */
    fid = H5Fopen(FILENAME, H5F_ACC_RDWR, fapl);
    CHECK(fid, H5I_INVALID_HID, "H5Fopen");

    /* Create dataspace for dataset */
    sid = H5Screate(H5S_SCALAR);
    CHECK(sid, H5I_INVALID_HID, "H5Screate");

    /* need DCPL to query the group creation properties */
    if (use_min_dset_oh) {
        dcpl = H5Pcopy(dcpl_g);
        CHECK(dcpl, H5I_INVALID_HID, "H5Pcopy");
    }
    else {
        dcpl = H5Pcreate(H5P_DATASET_CREATE);
        CHECK(dcpl, H5I_INVALID_HID, "H5Pcreate");
    }

    /* Retrieve limits for compact/dense attribute storage */
    ret = H5Pget_attr_phase_change(dcpl, &max_compact, &min_dense);
    CHECK(ret, FAIL, "H5Pget_attr_phase_change");

    /* Using creation order or not */
    for (use_corder = FALSE; use_corder <= TRUE; use_corder++) {

        if (use_corder) {
            ret = H5Pset_attr_creation_order(dcpl, H5P_CRT_ORDER_TRACKED | H5P_CRT_ORDER_INDEXED);
            CHECK(ret, FAIL, "H5Pset_attr_creation_order");
        }

        /* Create a dataset */
        dataset = H5Dcreate2(fid, DSET1_NAME, H5T_NATIVE_UCHAR, sid, H5P_DEFAULT, dcpl, H5P_DEFAULT);
        CHECK(dataset, H5I_INVALID_HID, "H5Dcreate2");

        /* Check on dataset's attribute storage status */
        is_dense = H5O__is_attr_dense_test(dataset);
        VERIFY(is_dense, FALSE, "H5O__is_attr_dense_test");

        /* Add attributes, until well into dense storage */
        for (u = 0; u < (max_compact * 2); u++) {
            /* Create attribute */
            HDsprintf(attrname, "attr %02u", u);
            attr = H5Acreate2(dataset, attrname, H5T_NATIVE_UINT, sid, H5P_DEFAULT, H5P_DEFAULT);
            CHECK(attr, H5I_INVALID_HID, "H5Acreate2");

            /* Write data into the attribute */
            ret = H5Awrite(attr, H5T_NATIVE_UINT, &u);
            CHECK(ret, FAIL, "H5Awrite");

            /* Close attribute */
            ret = H5Aclose(attr);
            CHECK(ret, FAIL, "H5Aclose");

            /* Rename attribute */
            HDsprintf(new_attrname, "new attr %02u", u);

            /* Rename attribute */
            ret = H5Arename_by_name(fid, DSET1_NAME, attrname, new_attrname, H5P_DEFAULT);
            CHECK(ret, FAIL, "H5Arename_by_name");

            /* Check # of attributes */
            ret = H5Oget_info3(dataset, &oinfo, H5O_INFO_NUM_ATTRS);
            CHECK(ret, FAIL, "H5Oget_info3");
            VERIFY(oinfo.num_attrs, (u + 1), "H5Oget_info3");
        } /* end for */

        /* Check on dataset's attribute storage status */
        is_dense = H5O__is_attr_dense_test(dataset);
        VERIFY(is_dense, TRUE, "H5O__is_attr_dense_test");

        /* Close Dataset */
        ret = H5Dclose(dataset);
        CHECK(ret, FAIL, "H5Dclose");

        if (!use_corder) {
            /* Unlink dataset with attributes */
            ret = H5Ldelete(fid, DSET1_NAME, H5P_DEFAULT);
            CHECK(ret, FAIL, "H5Ldelete");
        }

    } /* end for use_corder */

    /* Close dataspace */
    ret = H5Sclose(sid);
    CHECK(ret, FAIL, "H5Sclose");

    /* Close property list */
    ret = H5Pclose(dcpl);
    CHECK(ret, FAIL, "H5Pclose");

    /* Close file */
    ret = H5Fclose(fid);
    CHECK(ret, FAIL, "H5Fclose");

    /* Re-open file */
    fid = H5Fopen(FILENAME, H5F_ACC_RDWR, fapl);
    CHECK(fid, H5I_INVALID_HID, "H5Fopen");

    /* Open dataset */
    dataset = H5Dopen2(fid, DSET1_NAME, H5P_DEFAULT);
    CHECK(dataset, H5I_INVALID_HID, "H5Dopen2");

    /* Verify renamed attributes */
    for (u = 0; u < (max_compact * 2); u++) {
        unsigned value; /* Attribute value */

        /* Open attribute */
        HDsprintf(attrname, "new attr %02u", u);
        attr = H5Aopen(dataset, attrname, H5P_DEFAULT);
        CHECK(attr, H5I_INVALID_HID, "H5Aopen");

        /* Read data from the attribute */
        ret = H5Aread(attr, H5T_NATIVE_UINT, &value);
        CHECK(ret, FAIL, "H5Aread");
        VERIFY(value, u, "H5Aread");

        /* Close attribute */
        ret = H5Aclose(attr);
        CHECK(ret, FAIL, "H5Aclose");
    } /* end for */

    /* Close Dataset */
    ret = H5Dclose(dataset);
    CHECK(ret, FAIL, "H5Dclose");

    /* Unlink dataset with attributes */
    ret = H5Ldelete(fid, DSET1_NAME, H5P_DEFAULT);
    CHECK(ret, FAIL, "H5Ldelete");

    /* Close file */
    ret = H5Fclose(fid);
    CHECK(ret, FAIL, "H5Fclose");

    /* Check size of file */
    filesize = h5_get_file_size(FILENAME, fapl);
    VERIFY(filesize, empty_filesize, "h5_get_file_size");
} /* test_attr_dense_rename() */

/****************************************************************
**
**  test_attr_dense_unlink(): Test basic H5A (attribute) code.
**      Tests unlinking object with attributes in "dense" storage
**
****************************************************************/
static void
test_attr_dense_unlink(hid_t fcpl, hid_t fapl)
{
    hid_t          fid;                     /* HDF5 File ID            */
    hid_t          dataset;                 /* Dataset ID            */
    hid_t          sid;                     /* Dataspace ID            */
    hid_t          attr;                    /* Attribute ID            */
    hid_t          dcpl;                    /* Dataset creation property list ID */
    char           attrname[NAME_BUF_SIZE]; /* Name of attribute */
    unsigned       max_compact;             /* Maximum # of attributes to store compactly */
    unsigned       min_dense;               /* Minimum # of attributes to store "densely" */
    htri_t         is_dense;                /* Are attributes stored densely? */
    size_t         mesg_count;              /* # of shared messages */
    h5_stat_size_t empty_filesize;          /* Size of empty file */
    h5_stat_size_t filesize;                /* Size of file after modifications */
    H5O_info2_t    oinfo;                   /* Object info */
    unsigned       u;                       /* Local index variable */
    int            use_min_dset_oh = (dcpl_g != H5P_DEFAULT);
    herr_t         ret; /* Generic return value        */

    /* Output message about test being performed */
    MESSAGE(5, ("Testing Unlinking Object with Attributes in Dense Storage\n"));

    if (use_min_dset_oh) { /* using minimized dataset headers */
        /* modify fcpl...
         * sidestep "bug" where file space is lost with minimized dset ohdrs
         */
        fcpl = H5Pcopy(fcpl);
        CHECK(fcpl, FAIL, "H5Pcopy");
        ret = H5Pset_file_space_strategy(fcpl, H5F_FSPACE_STRATEGY_FSM_AGGR, TRUE, 1);
        CHECK(ret, FAIL, "H5Pset_file_space_strategy");
    }
    fid = H5Fcreate(FILENAME, H5F_ACC_TRUNC, fcpl, fapl);
    CHECK(fid, FAIL, "H5Fcreate");
    if (use_min_dset_oh)
        CHECK(H5Pclose(fcpl), FAIL, "H5Pclose");

    ret = H5Fclose(fid);
    CHECK(ret, FAIL, "H5Fclose");

    empty_filesize = h5_get_file_size(FILENAME, fapl);
    if (empty_filesize < 0)
        TestErrPrintf("Line %d: file size wrong!\n", __LINE__);

    /* Re-open file */
    fid = H5Fopen(FILENAME, H5F_ACC_RDWR, fapl);
    CHECK(fid, FAIL, "H5Fopen");

    /* Create dataspace for dataset */
    sid = H5Screate(H5S_SCALAR);
    CHECK(sid, FAIL, "H5Screate");

    /* need DCPL to query the group creation properties */
    if (use_min_dset_oh) {
        dcpl = H5Pcopy(dcpl_g);
        CHECK(dcpl, FAIL, "H5Pcopy");
    }
    else {
        dcpl = H5Pcreate(H5P_DATASET_CREATE);
        CHECK(dcpl, FAIL, "H5Pcreate");
    }

    /* Create a dataset */
    dataset = H5Dcreate2(fid, DSET1_NAME, H5T_NATIVE_UCHAR, sid, H5P_DEFAULT, dcpl, H5P_DEFAULT);
    CHECK(dataset, FAIL, "H5Dcreate2");

    /* Retrieve limits for compact/dense attribute storage */
    ret = H5Pget_attr_phase_change(dcpl, &max_compact, &min_dense);
    CHECK(ret, FAIL, "H5Pget_attr_phase_change");

    /* Close property list */
    ret = H5Pclose(dcpl);
    CHECK(ret, FAIL, "H5Pclose");

    /* Check on dataset's attribute storage status */
    is_dense = H5O__is_attr_dense_test(dataset);
    VERIFY(is_dense, FALSE, "H5O__is_attr_dense_test");

    /* Add attributes, until well into dense storage */
    for (u = 0; u < (max_compact * 2); u++) {
        /* Create attribute */
        HDsprintf(attrname, "attr %02u", u);
        attr = H5Acreate2(dataset, attrname, H5T_NATIVE_UINT, sid, H5P_DEFAULT, H5P_DEFAULT);
        CHECK(attr, FAIL, "H5Acreate2");

        /* Write data into the attribute */
        ret = H5Awrite(attr, H5T_NATIVE_UINT, &u);
        CHECK(ret, FAIL, "H5Awrite");

        /* Close attribute */
        ret = H5Aclose(attr);
        CHECK(ret, FAIL, "H5Aclose");

        /* Check # of attributes */
        ret = H5Oget_info3(dataset, &oinfo, H5O_INFO_NUM_ATTRS);
        CHECK(ret, FAIL, "H5Oget_info3");
        VERIFY(oinfo.num_attrs, (u + 1), "H5Oget_info3");
    } /* end for */

    /* Check on dataset's attribute storage status */
    is_dense = H5O__is_attr_dense_test(dataset);
    VERIFY(is_dense, TRUE, "H5O__is_attr_dense_test");

    /* Close dataspace */
    ret = H5Sclose(sid);
    CHECK(ret, FAIL, "H5Sclose");

    /* Close Dataset */
    ret = H5Dclose(dataset);
    CHECK(ret, FAIL, "H5Dclose");

    /* Close file */
    ret = H5Fclose(fid);
    CHECK(ret, FAIL, "H5Fclose");

    /* Re-open file */
    fid = H5Fopen(FILENAME, H5F_ACC_RDWR, fapl);
    CHECK(fid, FAIL, "H5Fopen");

    /* Unlink dataset */
    ret = H5Ldelete(fid, DSET1_NAME, H5P_DEFAULT);
    CHECK(ret, FAIL, "H5Ldelete");

    /* Check on dataset's attribute storage status */
    ret = H5F__get_sohm_mesg_count_test(fid, H5O_ATTR_ID, &mesg_count);
    CHECK(ret, FAIL, "H5F__get_sohm_mesg_count_test");
    VERIFY(mesg_count, 0, "H5F__get_sohm_mesg_count_test");

    /* Close file */
    ret = H5Fclose(fid);
    CHECK(ret, FAIL, "H5Fclose");

    /* Check size of file */
    filesize = h5_get_file_size(FILENAME, fapl);
    VERIFY(filesize, empty_filesize, "h5_get_file_size");
} /* test_attr_dense_unlink() */

/****************************************************************
**
**  test_attr_dense_limits(): Test basic H5A (attribute) code.
**      Tests attribute in "dense" storage limits
**
****************************************************************/
static void
test_attr_dense_limits(hid_t fcpl, hid_t fapl)
{
    hid_t          fid;                       /* HDF5 File ID            */
    hid_t          dataset;                   /* Dataset ID            */
    hid_t          sid;                       /* Dataspace ID            */
    hid_t          attr;                      /* Attribute ID            */
    hid_t          dcpl;                      /* Dataset creation property list ID */
    char           attrname[NAME_BUF_SIZE];   /* Name of attribute */
    unsigned       max_compact, rmax_compact; /* Maximum # of attributes to store compactly */
    unsigned       min_dense, rmin_dense;     /* Minimum # of attributes to store "densely" */
    htri_t         is_dense;                  /* Are attributes stored densely? */
    unsigned       u;                         /* Local index variable */
    h5_stat_size_t empty_filesize;            /* Size of empty file */
    h5_stat_size_t filesize;                  /* Size of file after modifications */
    herr_t         ret;                       /* Generic return value        */

    /* Output message about test being performed */
    MESSAGE(5, ("Testing Phase Change Limits For Attributes in Dense Storage\n"));

    /* Create file */
    fid = H5Fcreate(FILENAME, H5F_ACC_TRUNC, fcpl, fapl);
    CHECK(fid, FAIL, "H5Fcreate");

    /* Close file */
    ret = H5Fclose(fid);
    CHECK(ret, FAIL, "H5Fclose");

    /* Get size of file */
    empty_filesize = h5_get_file_size(FILENAME, fapl);
    if (empty_filesize < 0)
        TestErrPrintf("Line %d: file size wrong!\n", __LINE__);

    /* Re-open file */
    fid = H5Fopen(FILENAME, H5F_ACC_RDWR, fapl);
    CHECK(fid, FAIL, "H5Fopen");

    /* Create dataspace for dataset */
    sid = H5Screate(H5S_SCALAR);
    CHECK(sid, FAIL, "H5Screate");

    /* need DCPL to query the group creation properties */
    if (dcpl_g == H5P_DEFAULT) {
        dcpl = H5Pcreate(H5P_DATASET_CREATE);
        CHECK(dcpl, FAIL, "H5Pcreate");
    }
    else {
        dcpl = H5Pcopy(dcpl_g);
        CHECK(dcpl, FAIL, "H5Pcopy");
    }

    /* Change limits on compact/dense attribute storage */
    max_compact = 0;
    min_dense   = 0;
    ret         = H5Pset_attr_phase_change(dcpl, max_compact, min_dense);
    CHECK(ret, FAIL, "H5Pget_attr_phase_change");

    /* Create a dataset */
    dataset = H5Dcreate2(fid, DSET1_NAME, H5T_NATIVE_UCHAR, sid, H5P_DEFAULT, dcpl, H5P_DEFAULT);
    CHECK(dataset, FAIL, "H5Dcreate2");

    /* Retrieve limits for compact/dense attribute storage */
    ret = H5Pget_attr_phase_change(dcpl, &rmax_compact, &rmin_dense);
    CHECK(ret, FAIL, "H5Pget_attr_phase_change");
    VERIFY(rmax_compact, max_compact, "H5Pget_attr_phase_change");
    VERIFY(rmin_dense, min_dense, "H5Pget_attr_phase_change");

    /* Close property list */
    ret = H5Pclose(dcpl);
    CHECK(ret, FAIL, "H5Pclose");

    /* Check on dataset's attribute storage status */
    is_dense = H5O__is_attr_dense_test(dataset);
    VERIFY(is_dense, FALSE, "H5O__is_attr_dense_test");

    /* Add first attribute, which should be immediately in dense storage */

    /* Create attribute */
    u = 0;
    HDsprintf(attrname, "attr %02u", u);
    attr = H5Acreate2(dataset, attrname, H5T_NATIVE_UINT, sid, H5P_DEFAULT, H5P_DEFAULT);
    CHECK(attr, FAIL, "H5Acreate2");

    /* Write data into the attribute */
    ret = H5Awrite(attr, H5T_NATIVE_UINT, &u);
    CHECK(ret, FAIL, "H5Awrite");

    /* Close attribute */
    ret = H5Aclose(attr);
    CHECK(ret, FAIL, "H5Aclose");

    /* Check on dataset's attribute storage status */
    is_dense = H5O__is_attr_dense_test(dataset);
    VERIFY(is_dense, TRUE, "H5O__is_attr_dense_test");

    /* Add second attribute, to allow deletions to be checked easily */

    /* Create attribute */
    u = 1;
    HDsprintf(attrname, "attr %02u", u);
    attr = H5Acreate2(dataset, attrname, H5T_NATIVE_UINT, sid, H5P_DEFAULT, H5P_DEFAULT);
    CHECK(attr, FAIL, "H5Acreate2");

    /* Write data into the attribute */
    ret = H5Awrite(attr, H5T_NATIVE_UINT, &u);
    CHECK(ret, FAIL, "H5Awrite");

    /* Close attribute */
    ret = H5Aclose(attr);
    CHECK(ret, FAIL, "H5Aclose");

    /* Check on dataset's attribute storage status */
    is_dense = H5O__is_attr_dense_test(dataset);
    VERIFY(is_dense, TRUE, "H5O__is_attr_dense_test");

    /* Delete second attribute, attributes should still be stored densely */

    /* Delete attribute */
    ret = H5Adelete(dataset, attrname);
    CHECK(ret, FAIL, "H5Adelete");

    /* Check on dataset's attribute storage status */
    is_dense = H5O__is_attr_dense_test(dataset);
    VERIFY(is_dense, TRUE, "H5O__is_attr_dense_test");

    /* Delete first attribute, attributes should not be stored densely */

    /* Delete attribute */
    u = 0;
    HDsprintf(attrname, "attr %02u", u);
    ret = H5Adelete(dataset, attrname);
    CHECK(ret, FAIL, "H5Adelete");

    /* Check on dataset's attribute storage status */
    is_dense = H5O__is_attr_dense_test(dataset);
    VERIFY(is_dense, FALSE, "H5O__is_attr_dense_test");

    /* Close dataspace */
    ret = H5Sclose(sid);
    CHECK(ret, FAIL, "H5Sclose");

    /* Close Dataset */
    ret = H5Dclose(dataset);
    CHECK(ret, FAIL, "H5Dclose");

    /* Unlink dataset */
    ret = H5Ldelete(fid, DSET1_NAME, H5P_DEFAULT);
    CHECK(ret, FAIL, "H5Ldelete");

    /* Close file */
    ret = H5Fclose(fid);
    CHECK(ret, FAIL, "H5Fclose");

    /* Check size of file */
    filesize = h5_get_file_size(FILENAME, fapl);
    VERIFY(filesize, empty_filesize, "h5_get_file_size");
} /* test_attr_dense_limits() */

/****************************************************************
**
**  test_attr_dense_dup_ids(): Test operations with multiple ID
**      handles with "dense" attribute storage creation
**
****************************************************************/
static void
test_attr_dense_dup_ids(hid_t fcpl, hid_t fapl)
{
    hid_t    fid;                     /* HDF5 File ID            */
    hid_t    dataset;                 /* Dataset ID            */
    hid_t    gid1, gid2;              /* Group ID            */
    hid_t    sid, sid2;               /* Dataspace ID            */
    hid_t    attr, attr2, add_attr;   /* Attribute ID            */
    hid_t    dcpl;                    /* Dataset creation property list ID */
    char     attrname[NAME_BUF_SIZE]; /* Name of attribute */
    hsize_t  dims[]                   = {ATTR1_DIM1};
    int      read_data1[ATTR1_DIM1]   = {0};                   /* Buffer for reading attribute */
    int      rewrite_data[ATTR1_DIM1] = {1234, -423, 9907256}; /* Test data for rewrite */
    unsigned scalar_data              = 1317;                  /* scalar data for attribute */
    unsigned read_scalar;                                      /* variable for reading attribute*/
    unsigned max_compact; /* Maximum # of attributes to store compactly */
    unsigned min_dense;   /* Minimum # of attributes to store "densely" */
    htri_t   is_dense;    /* Are attributes stored densely? */
    unsigned u, i;        /* Local index variable */
    herr_t   ret;         /* Generic return value        */

    /* Output message about test being performed */
    MESSAGE(5, ("Testing operations with two IDs for Dense Storage\n"));

    /*-----------------------------------------------------------------------------------
     *        Create an attribute in dense storage and fill it with fill value.
     */
    /* Create file */
    fid = H5Fcreate(FILENAME, H5F_ACC_TRUNC, fcpl, fapl);
    CHECK(fid, FAIL, "H5Fcreate");

    /* Close file */
    ret = H5Fclose(fid);
    CHECK(ret, FAIL, "H5Fclose");

    /* Re-open file */
    fid = H5Fopen(FILENAME, H5F_ACC_RDWR, fapl);
    CHECK(fid, FAIL, "H5Fopen");

    /* Create dataspace for dataset */
    sid = H5Screate(H5S_SCALAR);
    CHECK(sid, FAIL, "H5Screate");

    /* need DCPL to query the group creation properties */
    if (dcpl_g == H5P_DEFAULT) {
        dcpl = H5Pcreate(H5P_DATASET_CREATE);
        CHECK(dcpl, FAIL, "H5Pcreate");
    }
    else {
        dcpl = H5Pcopy(dcpl_g);
        CHECK(dcpl, FAIL, "H5Pcopy");
    }

    /* Create a dataset */
    dataset = H5Dcreate2(fid, DSET1_NAME, H5T_NATIVE_UCHAR, sid, H5P_DEFAULT, dcpl, H5P_DEFAULT);
    CHECK(dataset, FAIL, "H5Dcreate2");

    /* Retrieve limits for compact/dense attribute storage */
    ret = H5Pget_attr_phase_change(dcpl, &max_compact, &min_dense);
    CHECK(ret, FAIL, "H5Pget_attr_phase_change");

    /* Close property list */
    ret = H5Pclose(dcpl);
    CHECK(ret, FAIL, "H5Pclose");

    /* Check on dataset's attribute storage status */
    is_dense = H5O__is_attr_dense_test(dataset);
    VERIFY(is_dense, FALSE, "H5O__is_attr_dense_test");

    /* Add attributes, until just before converting to dense storage */
    for (u = 0; u < max_compact; u++) {
        /* Create attribute */
        HDsprintf(attrname, "attr %02u", u);
        attr = H5Acreate2(dataset, attrname, H5T_NATIVE_UINT, sid, H5P_DEFAULT, H5P_DEFAULT);
        CHECK(attr, FAIL, "H5Acreate2");

        /* Write data into the attribute */
        ret = H5Awrite(attr, H5T_NATIVE_UINT, &u);
        CHECK(ret, FAIL, "H5Awrite");

        /* Close attribute */
        ret = H5Aclose(attr);
        CHECK(ret, FAIL, "H5Aclose");
    } /* end for */

    /* Check on dataset's attribute storage status */
    is_dense = H5O__is_attr_dense_test(dataset);
    VERIFY(is_dense, FALSE, "H5O__is_attr_dense_test");

    /* Add one more attribute, to push into "dense" storage */
    /* Create dataspace for attribute */
    sid2 = H5Screate_simple(ATTR1_RANK, dims, NULL);
    CHECK(sid2, FAIL, "H5Screate_simple");

    /* Create attribute */
    HDsprintf(attrname, "attr %02u", u);
    attr = H5Acreate2(dataset, attrname, H5T_NATIVE_INT, sid2, H5P_DEFAULT, H5P_DEFAULT);
    CHECK(attr, FAIL, "H5Acreate2");

    /* Check on dataset's attribute storage status */
    is_dense = H5O__is_attr_dense_test(dataset);
    VERIFY(is_dense, TRUE, "H5O__is_attr_dense_test");

    /* Open the attribute just created and get a second ID */
    attr2 = H5Aopen(dataset, attrname, H5P_DEFAULT);
    CHECK(attr2, FAIL, "H5Aopen");

    /* Close attribute */
    ret = H5Aclose(attr);
    CHECK(ret, FAIL, "H5Aclose");

    ret = H5Aclose(attr2);
    CHECK(ret, FAIL, "H5Aclose");

    /* Close Dataset */
    ret = H5Dclose(dataset);
    CHECK(ret, FAIL, "H5Dclose");

    /* Close file */
    ret = H5Fclose(fid);
    CHECK(ret, FAIL, "H5Fclose");

    /*-----------------------------------------------------------------------------------
     *        Reopen the file and verify the fill value for attribute.  Also write
     *        some real data.
     */
    /* Open file */
    fid = H5Fopen(FILENAME, H5F_ACC_RDWR, fapl);
    CHECK(fid, FAIL, "H5Fopen");

    /* Open the dataset */
    dataset = H5Dopen2(fid, DSET1_NAME, H5P_DEFAULT);
    CHECK(dataset, FAIL, "H5Dopen2");

    /* Check on dataset's attribute storage status */
    is_dense = H5O__is_attr_dense_test(dataset);
    VERIFY(is_dense, TRUE, "H5O__is_attr_dense_test");

    /* Open first attribute for the dataset */
    attr = H5Aopen(dataset, attrname, H5P_DEFAULT);
    CHECK(attr, FAIL, "H5Aopen");

    /* Read attribute with fill value */
    ret = H5Aread(attr, H5T_NATIVE_INT, read_data1);
    CHECK(ret, FAIL, "H5Aread");

    /* Verify values read in */
    for (i = 0; i < ATTR1_DIM1; i++)
        if (0 != read_data1[i])
            TestErrPrintf("%d: attribute data different: read_data1[%d]=%d\n", __LINE__, i, read_data1[i]);

    /* Open attribute for the second time */
    attr2 = H5Aopen(dataset, attrname, H5P_DEFAULT);
    CHECK(attr, FAIL, "H5Aopen");

    /* Write attribute information */
    ret = H5Awrite(attr2, H5T_NATIVE_INT, attr_data1);
    CHECK(ret, FAIL, "H5Awrite");

    /* Close attribute */
    ret = H5Aclose(attr2);
    CHECK(ret, FAIL, "H5Aclose");

    /* Close attribute */
    ret = H5Aclose(attr);
    CHECK(ret, FAIL, "H5Aclose");

    /* Close Dataset */
    ret = H5Dclose(dataset);
    CHECK(ret, FAIL, "H5Dclose");

    /* Close file */
    ret = H5Fclose(fid);
    CHECK(ret, FAIL, "H5Fclose");

    /*-----------------------------------------------------------------------------------
     *        Reopen the file and verify the data.  Also rewrite the data and verify it.
     */
    /* Open file */
    fid = H5Fopen(FILENAME, H5F_ACC_RDWR, fapl);
    CHECK(fid, FAIL, "H5Fopen");

    /* Open the dataset */
    dataset = H5Dopen2(fid, DSET1_NAME, H5P_DEFAULT);
    CHECK(dataset, FAIL, "H5Dopen2");

    /* Check on dataset's attribute storage status */
    is_dense = H5O__is_attr_dense_test(dataset);
    VERIFY(is_dense, TRUE, "H5O__is_attr_dense_test");

    /* Open first attribute for the dataset */
    attr = H5Aopen(dataset, attrname, H5P_DEFAULT);
    CHECK(attr, FAIL, "H5Aopen");

    /* Read attribute information */
    ret = H5Aread(attr, H5T_NATIVE_INT, read_data1);
    CHECK(ret, FAIL, "H5Aread");

    /* Verify values read in */
    for (i = 0; i < ATTR1_DIM1; i++)
        if (attr_data1[i] != read_data1[i])
            TestErrPrintf("%d: attribute data different: attr_data1[%d]=%d, read_data1[%d]=%d\n", __LINE__, i,
                          attr_data1[i], i, read_data1[i]);

    /* Open attribute for the second time */
    attr2 = H5Aopen(dataset, attrname, H5P_DEFAULT);
    CHECK(attr, FAIL, "H5Aopen");

    /* Write attribute information with the second ID */
    ret = H5Awrite(attr2, H5T_NATIVE_INT, rewrite_data);
    CHECK(ret, FAIL, "H5Awrite");

    /* Read attribute information with the first ID */
    ret = H5Aread(attr, H5T_NATIVE_INT, read_data1);
    CHECK(ret, FAIL, "H5Aread");

    /* Verify values read in */
    for (i = 0; i < ATTR1_DIM1; i++)
        if (read_data1[i] != rewrite_data[i])
            TestErrPrintf("%d: attribute data different: read_data1[%d]=%d, rewrite_data[%d]=%d\n", __LINE__,
                          i, read_data1[i], i, rewrite_data[i]);

    /* Close attribute */
    ret = H5Aclose(attr);
    CHECK(ret, FAIL, "H5Aclose");

    ret = H5Aclose(attr2);
    CHECK(ret, FAIL, "H5Aclose");

    /* Close Dataset */
    ret = H5Dclose(dataset);
    CHECK(ret, FAIL, "H5Dclose");

    /* Close file */
    ret = H5Fclose(fid);
    CHECK(ret, FAIL, "H5Fclose");

    /*-----------------------------------------------------------------------------------
     *        Open the attribute by index.  Verify the data is shared when the attribute
     *        is opened twice.
     */
    /* Open file */
    fid = H5Fopen(FILENAME, H5F_ACC_RDWR, fapl);
    CHECK(fid, FAIL, "H5Fopen");

    /* Open the dataset */
    dataset = H5Dopen2(fid, DSET1_NAME, H5P_DEFAULT);
    CHECK(dataset, FAIL, "H5Dopen2");

    /* Check on dataset's attribute storage status */
    is_dense = H5O__is_attr_dense_test(dataset);
    VERIFY(is_dense, TRUE, "H5O__is_attr_dense_test");

    /* Open first attribute for the dataset */
    attr = H5Aopen_by_idx(dataset, ".", H5_INDEX_NAME, H5_ITER_INC, (hsize_t)4, H5P_DEFAULT, H5P_DEFAULT);
    CHECK(attr, FAIL, "H5Aopen");

    /* Open attribute for the second time */
    attr2 = H5Aopen_by_idx(dataset, ".", H5_INDEX_NAME, H5_ITER_INC, (hsize_t)4, H5P_DEFAULT, H5P_DEFAULT);
    CHECK(attr, FAIL, "H5Aopen");

    /* Write attribute information with the second ID */
    ret = H5Awrite(attr2, H5T_NATIVE_UINT, &scalar_data);
    CHECK(ret, FAIL, "H5Awrite");

    /* Read attribute information with the first ID */
    ret = H5Aread(attr, H5T_NATIVE_INT, &read_scalar);
    CHECK(ret, FAIL, "H5Aread");

    /* Verify values read in */
    if (read_scalar != scalar_data)
        TestErrPrintf("%d: attribute data different: read_scalar=%d, scalar_data=%d\n", __LINE__, read_scalar,
                      scalar_data);

    /* Close attribute */
    ret = H5Aclose(attr);
    CHECK(ret, FAIL, "H5Aclose");

    ret = H5Aclose(attr2);
    CHECK(ret, FAIL, "H5Aclose");

    /* Close Dataset */
    ret = H5Dclose(dataset);
    CHECK(ret, FAIL, "H5Dclose");

    /* Close file */
    ret = H5Fclose(fid);
    CHECK(ret, FAIL, "H5Fclose");

    /*-----------------------------------------------------------------------------------
     *        Open one attribute.  As it remains open, delete some attributes.  The
     *        attribute storage should switch from dense to compact.  Then open the
     *        same attribute for the second time and verify that the attribute data
     *        is shared.
     */
    /* Open file */
    fid = H5Fopen(FILENAME, H5F_ACC_RDWR, fapl);
    CHECK(fid, FAIL, "H5Fopen");

    /* Open the dataset */
    dataset = H5Dopen2(fid, DSET1_NAME, H5P_DEFAULT);
    CHECK(dataset, FAIL, "H5Dopen2");

    /* Check on dataset's attribute storage status */
    is_dense = H5O__is_attr_dense_test(dataset);
    VERIFY(is_dense, TRUE, "H5O__is_attr_dense_test");

    /* Open attribute of the dataset for the first time */
    attr = H5Aopen_by_idx(dataset, ".", H5_INDEX_NAME, H5_ITER_INC, (hsize_t)2, H5P_DEFAULT, H5P_DEFAULT);
    CHECK(attr, FAIL, "H5Aopen");

    /* Delete a few attributes until the storage switches to compact */
    for (u = max_compact; u >= min_dense - 1; u--) {
        ret = H5Adelete_by_idx(dataset, ".", H5_INDEX_NAME, H5_ITER_INC, (hsize_t)u, H5P_DEFAULT);
        CHECK(ret, FAIL, "H5Adelete_by_idx");
    }

    /* Check on dataset's attribute storage status */
    is_dense = H5O__is_attr_dense_test(dataset);
    VERIFY(is_dense, FALSE, "H5O__is_attr_dense_test");

    /* Open attribute for the second time */
    attr2 = H5Aopen_by_idx(dataset, ".", H5_INDEX_NAME, H5_ITER_INC, (hsize_t)2, H5P_DEFAULT, H5P_DEFAULT);
    CHECK(attr, FAIL, "H5Aopen");

    /* Write attribute information with the second ID */
    ret = H5Awrite(attr2, H5T_NATIVE_UINT, &scalar_data);
    CHECK(ret, FAIL, "H5Awrite");

    /* Read attribute information with the first ID */
    ret = H5Aread(attr, H5T_NATIVE_INT, &read_scalar);
    CHECK(ret, FAIL, "H5Aread");

    /* Verify values read in */
    if (read_scalar != scalar_data)
        TestErrPrintf("%d: attribute data different: read_scalar=%d, scalar_data=%d\n", __LINE__, read_scalar,
                      scalar_data);

    /* Close attribute */
    ret = H5Aclose(attr);
    CHECK(ret, FAIL, "H5Aclose");

    ret = H5Aclose(attr2);
    CHECK(ret, FAIL, "H5Aclose");

    /* Close Dataset */
    ret = H5Dclose(dataset);
    CHECK(ret, FAIL, "H5Dclose");

    /* Close file */
    ret = H5Fclose(fid);
    CHECK(ret, FAIL, "H5Fclose");

    /*-----------------------------------------------------------------------------------
     *        Open one attribute.  As it remains open, create some attributes.  The
     *        attribute storage should switch from compact to dense.  Then open the
     *        same attribute for the second time and verify that the attribute data
     *        is shared.
     */
    /* Open file */
    fid = H5Fopen(FILENAME, H5F_ACC_RDWR, fapl);
    CHECK(fid, FAIL, "H5Fopen");

    /* Open the dataset */
    dataset = H5Dopen2(fid, DSET1_NAME, H5P_DEFAULT);
    CHECK(dataset, FAIL, "H5Dopen2");

    /* Check on dataset's attribute storage status */
    is_dense = H5O__is_attr_dense_test(dataset);
    VERIFY(is_dense, FALSE, "H5O__is_attr_dense_test");

    /* Open attribute of the dataset for the first time */
    attr = H5Aopen_by_idx(dataset, ".", H5_INDEX_NAME, H5_ITER_INC, (hsize_t)3, H5P_DEFAULT, H5P_DEFAULT);
    CHECK(attr, FAIL, "H5Aopen");

    /* Delete a few attributes until the storage switches to compact */
    for (u = min_dense - 1; u <= max_compact; u++) {
        /* Create attribute */
        HDsprintf(attrname, "attr %02u", u);
        add_attr = H5Acreate2(dataset, attrname, H5T_NATIVE_UINT, sid, H5P_DEFAULT, H5P_DEFAULT);
        CHECK(add_attr, FAIL, "H5Acreate2");

        /* Write data into the attribute */
        ret = H5Awrite(add_attr, H5T_NATIVE_UINT, &u);
        CHECK(ret, FAIL, "H5Awrite");

        /* Close attribute */
        ret = H5Aclose(add_attr);
        CHECK(ret, FAIL, "H5Aclose");
    }

    /* Check on dataset's attribute storage status */
    is_dense = H5O__is_attr_dense_test(dataset);
    VERIFY(is_dense, TRUE, "H5O__is_attr_dense_test");

    /* Open attribute for the second time */
    attr2 = H5Aopen_by_idx(dataset, ".", H5_INDEX_NAME, H5_ITER_INC, (hsize_t)3, H5P_DEFAULT, H5P_DEFAULT);
    CHECK(attr, FAIL, "H5Aopen");

    /* Write attribute information with the second ID */
    ret = H5Awrite(attr2, H5T_NATIVE_UINT, &scalar_data);
    CHECK(ret, FAIL, "H5Awrite");

    /* Read attribute information with the first ID */
    ret = H5Aread(attr, H5T_NATIVE_INT, &read_scalar);
    CHECK(ret, FAIL, "H5Aread");

    /* Verify values read in */
    if (read_scalar != scalar_data)
        TestErrPrintf("%d: attribute data different: read_scalar=%d, scalar_data=%d\n", __LINE__, read_scalar,
                      scalar_data);

    /* Close attribute */
    ret = H5Aclose(attr);
    CHECK(ret, FAIL, "H5Aclose");

    ret = H5Aclose(attr2);
    CHECK(ret, FAIL, "H5Aclose");

    /* Close Dataset */
    ret = H5Dclose(dataset);
    CHECK(ret, FAIL, "H5Dclose");

    /* Close file */
    ret = H5Fclose(fid);
    CHECK(ret, FAIL, "H5Fclose");

    /*-----------------------------------------------------------------------------------
     *        Verify that the attribute being pointed to by different paths shares
     *        the same data.
     */
    /* Open file */
    fid = H5Fopen(FILENAME, H5F_ACC_RDWR, fapl);
    CHECK(fid, FAIL, "H5Fopen");

    /* Create a group */
    gid1 = H5Gcreate2(fid, GROUP1_NAME, H5P_DEFAULT, H5P_DEFAULT, H5P_DEFAULT);
    CHECK(gid1, FAIL, "H5Gcreate2");

    /* Create hard link to the first group */
    ret = H5Lcreate_hard(gid1, GROUP1_NAME, H5L_SAME_LOC, GROUP2_NAME, H5P_DEFAULT, H5P_DEFAULT);
    CHECK(ret, FAIL, "H5Lcreate_hard");

    /* Add attributes, until just before converting to dense storage */
    for (u = 0; u < max_compact; u++) {
        /* Create attribute */
        HDsprintf(attrname, "attr %02u", u);
        attr = H5Acreate2(gid1, attrname, H5T_NATIVE_UINT, sid, H5P_DEFAULT, H5P_DEFAULT);
        CHECK(attr, FAIL, "H5Acreate2");

        /* Write data into the attribute */
        ret = H5Awrite(attr, H5T_NATIVE_UINT, &u);
        CHECK(ret, FAIL, "H5Awrite");

        /* Close attribute */
        ret = H5Aclose(attr);
        CHECK(ret, FAIL, "H5Aclose");
    } /* end for */

    /* Try to create another attribute to make dense storage */
    attr = H5Acreate2(gid1, ATTR2_NAME, H5T_NATIVE_INT, sid2, H5P_DEFAULT, H5P_DEFAULT);
    CHECK(attr, FAIL, "H5Acreate2");

    /* Check on group's attribute storage status */
    is_dense = H5O__is_attr_dense_test(gid1);
    VERIFY(is_dense, TRUE, "H5O__is_attr_dense_test");

    /* Open the hard link just created */
    gid2 = H5Gopen2(fid, GROUP2_NAME, H5P_DEFAULT);
    CHECK(gid2, FAIL, "H5Gopen2");

    /* Open the attribute of the group for the second time */
    attr2 = H5Aopen(gid2, ATTR2_NAME, H5P_DEFAULT);
    CHECK(attr2, FAIL, "H5Aopen");

    /* Write attribute information with the first attribute handle */
    ret = H5Awrite(attr, H5T_NATIVE_INT, attr_data1);
    CHECK(ret, FAIL, "H5Awrite");

    /* Read attribute information with the second attribute handle */
    ret = H5Aread(attr2, H5T_NATIVE_INT, read_data1);
    CHECK(ret, FAIL, "H5Aread");

    /* Verify values read in */
    for (i = 0; i < ATTR1_DIM1; i++)
        if (attr_data1[i] != read_data1[i])
            TestErrPrintf("%d: attribute data different: attr_data1[%d]=%d, read_data1[%d]=%d\n", __LINE__, i,
                          attr_data1[i], i, read_data1[i]);

    /* Close attribute */
    ret = H5Aclose(attr);
    CHECK(ret, FAIL, "H5Aclose");

    ret = H5Aclose(attr2);
    CHECK(ret, FAIL, "H5Aclose");

    /* Close group */
    ret = H5Gclose(gid1);
    CHECK(ret, FAIL, "H5Gclose");

    ret = H5Gclose(gid2);
    CHECK(ret, FAIL, "H5Gclose");

    /* Close Attribute dataspace */
    ret = H5Sclose(sid);
    CHECK(ret, FAIL, "H5Sclose");

    /* Close Dataset dataspace */
    ret = H5Sclose(sid2);
    CHECK(ret, FAIL, "H5Sclose");

    /* Close file */
    ret = H5Fclose(fid);
    CHECK(ret, FAIL, "H5Fclose");
} /* test_attr_dense_dup_ids() */

/****************************************************************
**
**  test_attr_big(): Test basic H5A (attribute) code.
**      Tests storing "big" attribute in dense storage immediately, if available
**
****************************************************************/
static void
test_attr_big(hid_t fcpl, hid_t fapl)
{
    hid_t          fid;                                                     /* HDF5 File ID            */
    hid_t          dataset;                                                 /* Dataset ID            */
    hid_t          sid;                                                     /* Dataspace ID            */
    hid_t          big_sid;                                                 /* "Big" dataspace ID        */
    hsize_t        dims[ATTR6_RANK] = {ATTR6_DIM1, ATTR6_DIM2, ATTR6_DIM3}; /* Attribute dimensions */
    hid_t          attr;                                                    /* Attribute ID            */
    hid_t          dcpl;                    /* Dataset creation property list ID */
    char           attrname[NAME_BUF_SIZE]; /* Name of attribute */
    unsigned       max_compact;             /* Maximum # of attributes to store compactly */
    unsigned       min_dense;               /* Minimum # of attributes to store "densely" */
    unsigned       nshared_indices;         /* # of shared message indices */
    H5F_libver_t   low, high;               /* File format bounds */
    htri_t         is_empty;                /* Are there any attributes? */
    htri_t         is_dense;                /* Are attributes stored densely? */
    unsigned       u;                       /* Local index variable */
    h5_stat_size_t empty_filesize;          /* Size of empty file */
    h5_stat_size_t filesize;                /* Size of file after modifications */
    herr_t         ret;                     /* Generic return value        */

    /* Output message about test being performed */
    MESSAGE(5, ("Testing Storing 'Big' Attributes in Dense Storage\n"));

    /* Create file */
    fid = H5Fcreate(FILENAME, H5F_ACC_TRUNC, fcpl, fapl);
    CHECK(fid, FAIL, "H5Fcreate");

    /* Close file */
    ret = H5Fclose(fid);
    CHECK(ret, FAIL, "H5Fclose");

    /* Get size of file */
    empty_filesize = h5_get_file_size(FILENAME, fapl);
    if (empty_filesize < 0)
        TestErrPrintf("Line %d: file size wrong!\n", __LINE__);

    /* Re-open file */
    fid = H5Fopen(FILENAME, H5F_ACC_RDWR, fapl);
    CHECK(fid, FAIL, "H5Fopen");

    /* Create dataspace for dataset & "small" attributes */
    sid = H5Screate(H5S_SCALAR);
    CHECK(sid, FAIL, "H5Screate");

    /* Create "big" dataspace for "big" attributes */
    big_sid = H5Screate_simple(ATTR6_RANK, dims, NULL);
    CHECK(big_sid, FAIL, "H5Screate_simple");

    /* need DCPL to query the group creation properties */
    if (dcpl_g == H5P_DEFAULT) {
        dcpl = H5Pcreate(H5P_DATASET_CREATE);
        CHECK(dcpl, FAIL, "H5Pcreate");
    }
    else {
        dcpl = H5Pcopy(dcpl_g);
        CHECK(dcpl, FAIL, "H5Pcopy");
    }

    /* Retrieve limits for compact/dense attribute storage */
    ret = H5Pget_attr_phase_change(dcpl, &max_compact, &min_dense);
    CHECK(ret, FAIL, "H5Pget_attr_phase_change");

    /* Retrieve # of shared message indices (ie. whether attributes are shared or not) */
    ret = H5Pget_shared_mesg_nindexes(fcpl, &nshared_indices);
    CHECK(ret, FAIL, "H5Pget_shared_mesg_nindexes");

    /* Retrieve the format bounds for creating objects in the file */
    ret = H5Pget_libver_bounds(fapl, &low, &high);
    CHECK(ret, FAIL, "H5Pget_libver_bounds");

    /* Create a dataset */
    dataset = H5Dcreate2(fid, DSET1_NAME, H5T_NATIVE_UCHAR, sid, H5P_DEFAULT, dcpl, H5P_DEFAULT);
    CHECK(dataset, FAIL, "H5Dcreate2");

    /* Close property list */
    ret = H5Pclose(dcpl);
    CHECK(ret, FAIL, "H5Pclose");

    /* Check on dataset's attribute storage status */
    is_empty = H5O__is_attr_empty_test(dataset);
    VERIFY(is_empty, TRUE, "H5O__is_attr_empty_test");
    is_dense = H5O__is_attr_dense_test(dataset);
    VERIFY(is_dense, FALSE, "H5O__is_attr_dense_test");

    /* Add first "small" attribute, which should be in compact storage */

    /* Create attribute */
    u = 0;
    HDsprintf(attrname, "attr %02u", u);
    attr = H5Acreate2(dataset, attrname, H5T_NATIVE_UINT, sid, H5P_DEFAULT, H5P_DEFAULT);
    CHECK(attr, FAIL, "H5Acreate2");

    /* Close attribute */
    ret = H5Aclose(attr);
    CHECK(ret, FAIL, "H5Aclose");

    /* Check on dataset's attribute storage status */
    is_empty = H5O__is_attr_empty_test(dataset);
    VERIFY(is_empty, FALSE, "H5O__is_attr_empty_test");
    is_dense = H5O__is_attr_dense_test(dataset);
    VERIFY(is_dense, FALSE, "H5O__is_attr_dense_test");

    /* Add second "small" attribute, which should stay in compact storage */

    /* Create attribute */
    u = 1;
    HDsprintf(attrname, "attr %02u", u);
    attr = H5Acreate2(dataset, attrname, H5T_NATIVE_UINT, sid, H5P_DEFAULT, H5P_DEFAULT);
    CHECK(attr, FAIL, "H5Acreate2");

    /* Close attribute */
    ret = H5Aclose(attr);
    CHECK(ret, FAIL, "H5Aclose");

    /* Check on dataset's attribute storage status */
    is_empty = H5O__is_attr_empty_test(dataset);
    VERIFY(is_empty, FALSE, "H5O__is_attr_empty_test");
    is_dense = H5O__is_attr_dense_test(dataset);
    VERIFY(is_dense, FALSE, "H5O__is_attr_dense_test");

    /* Add first "big" attribute, which should push storage into dense form */

    /* Create attribute */
    u = 2;
    HDsprintf(attrname, "attr %02u", u);
    attr = H5Acreate2(dataset, attrname, H5T_NATIVE_UINT, big_sid, H5P_DEFAULT, H5P_DEFAULT);
    if (low == H5F_LIBVER_LATEST) {
        CHECK(attr, FAIL, "H5Acreate2");

        /* Close attribute */
        ret = H5Aclose(attr);
        CHECK(ret, FAIL, "H5Aclose");

        /* Check on dataset's attribute storage status */
        /* (when attributes are shared, the "big" attribute goes into the shared
         *  message heap instead of forcing the attribute storage into the dense
         *  form - QAK)
         */
        is_empty = H5O__is_attr_empty_test(dataset);
        VERIFY(is_empty, FALSE, "H5O__is_attr_empty_test");
        is_dense = H5O__is_attr_dense_test(dataset);
        VERIFY(is_dense, (nshared_indices ? FALSE : TRUE), "H5O__is_attr_dense_test");

        /* Add second "big" attribute, which should leave storage in dense form */

        /* Create attribute */
        u = 3;
        HDsprintf(attrname, "attr %02u", u);
        attr = H5Acreate2(dataset, attrname, H5T_NATIVE_UINT, big_sid, H5P_DEFAULT, H5P_DEFAULT);
        CHECK(attr, FAIL, "H5Acreate2");

        /* Close attribute */
        ret = H5Aclose(attr);
        CHECK(ret, FAIL, "H5Aclose");

        /* Check on dataset's attribute storage status */
        /* (when attributes are shared, the "big" attribute goes into the shared
         *  message heap instead of forcing the attribute storage into the dense
         *  form - QAK)
         */
        is_empty = H5O__is_attr_empty_test(dataset);
        VERIFY(is_empty, FALSE, "H5O__is_attr_empty_test");
        is_dense = H5O__is_attr_dense_test(dataset);
        VERIFY(is_dense, (nshared_indices ? FALSE : TRUE), "H5O__is_attr_dense_test");

        /* Delete second "small" attribute, attributes should still be stored densely */

        /* Delete attribute */
        u = 1;
        HDsprintf(attrname, "attr %02u", u);
        ret = H5Adelete(dataset, attrname);
        CHECK(ret, FAIL, "H5Adelete");

        /* Check on dataset's attribute storage status */
        is_empty = H5O__is_attr_empty_test(dataset);
        VERIFY(is_empty, FALSE, "H5O__is_attr_empty_test");
        is_dense = H5O__is_attr_dense_test(dataset);
        VERIFY(is_dense, (nshared_indices ? FALSE : TRUE), "H5O__is_attr_dense_test");

        /* Delete second "big" attribute, attributes should still be stored densely */

        /* Delete attribute */
        u = 3;
        HDsprintf(attrname, "attr %02u", u);
        ret = H5Adelete(dataset, attrname);
        CHECK(ret, FAIL, "H5Adelete");

        /* Check on dataset's attribute storage status */
        is_empty = H5O__is_attr_empty_test(dataset);
        VERIFY(is_empty, FALSE, "H5O__is_attr_empty_test");
        is_dense = H5O__is_attr_dense_test(dataset);
        VERIFY(is_dense, (nshared_indices ? FALSE : TRUE), "H5O__is_attr_dense_test");

        /* Delete first "big" attribute, attributes should _not_ be stored densely */

        /* Delete attribute */
        u = 2;
        HDsprintf(attrname, "attr %02u", u);
        ret = H5Adelete(dataset, attrname);
        CHECK(ret, FAIL, "H5Adelete");

        /* Check on dataset's attribute storage status */
        is_empty = H5O__is_attr_empty_test(dataset);
        VERIFY(is_empty, FALSE, "H5O__is_attr_empty_test");
        is_dense = H5O__is_attr_dense_test(dataset);
        VERIFY(is_dense, FALSE, "H5O__is_attr_dense_test");

        /* Delete first "small" attribute, should be no attributes now */

        /* Delete attribute */
        u = 0;
        HDsprintf(attrname, "attr %02u", u);
        ret = H5Adelete(dataset, attrname);
        CHECK(ret, FAIL, "H5Adelete");

        /* Check on dataset's attribute storage status */
        is_empty = H5O__is_attr_empty_test(dataset);
        VERIFY(is_empty, TRUE, "H5O__is_attr_empty_test");
    } /* end if */
    else {
        /* Shouldn't be able to create "big" attributes with older version of format */
        VERIFY(attr, FAIL, "H5Acreate2");

        /* Check on dataset's attribute storage status */
        /* (when attributes are shared, the "big" attribute goes into the shared
         *  message heap instead of forcing the attribute storage into the dense
         *  form - QAK)
         */
        is_empty = H5O__is_attr_empty_test(dataset);
        VERIFY(is_empty, FALSE, "H5O__is_attr_empty_test");
        is_dense = H5O__is_attr_dense_test(dataset);
        VERIFY(is_dense, FALSE, "H5O__is_attr_dense_test");
    } /* end else */

    /* Close dataspaces */
    ret = H5Sclose(sid);
    CHECK(ret, FAIL, "H5Sclose");
    ret = H5Sclose(big_sid);
    CHECK(ret, FAIL, "H5Sclose");

    /* Close Dataset */
    ret = H5Dclose(dataset);
    CHECK(ret, FAIL, "H5Dclose");

    /* Unlink dataset */
    ret = H5Ldelete(fid, DSET1_NAME, H5P_DEFAULT);
    CHECK(ret, FAIL, "H5Ldelete");

    /* Close file */
    ret = H5Fclose(fid);
    CHECK(ret, FAIL, "H5Fclose");

    /* Check size of file */
    filesize = h5_get_file_size(FILENAME, fapl);
    VERIFY(filesize, empty_filesize, "h5_get_file_size");
} /* test_attr_big() */

/****************************************************************
**
**  test_attr_null_space(): Test basic H5A (attribute) code.
**      Tests storing attribute with "null" dataspace
**
****************************************************************/
static void
test_attr_null_space(hid_t fcpl, hid_t fapl)
{
    hid_t          fid;                     /* HDF5 File ID            */
    hid_t          dataset;                 /* Dataset ID            */
    hid_t          sid;                     /* Dataspace ID            */
    hid_t          null_sid;                /* "null" dataspace ID        */
    hid_t          attr_sid;                /* Attribute's dataspace ID    */
    hid_t          attr;                    /* Attribute ID            */
    char           attrname[NAME_BUF_SIZE]; /* Name of attribute */
    unsigned       value;                   /* Attribute value */
    htri_t         cmp;                     /* Results of comparison */
    hsize_t        storage_size;            /* Size of storage for attribute */
    H5A_info_t     ainfo;                   /* Attribute info */
    h5_stat_size_t empty_filesize;          /* Size of empty file */
    h5_stat_size_t filesize;                /* Size of file after modifications */
    herr_t         ret;                     /* Generic return value        */

    /* Output message about test being performed */
    MESSAGE(5, ("Testing Storing Attributes with 'null' dataspace\n"));

    /* Create file */
    fid = H5Fcreate(FILENAME, H5F_ACC_TRUNC, fcpl, fapl);
    CHECK(fid, FAIL, "H5Fcreate");

    /* Close file */
    ret = H5Fclose(fid);
    CHECK(ret, FAIL, "H5Fclose");

    /* Get size of file */
    empty_filesize = h5_get_file_size(FILENAME, fapl);
    if (empty_filesize < 0)
        TestErrPrintf("Line %d: file size wrong!\n", __LINE__);

    /* Re-open file */
    fid = H5Fopen(FILENAME, H5F_ACC_RDWR, fapl);
    CHECK(fid, FAIL, "H5Fopen");

    /* Create dataspace for dataset attributes */
    sid = H5Screate(H5S_SCALAR);
    CHECK(sid, FAIL, "H5Screate");

    /* Create "null" dataspace for attribute */
    null_sid = H5Screate(H5S_NULL);
    CHECK(null_sid, FAIL, "H5Screate");

    /* Create a dataset */
    dataset = H5Dcreate2(fid, DSET1_NAME, H5T_NATIVE_UCHAR, sid, H5P_DEFAULT, dcpl_g, H5P_DEFAULT);
    CHECK(dataset, FAIL, "H5Dcreate2");

    /* Add attribute with 'null' dataspace */

    /* Create attribute */
    HDstrcpy(attrname, "null attr");
    attr = H5Acreate2(dataset, attrname, H5T_NATIVE_UINT, null_sid, H5P_DEFAULT, H5P_DEFAULT);
    CHECK(attr, FAIL, "H5Acreate2");

    /* Try to read data from the attribute */
    /* (shouldn't fail, but should leave buffer alone) */
    value = 23;
    ret   = H5Aread(attr, H5T_NATIVE_UINT, &value);
    CHECK(ret, FAIL, "H5Aread");
    VERIFY(value, 23, "H5Aread");

    /* Get the dataspace for the attribute and make certain it's 'null' */
    attr_sid = H5Aget_space(attr);
    CHECK(attr_sid, FAIL, "H5Aget_space");

    /* Compare the dataspaces */
    cmp = H5Sextent_equal(attr_sid, null_sid);
    CHECK(cmp, FAIL, "H5Sextent_equal");
    VERIFY(cmp, TRUE, "H5Sextent_equal");

    /* Close dataspace */
    ret = H5Sclose(attr_sid);
    CHECK(ret, FAIL, "H5Sclose");

    /* Check the storage size for the attribute */
    storage_size = H5Aget_storage_size(attr);
    VERIFY(storage_size, 0, "H5Aget_storage_size");

    /* Get the attribute info */
    ret = H5Aget_info(attr, &ainfo);
    CHECK(ret, FAIL, "H5Aget_info");
    VERIFY(ainfo.data_size, storage_size, "H5Aget_info");

    /* Close attribute */
    ret = H5Aclose(attr);
    CHECK(ret, FAIL, "H5Aclose");

    /* Add another attribute with 'null' dataspace */

    /* Create attribute */
    HDstrcpy(attrname, "null attr #2");
    attr = H5Acreate2(dataset, attrname, H5T_NATIVE_UINT, null_sid, H5P_DEFAULT, H5P_DEFAULT);
    CHECK(attr, FAIL, "H5Acreate2");

    /* Try to write data to the attribute */
    /* (shouldn't fail, but should leave buffer alone) */
    value = 23;
    ret   = H5Awrite(attr, H5T_NATIVE_UINT, &value);
    CHECK(ret, FAIL, "H5Awrite");
    VERIFY(value, 23, "H5Awrite");

    /* Close attribute */
    ret = H5Aclose(attr);
    CHECK(ret, FAIL, "H5Aclose");

    /* Close Dataset */
    ret = H5Dclose(dataset);
    CHECK(ret, FAIL, "H5Dclose");

    /* Close file */
    ret = H5Fclose(fid);
    CHECK(ret, FAIL, "H5Fclose");

    /* Re-open the file and check on the attributes */

    /* Re-open file */
    fid = H5Fopen(FILENAME, H5F_ACC_RDWR, fapl);
    CHECK(fid, FAIL, "H5Fopen");

    /* Open dataset */
    dataset = H5Dopen2(fid, DSET1_NAME, H5P_DEFAULT);
    CHECK(dataset, FAIL, "H5Dopen2");

    /* Open first attribute */
    HDstrcpy(attrname, "null attr #2");
    attr = H5Aopen(dataset, attrname, H5P_DEFAULT);
    CHECK(attr, FAIL, "H5Aopen");

    /* Try to read data from the attribute */
    /* (shouldn't fail, but should leave buffer alone) */
    value = 23;
    ret   = H5Aread(attr, H5T_NATIVE_UINT, &value);
    CHECK(ret, FAIL, "H5Aread");
    VERIFY(value, 23, "H5Aread");

    /* Get the dataspace for the attribute and make certain it's 'null' */
    attr_sid = H5Aget_space(attr);
    CHECK(attr_sid, FAIL, "H5Aget_space");

    /* Compare the dataspaces */
    cmp = H5Sextent_equal(attr_sid, null_sid);
    CHECK(cmp, FAIL, "H5Sextent_equal");
    VERIFY(cmp, TRUE, "H5Sextent_equal");

    /* Close dataspace */
    ret = H5Sclose(attr_sid);
    CHECK(ret, FAIL, "H5Sclose");

    /* Check the storage size for the attribute */
    storage_size = H5Aget_storage_size(attr);
    VERIFY(storage_size, 0, "H5Aget_storage_size");

    /* Get the attribute info */
    ret = H5Aget_info(attr, &ainfo);
    CHECK(ret, FAIL, "H5Aget_info");
    VERIFY(ainfo.data_size, storage_size, "H5Aget_info");

    /* Close attribute */
    ret = H5Aclose(attr);
    CHECK(ret, FAIL, "H5Aclose");

    /* Open second attribute */
    HDstrcpy(attrname, "null attr");
    attr = H5Aopen(dataset, attrname, H5P_DEFAULT);
    CHECK(attr, FAIL, "H5Aopen");

    /* Try to write data to the attribute */
    /* (shouldn't fail, but should leave buffer alone) */
    value = 23;
    ret   = H5Awrite(attr, H5T_NATIVE_UINT, &value);
    CHECK(ret, FAIL, "H5Awrite");
    VERIFY(value, 23, "H5Awrite");

    /* Close attribute */
    ret = H5Aclose(attr);
    CHECK(ret, FAIL, "H5Aclose");

    /* Close Dataset */
    ret = H5Dclose(dataset);
    CHECK(ret, FAIL, "H5Dclose");

    /* Unlink dataset */
    ret = H5Ldelete(fid, DSET1_NAME, H5P_DEFAULT);
    CHECK(ret, FAIL, "H5Ldelete");

    /* Close file */
    ret = H5Fclose(fid);
    CHECK(ret, FAIL, "H5Fclose");

    /* Close dataspaces */
    ret = H5Sclose(sid);
    CHECK(ret, FAIL, "H5Sclose");
    ret = H5Sclose(null_sid);
    CHECK(ret, FAIL, "H5Sclose");

    /* Check size of file */
    filesize = h5_get_file_size(FILENAME, fapl);
    VERIFY(filesize, empty_filesize, "h5_get_file_size");
} /* test_attr_null_space() */

/****************************************************************
**
**  test_attr_deprec(): Test basic H5A (attribute) code.
**      Tests deprecated API routines
**
****************************************************************/
static void
test_attr_deprec(hid_t fcpl, hid_t fapl)
{
#ifndef H5_NO_DEPRECATED_SYMBOLS
    hid_t  fid;     /* HDF5 File ID            */
    hid_t  dataset; /* Dataset ID            */
    hid_t  sid;     /* Dataspace ID            */
    hid_t  attr;    /* Attribute ID            */
    herr_t ret;     /* Generic return value        */

    /* Output message about test being performed */
    MESSAGE(5, ("Testing Deprecated Attribute Routines\n"));

    /* Create file */
    fid = H5Fcreate(FILENAME, H5F_ACC_TRUNC, fcpl, fapl);
    CHECK(fid, FAIL, "H5Fcreate");

    /* Create dataspace for dataset attributes */
    sid = H5Screate(H5S_SCALAR);
    CHECK(sid, FAIL, "H5Screate");

    /* Create a dataset */
    dataset = H5Dcreate2(fid, DSET1_NAME, H5T_NATIVE_UCHAR, sid, H5P_DEFAULT, dcpl_g, H5P_DEFAULT);
    CHECK(dataset, FAIL, "H5Dcreate2");

    /* Add attribute to dataset */

    /* Create attribute */
    attr = H5Acreate1(dataset, "attr", H5T_NATIVE_UINT, sid, H5P_DEFAULT);
    CHECK(attr, FAIL, "H5Acreate1");

    /* Close attribute */
    ret = H5Aclose(attr);
    CHECK(ret, FAIL, "H5Aclose");

    /* Close dataspaces */
    ret = H5Sclose(sid);

    /* Close Dataset */
    ret = H5Dclose(dataset);
    CHECK(ret, FAIL, "H5Dclose");

    /* Close file */
    ret = H5Fclose(fid);
    CHECK(ret, FAIL, "H5Fclose");

    /* Re-open the file and operate on the attribute */

    /* Re-open file */
    fid = H5Fopen(FILENAME, H5F_ACC_RDWR, fapl);
    CHECK(fid, FAIL, "H5Fopen");

    /* Open dataset */
    dataset = H5Dopen2(fid, DSET1_NAME, H5P_DEFAULT);
    CHECK(dataset, FAIL, "H5Dopen2");

    /* Get number of attributes with bad ID */
    ret = H5Aget_num_attrs((hid_t)-1);
    VERIFY(ret, FAIL, "H5Aget_num_attrs");

    /* Get number of attributes */
    ret = H5Aget_num_attrs(dataset);
    VERIFY(ret, 1, "H5Aget_num_attrs");

    /* Open the attribute by index */
    attr = H5Aopen_idx(dataset, 0);
    CHECK(attr, FAIL, "H5Aopen_idx");

    /* Close attribute */
    ret = H5Aclose(attr);
    CHECK(ret, FAIL, "H5Aclose");

    /* Open the attribute by name */
    attr = H5Aopen_name(dataset, "attr");
    CHECK(attr, FAIL, "H5Aopen_name");

    /* Close attribute */
    ret = H5Aclose(attr);
    CHECK(ret, FAIL, "H5Aclose");

    /* Close Dataset */
    ret = H5Dclose(dataset);
    CHECK(ret, FAIL, "H5Dclose");

    /* Close file */
    ret = H5Fclose(fid);
    CHECK(ret, FAIL, "H5Fclose");
#else /* H5_NO_DEPRECATED_SYMBOLS */
    /* Shut compiler up */
    fcpl = fcpl;
    fapl = fapl;

    /* Output message about test being skipped */
    MESSAGE(5, ("Skipping Test On Deprecated Attribute Routines\n"));

#endif /* H5_NO_DEPRECATED_SYMBOLS */
} /* test_attr_deprec() */

/****************************************************************
**
**  test_attr_many(): Test basic H5A (attribute) code.
**      Tests storing lots of attributes
**
****************************************************************/
static void
test_attr_many(hbool_t new_format, hid_t fcpl, hid_t fapl)
{
    hid_t    fid;                                                    /* HDF5 File ID            */
    hid_t    gid;                                                    /* Group ID            */
    hid_t    sid;                                                    /* Dataspace ID            */
    hid_t    aid;                                                    /* Attribute ID            */
    char     attrname[NAME_BUF_SIZE];                                /* Name of attribute */
    unsigned nattr = (new_format ? NATTR_MANY_NEW : NATTR_MANY_OLD); /* Number of attributes */
    htri_t   exists;                                                 /* Whether the attribute exists or not */
    unsigned u;                                                      /* Local index variable */
    herr_t   ret;                                                    /* Generic return value        */

    /* Output message about test being performed */
    MESSAGE(5, ("Testing Storing Many Attributes\n"));

    /* Create file */
    fid = H5Fcreate(FILENAME, H5F_ACC_TRUNC, fcpl, fapl);
    CHECK(fid, FAIL, "H5Fcreate");

    /* Create dataspace for attribute */
    sid = H5Screate(H5S_SCALAR);
    CHECK(sid, FAIL, "H5Screate");

    /* Create group for attributes */
    gid = H5Gcreate2(fid, GROUP1_NAME, H5P_DEFAULT, H5P_DEFAULT, H5P_DEFAULT);
    CHECK(gid, FAIL, "H5Gcreate2");

    /* Create many attributes */
    for (u = 0; u < nattr; u++) {
        HDsprintf(attrname, "a-%06u", u);

        exists = H5Aexists(gid, attrname);
        VERIFY(exists, FALSE, "H5Aexists");

        exists = H5Aexists_by_name(fid, GROUP1_NAME, attrname, H5P_DEFAULT);
        VERIFY(exists, FALSE, "H5Aexists_by_name");

        aid = H5Acreate2(gid, attrname, H5T_NATIVE_UINT, sid, H5P_DEFAULT, H5P_DEFAULT);
        CHECK(aid, FAIL, "H5Acreate2");

        exists = H5Aexists(gid, attrname);
        VERIFY(exists, TRUE, "H5Aexists");

        exists = H5Aexists_by_name(fid, GROUP1_NAME, attrname, H5P_DEFAULT);
        VERIFY(exists, TRUE, "H5Aexists_by_name");

        ret = H5Awrite(aid, H5T_NATIVE_UINT, &u);
        CHECK(ret, FAIL, "H5Awrite");

        ret = H5Aclose(aid);
        CHECK(ret, FAIL, "H5Aclose");

        exists = H5Aexists(gid, attrname);
        VERIFY(exists, TRUE, "H5Aexists");

        exists = H5Aexists_by_name(fid, GROUP1_NAME, attrname, H5P_DEFAULT);
        VERIFY(exists, TRUE, "H5Aexists_by_name");
    } /* end for */

    /* Close group */
    ret = H5Gclose(gid);
    CHECK(ret, FAIL, "H5Gclose");

    /* Close file */
    ret = H5Fclose(fid);
    CHECK(ret, FAIL, "H5Fclose");

    /* Re-open the file and check on the attributes */

    /* Re-open file */
    fid = H5Fopen(FILENAME, H5F_ACC_RDONLY, fapl);
    CHECK(fid, FAIL, "H5Fopen");

    /* Re-open group */
    gid = H5Gopen2(fid, GROUP1_NAME, H5P_DEFAULT);
    CHECK(gid, FAIL, "H5Gopen2");

    /* Verify attributes */
    for (u = 0; u < nattr; u++) {
        unsigned value; /* Attribute value */

        HDsprintf(attrname, "a-%06u", u);

        exists = H5Aexists(gid, attrname);
        VERIFY(exists, TRUE, "H5Aexists");

        exists = H5Aexists_by_name(fid, GROUP1_NAME, attrname, H5P_DEFAULT);
        VERIFY(exists, TRUE, "H5Aexists_by_name");

        aid = H5Aopen(gid, attrname, H5P_DEFAULT);
        CHECK(aid, FAIL, "H5Aopen");

        exists = H5Aexists(gid, attrname);
        VERIFY(exists, TRUE, "H5Aexists");

        exists = H5Aexists_by_name(fid, GROUP1_NAME, attrname, H5P_DEFAULT);
        VERIFY(exists, TRUE, "H5Aexists_by_name");

        ret = H5Aread(aid, H5T_NATIVE_UINT, &value);
        CHECK(ret, FAIL, "H5Aread");
        VERIFY(value, u, "H5Aread");

        ret = H5Aclose(aid);
        CHECK(ret, FAIL, "H5Aclose");
    } /* end for */

    /* Close group */
    ret = H5Gclose(gid);
    CHECK(ret, FAIL, "H5Gclose");

    /* Close file */
    ret = H5Fclose(fid);
    CHECK(ret, FAIL, "H5Fclose");

    /* Close dataspaces */
    ret = H5Sclose(sid);
    CHECK(ret, FAIL, "H5Sclose");
} /* test_attr_many() */

/****************************************************************
**
**  test_attr_corder_create_empty(): Test basic H5A (attribute) code.
**      Tests basic code to create objects with attribute creation order info
**
****************************************************************/
static void
test_attr_corder_create_basic(hid_t fcpl, hid_t fapl)
{
    hid_t    fid;             /* HDF5 File ID            */
    hid_t    dataset;         /* Dataset ID            */
    hid_t    sid;             /* Dataspace ID            */
    hid_t    dcpl;            /* Dataset creation property list ID */
    unsigned crt_order_flags; /* Creation order flags */
    htri_t   is_empty;        /* Are there any attributes? */
    htri_t   is_dense;        /* Are attributes stored densely? */
    herr_t   ret;             /* Generic return value        */

    /* Output message about test being performed */
    MESSAGE(5, ("Testing Basic Code for Attributes with Creation Order Info\n"));

    /* Create file */
    fid = H5Fcreate(FILENAME, H5F_ACC_TRUNC, fcpl, fapl);
    CHECK(fid, FAIL, "H5Fcreate");

    /* Create dataset creation property list */
    if (dcpl_g == H5P_DEFAULT) {
        dcpl = H5Pcreate(H5P_DATASET_CREATE);
        CHECK(dcpl, FAIL, "H5Pcreate");
    }
    else {
        dcpl = H5Pcopy(dcpl_g);
        CHECK(dcpl, FAIL, "H5Pcopy");
    }

    /* Get creation order indexing on object */
    ret = H5Pget_attr_creation_order(dcpl, &crt_order_flags);
    CHECK(ret, FAIL, "H5Pget_attr_creation_order");
    VERIFY(crt_order_flags, 0, "H5Pget_attr_creation_order");

    /* Setting invalid combination of a attribute order creation order indexing on should fail */
    ret = H5Pset_attr_creation_order(dcpl, H5P_CRT_ORDER_INDEXED);
    VERIFY(ret, FAIL, "H5Pset_attr_creation_order");
    ret = H5Pget_attr_creation_order(dcpl, &crt_order_flags);
    CHECK(ret, FAIL, "H5Pget_attr_creation_order");
    VERIFY(crt_order_flags, 0, "H5Pget_attr_creation_order");

    /* Set attribute creation order tracking & indexing for object */
    ret = H5Pset_attr_creation_order(dcpl, (H5P_CRT_ORDER_TRACKED | H5P_CRT_ORDER_INDEXED));
    CHECK(ret, FAIL, "H5Pset_attr_creation_order");
    ret = H5Pget_attr_creation_order(dcpl, &crt_order_flags);
    CHECK(ret, FAIL, "H5Pget_attr_creation_order");
    VERIFY(crt_order_flags, (H5P_CRT_ORDER_TRACKED | H5P_CRT_ORDER_INDEXED), "H5Pget_attr_creation_order");

    /* Create dataspace for dataset */
    sid = H5Screate(H5S_SCALAR);
    CHECK(sid, FAIL, "H5Screate");

    /* Create a dataset */
    dataset = H5Dcreate2(fid, DSET1_NAME, H5T_NATIVE_UCHAR, sid, H5P_DEFAULT, dcpl, H5P_DEFAULT);
    CHECK(dataset, FAIL, "H5Dcreate2");

    /* Close dataspace */
    ret = H5Sclose(sid);
    CHECK(ret, FAIL, "H5Sclose");

    /* Check on dataset's attribute storage status */
    is_empty = H5O__is_attr_empty_test(dataset);
    VERIFY(is_empty, TRUE, "H5O__is_attr_empty_test");
    is_dense = H5O__is_attr_dense_test(dataset);
    VERIFY(is_dense, FALSE, "H5O__is_attr_dense_test");

    /* Close Dataset */
    ret = H5Dclose(dataset);
    CHECK(ret, FAIL, "H5Dclose");

    /* Close property list */
    ret = H5Pclose(dcpl);
    CHECK(ret, FAIL, "H5Pclose");

    /* Close file */
    ret = H5Fclose(fid);
    CHECK(ret, FAIL, "H5Fclose");

    /* Re-open file */
    fid = H5Fopen(FILENAME, H5F_ACC_RDWR, fapl);
    CHECK(fid, FAIL, "H5Fopen");

    /* Open dataset created */
    dataset = H5Dopen2(fid, DSET1_NAME, H5P_DEFAULT);
    CHECK(dataset, FAIL, "H5Dopen2");

    /* Check on dataset's attribute storage status */
    is_empty = H5O__is_attr_empty_test(dataset);
    VERIFY(is_empty, TRUE, "H5O__is_attr_empty_test");
    is_dense = H5O__is_attr_dense_test(dataset);
    VERIFY(is_dense, FALSE, "H5O__is_attr_dense_test");

    /* Retrieve dataset creation property list for group */
    dcpl = H5Dget_create_plist(dataset);
    CHECK(dcpl, FAIL, "H5Dget_create_plist");

    /* Query the attribute creation properties */
    ret = H5Pget_attr_creation_order(dcpl, &crt_order_flags);
    CHECK(ret, FAIL, "H5Pget_attr_creation_order");
    VERIFY(crt_order_flags, (H5P_CRT_ORDER_TRACKED | H5P_CRT_ORDER_INDEXED), "H5Pget_attr_creation_order");

    /* Close property list */
    ret = H5Pclose(dcpl);
    CHECK(ret, FAIL, "H5Pclose");

    /* Close Dataset */
    ret = H5Dclose(dataset);
    CHECK(ret, FAIL, "H5Dclose");

    /* Close file */
    ret = H5Fclose(fid);
    CHECK(ret, FAIL, "H5Fclose");
} /* test_attr_corder_create_basic() */

/****************************************************************
**
**  test_attr_corder_create_compact(): Test basic H5A (attribute) code.
**      Tests compact attribute storage on objects with attribute creation order info
**
****************************************************************/
static void
test_attr_corder_create_compact(hid_t fcpl, hid_t fapl)
{
    hid_t    fid;                     /* HDF5 File ID            */
    hid_t    dset1, dset2, dset3;     /* Dataset IDs            */
    hid_t    my_dataset;              /* Current dataset ID        */
    hid_t    sid;                     /* Dataspace ID            */
    hid_t    attr;                    /* Attribute ID            */
    hid_t    dcpl;                    /* Dataset creation property list ID */
    unsigned max_compact;             /* Maximum # of links to store in group compactly */
    unsigned min_dense;               /* Minimum # of links to store in group "densely" */
    htri_t   is_empty;                /* Are there any attributes? */
    htri_t   is_dense;                /* Are attributes stored densely? */
    hsize_t  nattrs;                  /* Number of attributes on object */
    char     attrname[NAME_BUF_SIZE]; /* Name of attribute */
    unsigned curr_dset;               /* Current dataset to work on */
    unsigned u;                       /* Local index variable */
    herr_t   ret;                     /* Generic return value        */

    /* Output message about test being performed */
    MESSAGE(5, ("Testing Compact Storage of Attributes with Creation Order Info\n"));

    /* Create file */
    fid = H5Fcreate(FILENAME, H5F_ACC_TRUNC, fcpl, fapl);
    CHECK(fid, FAIL, "H5Fcreate");

    /* Create dataset creation property list */
    if (dcpl_g == H5P_DEFAULT) {
        dcpl = H5Pcreate(H5P_DATASET_CREATE);
        CHECK(dcpl, FAIL, "H5Pcreate");
    }
    else {
        dcpl = H5Pcopy(dcpl_g);
        CHECK(dcpl, FAIL, "H5Pcopy");
    }

    /* Set attribute creation order tracking & indexing for object */
    ret = H5Pset_attr_creation_order(dcpl, (H5P_CRT_ORDER_TRACKED | H5P_CRT_ORDER_INDEXED));
    CHECK(ret, FAIL, "H5Pset_attr_creation_order");

    /* Query the attribute creation properties */
    ret = H5Pget_attr_phase_change(dcpl, &max_compact, &min_dense);
    CHECK(ret, FAIL, "H5Pget_attr_phase_change");

    /* Create dataspace for dataset & attributes */
    sid = H5Screate(H5S_SCALAR);
    CHECK(sid, FAIL, "H5Screate");

    /* Create datasets */
    dset1 = H5Dcreate2(fid, DSET1_NAME, H5T_NATIVE_UCHAR, sid, H5P_DEFAULT, dcpl, H5P_DEFAULT);
    CHECK(dset1, FAIL, "H5Dcreate2");
    dset2 = H5Dcreate2(fid, DSET2_NAME, H5T_NATIVE_UCHAR, sid, H5P_DEFAULT, dcpl, H5P_DEFAULT);
    CHECK(dset2, FAIL, "H5Dcreate2");
    dset3 = H5Dcreate2(fid, DSET3_NAME, H5T_NATIVE_UCHAR, sid, H5P_DEFAULT, dcpl, H5P_DEFAULT);
    CHECK(dset3, FAIL, "H5Dcreate2");

    /* Work on all the datasets */
    for (curr_dset = 0; curr_dset < NUM_DSETS; curr_dset++) {
        switch (curr_dset) {
            case 0:
                my_dataset = dset1;
                break;

            case 1:
                my_dataset = dset2;
                break;

            case 2:
                my_dataset = dset3;
                break;

            default:
                HDassert(0 && "Too many datasets!");
        } /* end switch */

        /* Check on dataset's attribute storage status */
        is_empty = H5O__is_attr_empty_test(my_dataset);
        VERIFY(is_empty, TRUE, "H5O__is_attr_empty_test");
        is_dense = H5O__is_attr_dense_test(my_dataset);
        VERIFY(is_dense, FALSE, "H5O__is_attr_dense_test");

        /* Create several attributes, but keep storage in compact form */
        for (u = 0; u < max_compact; u++) {
            /* Create attribute */
            HDsprintf(attrname, "attr %02u", u);
            attr = H5Acreate2(my_dataset, attrname, H5T_NATIVE_UINT, sid, H5P_DEFAULT, H5P_DEFAULT);
            CHECK(attr, FAIL, "H5Acreate2");

            /* Write data into the attribute */
            ret = H5Awrite(attr, H5T_NATIVE_UINT, &u);
            CHECK(ret, FAIL, "H5Awrite");

            /* Close attribute */
            ret = H5Aclose(attr);
            CHECK(ret, FAIL, "H5Aclose");

            /* Verify state of object */
            ret = H5O__num_attrs_test(my_dataset, &nattrs);
            CHECK(ret, FAIL, "H5O__num_attrs_test");
            VERIFY(nattrs, (u + 1), "H5O__num_attrs_test");
            is_empty = H5O__is_attr_empty_test(my_dataset);
            VERIFY(is_empty, FALSE, "H5O__is_attr_empty_test");
            is_dense = H5O__is_attr_dense_test(my_dataset);
            VERIFY(is_dense, FALSE, "H5O__is_attr_dense_test");
        } /* end for */
    }     /* end for */

    /* Close Datasets */
    ret = H5Dclose(dset1);
    CHECK(ret, FAIL, "H5Dclose");
    ret = H5Dclose(dset2);
    CHECK(ret, FAIL, "H5Dclose");
    ret = H5Dclose(dset3);
    CHECK(ret, FAIL, "H5Dclose");

    /* Close dataspace */
    ret = H5Sclose(sid);
    CHECK(ret, FAIL, "H5Sclose");

    /* Close property list */
    ret = H5Pclose(dcpl);
    CHECK(ret, FAIL, "H5Pclose");

    /* Close file */
    ret = H5Fclose(fid);
    CHECK(ret, FAIL, "H5Fclose");

    /* Re-open file */
    fid = H5Fopen(FILENAME, H5F_ACC_RDWR, fapl);
    CHECK(fid, FAIL, "H5Fopen");

    /* Open datasets created */
    dset1 = H5Dopen2(fid, DSET1_NAME, H5P_DEFAULT);
    CHECK(dset1, FAIL, "H5Dopen2");
    dset2 = H5Dopen2(fid, DSET2_NAME, H5P_DEFAULT);
    CHECK(dset2, FAIL, "H5Dopen2");
    dset3 = H5Dopen2(fid, DSET3_NAME, H5P_DEFAULT);
    CHECK(dset3, FAIL, "H5Dopen2");

    /* Work on all the datasets */
    for (curr_dset = 0; curr_dset < NUM_DSETS; curr_dset++) {
        switch (curr_dset) {
            case 0:
                my_dataset = dset1;
                break;

            case 1:
                my_dataset = dset2;
                break;

            case 2:
                my_dataset = dset3;
                break;

            default:
                HDassert(0 && "Too many datasets!");
        } /* end switch */

        /* Check on dataset's attribute storage status */
        ret = H5O__num_attrs_test(my_dataset, &nattrs);
        CHECK(ret, FAIL, "H5O__num_attrs_test");
        VERIFY(nattrs, max_compact, "H5O__num_attrs_test");
        is_empty = H5O__is_attr_empty_test(my_dataset);
        VERIFY(is_empty, FALSE, "H5O__is_attr_empty_test");
        is_dense = H5O__is_attr_dense_test(my_dataset);
        VERIFY(is_dense, FALSE, "H5O__is_attr_dense_test");

        /* Loop through attributes, checking their creation order values */
        /* (the name index is used, but the creation order value is in the same order) */
        for (u = 0; u < max_compact; u++) {
            H5A_info_t ainfo; /* Attribute information */

            /* Retrieve information for attribute */
            HDsprintf(attrname, "attr %02u", u);
            ret = H5Aget_info_by_name(my_dataset, ".", attrname, &ainfo, H5P_DEFAULT);
            CHECK(ret, FAIL, "H5Aget_info_by_name");

            /* Verify creation order of attribute */
            VERIFY(ainfo.corder_valid, TRUE, "H5Aget_info_by_name");
            VERIFY(ainfo.corder, u, "H5Aget_info_by_name");
        } /* end for */
    }     /* end for */

    /* Close Datasets */
    ret = H5Dclose(dset1);
    CHECK(ret, FAIL, "H5Dclose");
    ret = H5Dclose(dset2);
    CHECK(ret, FAIL, "H5Dclose");
    ret = H5Dclose(dset3);
    CHECK(ret, FAIL, "H5Dclose");

    /* Close file */
    ret = H5Fclose(fid);
    CHECK(ret, FAIL, "H5Fclose");
} /* test_attr_corder_create_compact() */

/****************************************************************
**
**  test_attr_corder_create_dense(): Test basic H5A (attribute) code.
**      Tests dense attribute storage on objects with attribute creation order info
**
****************************************************************/
static void
test_attr_corder_create_dense(hid_t fcpl, hid_t fapl)
{
    hid_t    fid;                     /* HDF5 File ID            */
    hid_t    dset1, dset2, dset3;     /* Dataset IDs            */
    hid_t    my_dataset;              /* Current dataset ID        */
    hid_t    sid;                     /* Dataspace ID            */
    hid_t    attr;                    /* Attribute ID            */
    hid_t    dcpl;                    /* Dataset creation property list ID */
    unsigned max_compact;             /* Maximum # of links to store in group compactly */
    unsigned min_dense;               /* Minimum # of links to store in group "densely" */
    htri_t   is_empty;                /* Are there any attributes? */
    htri_t   is_dense;                /* Are attributes stored densely? */
    hsize_t  nattrs;                  /* Number of attributes on object */
    hsize_t  name_count;              /* # of records in name index */
    hsize_t  corder_count;            /* # of records in creation order index */
    char     attrname[NAME_BUF_SIZE]; /* Name of attribute */
    unsigned curr_dset;               /* Current dataset to work on */
    unsigned u;                       /* Local index variable */
    herr_t   ret;                     /* Generic return value        */

    /* Output message about test being performed */
    MESSAGE(5, ("Testing Dense Storage of Attributes with Creation Order Info\n"));

    /* Create file */
    fid = H5Fcreate(FILENAME, H5F_ACC_TRUNC, fcpl, fapl);
    CHECK(fid, FAIL, "H5Fcreate");

    /* Create dataset creation property list */
    if (dcpl_g == H5P_DEFAULT) {
        dcpl = H5Pcreate(H5P_DATASET_CREATE);
        CHECK(dcpl, FAIL, "H5Pcreate");
    }
    else {
        dcpl = H5Pcopy(dcpl_g);
        CHECK(dcpl, FAIL, "H5Pcopy");
    }

    /* Set attribute creation order tracking & indexing for object */
    ret = H5Pset_attr_creation_order(dcpl, (H5P_CRT_ORDER_TRACKED | H5P_CRT_ORDER_INDEXED));
    CHECK(ret, FAIL, "H5Pset_attr_creation_order");

    /* Query the attribute creation properties */
    ret = H5Pget_attr_phase_change(dcpl, &max_compact, &min_dense);
    CHECK(ret, FAIL, "H5Pget_attr_phase_change");

    /* Create dataspace for dataset & attributes */
    sid = H5Screate(H5S_SCALAR);
    CHECK(sid, FAIL, "H5Screate");

    /* Create datasets */
    dset1 = H5Dcreate2(fid, DSET1_NAME, H5T_NATIVE_UCHAR, sid, H5P_DEFAULT, dcpl, H5P_DEFAULT);
    CHECK(dset1, FAIL, "H5Dcreate2");
    dset2 = H5Dcreate2(fid, DSET2_NAME, H5T_NATIVE_UCHAR, sid, H5P_DEFAULT, dcpl, H5P_DEFAULT);
    CHECK(dset2, FAIL, "H5Dcreate2");
    dset3 = H5Dcreate2(fid, DSET3_NAME, H5T_NATIVE_UCHAR, sid, H5P_DEFAULT, dcpl, H5P_DEFAULT);
    CHECK(dset3, FAIL, "H5Dcreate2");

    /* Work on all the datasets */
    for (curr_dset = 0; curr_dset < NUM_DSETS; curr_dset++) {
        switch (curr_dset) {
            case 0:
                my_dataset = dset1;
                break;

            case 1:
                my_dataset = dset2;
                break;

            case 2:
                my_dataset = dset3;
                break;

            default:
                HDassert(0 && "Too many datasets!");
        } /* end switch */

        /* Check on dataset's attribute storage status */
        is_empty = H5O__is_attr_empty_test(my_dataset);
        VERIFY(is_empty, TRUE, "H5O__is_attr_empty_test");
        is_dense = H5O__is_attr_dense_test(my_dataset);
        VERIFY(is_dense, FALSE, "H5O__is_attr_dense_test");

        /* Create several attributes, but keep storage in compact form */
        for (u = 0; u < max_compact; u++) {
            /* Create attribute */
            HDsprintf(attrname, "attr %02u", u);
            attr = H5Acreate2(my_dataset, attrname, H5T_NATIVE_UINT, sid, H5P_DEFAULT, H5P_DEFAULT);
            CHECK(attr, FAIL, "H5Acreate2");

            /* Write data into the attribute */
            ret = H5Awrite(attr, H5T_NATIVE_UINT, &u);
            CHECK(ret, FAIL, "H5Awrite");

            /* Close attribute */
            ret = H5Aclose(attr);
            CHECK(ret, FAIL, "H5Aclose");

            /* Verify state of object */
            ret = H5O__num_attrs_test(my_dataset, &nattrs);
            CHECK(ret, FAIL, "H5O__num_attrs_test");
            VERIFY(nattrs, (u + 1), "H5O__num_attrs_test");
            is_empty = H5O__is_attr_empty_test(my_dataset);
            VERIFY(is_empty, FALSE, "H5O__is_attr_empty_test");
            is_dense = H5O__is_attr_dense_test(my_dataset);
            VERIFY(is_dense, FALSE, "H5O__is_attr_dense_test");
        } /* end for */

        /* Create another attribute, to push into dense storage */
        HDsprintf(attrname, "attr %02u", max_compact);
        attr = H5Acreate2(my_dataset, attrname, H5T_NATIVE_UINT, sid, H5P_DEFAULT, H5P_DEFAULT);
        CHECK(attr, FAIL, "H5Acreate2");

        /* Write data into the attribute */
        ret = H5Awrite(attr, H5T_NATIVE_UINT, &u);
        CHECK(ret, FAIL, "H5Awrite");

        /* Close attribute */
        ret = H5Aclose(attr);
        CHECK(ret, FAIL, "H5Aclose");

        /* Verify state of object */
        ret = H5O__num_attrs_test(my_dataset, &nattrs);
        CHECK(ret, FAIL, "H5O__num_attrs_test");
        VERIFY(nattrs, (max_compact + 1), "H5O__num_attrs_test");
        is_empty = H5O__is_attr_empty_test(my_dataset);
        VERIFY(is_empty, FALSE, "H5O__is_attr_empty_test");
        is_dense = H5O__is_attr_dense_test(my_dataset);
        VERIFY(is_dense, TRUE, "H5O__is_attr_dense_test");

        /* Retrieve & verify # of records in the name & creation order indices */
        ret = H5O__attr_dense_info_test(my_dataset, &name_count, &corder_count);
        CHECK(ret, FAIL, "H5O__attr_dense_info_test");
        VERIFY(name_count, corder_count, "H5O__attr_dense_info_test");
    } /* end for */

    /* Close Datasets */
    ret = H5Dclose(dset1);
    CHECK(ret, FAIL, "H5Dclose");
    ret = H5Dclose(dset2);
    CHECK(ret, FAIL, "H5Dclose");
    ret = H5Dclose(dset3);
    CHECK(ret, FAIL, "H5Dclose");

    /* Close dataspace */
    ret = H5Sclose(sid);
    CHECK(ret, FAIL, "H5Sclose");

    /* Close property list */
    ret = H5Pclose(dcpl);
    CHECK(ret, FAIL, "H5Pclose");

    /* Close file */
    ret = H5Fclose(fid);
    CHECK(ret, FAIL, "H5Fclose");

    /* Re-open file */
    fid = H5Fopen(FILENAME, H5F_ACC_RDWR, fapl);
    CHECK(fid, FAIL, "H5Fopen");

    /* Open datasets created */
    dset1 = H5Dopen2(fid, DSET1_NAME, H5P_DEFAULT);
    CHECK(dset1, FAIL, "H5Dopen2");
    dset2 = H5Dopen2(fid, DSET2_NAME, H5P_DEFAULT);
    CHECK(dset2, FAIL, "H5Dopen2");
    dset3 = H5Dopen2(fid, DSET3_NAME, H5P_DEFAULT);
    CHECK(dset3, FAIL, "H5Dopen2");

    /* Work on all the datasets */
    for (curr_dset = 0; curr_dset < NUM_DSETS; curr_dset++) {
        switch (curr_dset) {
            case 0:
                my_dataset = dset1;
                break;

            case 1:
                my_dataset = dset2;
                break;

            case 2:
                my_dataset = dset3;
                break;

            default:
                HDassert(0 && "Too many datasets!");
        } /* end switch */

        /* Check on dataset's attribute storage status */
        ret = H5O__num_attrs_test(my_dataset, &nattrs);
        CHECK(ret, FAIL, "H5O__num_attrs_test");
        VERIFY(nattrs, (max_compact + 1), "H5O__num_attrs_test");
        is_empty = H5O__is_attr_empty_test(my_dataset);
        VERIFY(is_empty, FALSE, "H5O__is_attr_empty_test");
        is_dense = H5O__is_attr_dense_test(my_dataset);
        VERIFY(is_dense, TRUE, "H5O__is_attr_dense_test");

        /* Loop through attributes, checking their creation order values */
        /* (the name index is used, but the creation order value is in the same order) */
        for (u = 0; u < (max_compact + 1); u++) {
            H5A_info_t ainfo; /* Attribute information */

            /* Retrieve information for attribute */
            HDsprintf(attrname, "attr %02u", u);
            ret = H5Aget_info_by_name(my_dataset, ".", attrname, &ainfo, H5P_DEFAULT);
            CHECK(ret, FAIL, "H5Aget_info_by_name");

            /* Verify creation order of attribute */
            VERIFY(ainfo.corder_valid, TRUE, "H5Aget_info_by_name");
            VERIFY(ainfo.corder, u, "H5Aget_info_by_name");
        } /* end for */
    }     /* end for */

    /* Close Datasets */
    ret = H5Dclose(dset1);
    CHECK(ret, FAIL, "H5Dclose");
    ret = H5Dclose(dset2);
    CHECK(ret, FAIL, "H5Dclose");
    ret = H5Dclose(dset3);
    CHECK(ret, FAIL, "H5Dclose");

    /* Close file */
    ret = H5Fclose(fid);
    CHECK(ret, FAIL, "H5Fclose");
} /* test_attr_corder_create_dense() */

/****************************************************************
**
**  test_attr_corder_create_reopen(): Test basic H5A (attribute) code.
**      Test creating attributes w/reopening file from using new format
**      to using old format
**
****************************************************************/
static void
test_attr_corder_create_reopen(hid_t fcpl, hid_t fapl)
{
    hid_t  fid     = -1; /* File ID */
    hid_t  gcpl_id = -1; /* Group creation property list ID */
    hid_t  gid     = -1; /* Group ID */
    hid_t  sid     = -1; /* Dataspace ID */
    hid_t  aid     = -1; /* Attribute ID */
    int    buf;          /* Attribute data */
    herr_t ret;          /* Generic return value    */

    /* Output message about test being performed */
    MESSAGE(5, ("Testing Creating Attributes w/New & Old Format\n"));

    /* Create dataspace for attributes */
    sid = H5Screate(H5S_SCALAR);
    CHECK(sid, FAIL, "H5Screate");

    /* Create file */
    fid = H5Fcreate(FILENAME, H5F_ACC_TRUNC, fcpl, fapl);
    CHECK(fid, FAIL, "H5Fcreate");

    /* Create group */
    gcpl_id = H5Pcreate(H5P_GROUP_CREATE);
    CHECK(gcpl_id, FAIL, "H5Pcreate");
    ret = H5Pset_attr_creation_order(gcpl_id, H5P_CRT_ORDER_TRACKED | H5P_CRT_ORDER_INDEXED);
    CHECK(ret, FAIL, "H5Pset_attr_creation_order");
    gid = H5Gcreate2(fid, GROUP1_NAME, H5P_DEFAULT, gcpl_id, H5P_DEFAULT);
    CHECK(gid, FAIL, "H5Gcreate2");

    /* Create a couple of attributes */
    aid = H5Acreate2(gid, "attr-003", H5T_NATIVE_INT, sid, H5P_DEFAULT, H5P_DEFAULT);
    CHECK(aid, FAIL, "H5Acreate2");
    buf = 3;
    ret = H5Awrite(aid, H5T_NATIVE_INT, &buf);
    CHECK(ret, FAIL, "H5Awrite");
    ret = H5Aclose(aid);
    CHECK(ret, FAIL, "H5Aclose");

    aid = H5Acreate2(gid, "attr-004", H5T_NATIVE_INT, sid, H5P_DEFAULT, H5P_DEFAULT);
    CHECK(aid, FAIL, "H5Acreate2");
    buf = 4;
    ret = H5Awrite(aid, H5T_NATIVE_INT, &buf);
    CHECK(ret, FAIL, "H5Awrite");
    ret = H5Aclose(aid);
    CHECK(ret, FAIL, "H5Aclose");

    /***** Close group & GCPL *****/
    ret = H5Gclose(gid);
    CHECK(ret, FAIL, "H5Gclose");
    ret = H5Pclose(gcpl_id);
    CHECK(ret, FAIL, "H5Pclose");

    /* Close file */
    ret = H5Fclose(fid);
    CHECK(ret, FAIL, "H5Fclose");

    /* Re-open file, without "use the latest format" flag */
    fid = H5Fopen(FILENAME, H5F_ACC_RDWR, H5P_DEFAULT);
    CHECK(fid, FAIL, "H5Fopen");

    /* Re-open group */
    gid = H5Gopen2(fid, GROUP1_NAME, H5P_DEFAULT);
    CHECK(gid, FAIL, "H5Gopen2");

    /* Delete attribute */
    ret = H5Adelete(gid, "attr-003");
    CHECK(aid, FAIL, "H5Adelete");

    /* Create some additional attributes */
    aid = H5Acreate2(gid, "attr-008", H5T_NATIVE_INT, sid, H5P_DEFAULT, H5P_DEFAULT);
    CHECK(aid, FAIL, "H5Acreate2");
    buf = 8;
    ret = H5Awrite(aid, H5T_NATIVE_INT, &buf);
    CHECK(ret, FAIL, "H5Awrite");
    ret = H5Aclose(aid);
    CHECK(ret, FAIL, "H5Aclose");

    aid = H5Acreate2(gid, "attr-006", H5T_NATIVE_INT, sid, H5P_DEFAULT, H5P_DEFAULT);
    CHECK(aid, FAIL, "H5Acreate2");
    buf = 6;
    ret = H5Awrite(aid, H5T_NATIVE_INT, &buf);
    CHECK(ret, FAIL, "H5Awrite");
    ret = H5Aclose(aid);
    CHECK(ret, FAIL, "H5Aclose");

    /***** Close group *****/
    ret = H5Gclose(gid);
    CHECK(ret, FAIL, "H5Gclose");

    /* Close file */
    ret = H5Fclose(fid);
    CHECK(ret, FAIL, "H5Fclose");

    /* Close attribute dataspace */
    ret = H5Sclose(sid);
    CHECK(ret, FAIL, "H5Sclose");
} /* test_attr_corder_create_reopen() */

/****************************************************************
**
**  test_attr_corder_transition(): Test basic H5A (attribute) code.
**      Tests attribute storage transitions on objects with attribute creation order info
**
****************************************************************/
static void
test_attr_corder_transition(hid_t fcpl, hid_t fapl)
{
    hid_t    fid;                     /* HDF5 File ID            */
    hid_t    dset1, dset2, dset3;     /* Dataset IDs            */
    hid_t    my_dataset;              /* Current dataset ID        */
    hid_t    sid;                     /* Dataspace ID            */
    hid_t    attr;                    /* Attribute ID            */
    hid_t    dcpl;                    /* Dataset creation property list ID */
    unsigned max_compact;             /* Maximum # of links to store in group compactly */
    unsigned min_dense;               /* Minimum # of links to store in group "densely" */
    htri_t   is_empty;                /* Are there any attributes? */
    htri_t   is_dense;                /* Are attributes stored densely? */
    hsize_t  nattrs;                  /* Number of attributes on object */
    hsize_t  name_count;              /* # of records in name index */
    hsize_t  corder_count;            /* # of records in creation order index */
    char     attrname[NAME_BUF_SIZE]; /* Name of attribute */
    unsigned curr_dset;               /* Current dataset to work on */
    unsigned u;                       /* Local index variable */
    herr_t   ret;                     /* Generic return value        */

    /* Output message about test being performed */
    MESSAGE(5, ("Testing Storage Transitions of Attributes with Creation Order Info\n"));

    /* Create file */
    fid = H5Fcreate(FILENAME, H5F_ACC_TRUNC, fcpl, fapl);
    CHECK(fid, FAIL, "H5Fcreate");

    /* Create dataset creation property list */
    if (dcpl_g == H5P_DEFAULT) {
        dcpl = H5Pcreate(H5P_DATASET_CREATE);
        CHECK(dcpl, FAIL, "H5Pcreate");
    }
    else {
        dcpl = H5Pcopy(dcpl_g);
        CHECK(dcpl, FAIL, "H5Pcopy");
    }

    /* Set attribute creation order tracking & indexing for object */
    ret = H5Pset_attr_creation_order(dcpl, (H5P_CRT_ORDER_TRACKED | H5P_CRT_ORDER_INDEXED));
    CHECK(ret, FAIL, "H5Pset_attr_creation_order");

    /* Query the attribute creation properties */
    ret = H5Pget_attr_phase_change(dcpl, &max_compact, &min_dense);
    CHECK(ret, FAIL, "H5Pget_attr_phase_change");

    /* Create dataspace for dataset & attributes */
    sid = H5Screate(H5S_SCALAR);
    CHECK(sid, FAIL, "H5Screate");

    /* XXX: Try to find a way to resize dataset's object header so that the object
     *      header can have one chunk, then retrieve "empty" file size and check
     *      that size after everything is deleted -QAK
     */
    /* Create datasets */
    dset1 = H5Dcreate2(fid, DSET1_NAME, H5T_NATIVE_UCHAR, sid, H5P_DEFAULT, dcpl, H5P_DEFAULT);
    CHECK(dset1, FAIL, "H5Dcreate2");
    dset2 = H5Dcreate2(fid, DSET2_NAME, H5T_NATIVE_UCHAR, sid, H5P_DEFAULT, dcpl, H5P_DEFAULT);
    CHECK(dset2, FAIL, "H5Dcreate2");
    dset3 = H5Dcreate2(fid, DSET3_NAME, H5T_NATIVE_UCHAR, sid, H5P_DEFAULT, dcpl, H5P_DEFAULT);
    CHECK(dset3, FAIL, "H5Dcreate2");

    /* Work on all the datasets */
    for (curr_dset = 0; curr_dset < NUM_DSETS; curr_dset++) {
        switch (curr_dset) {
            case 0:
                my_dataset = dset1;
                break;

            case 1:
                my_dataset = dset2;
                break;

            case 2:
                my_dataset = dset3;
                break;

            default:
                HDassert(0 && "Too many datasets!");
        } /* end switch */

        /* Check on dataset's attribute storage status */
        is_empty = H5O__is_attr_empty_test(my_dataset);
        VERIFY(is_empty, TRUE, "H5O__is_attr_empty_test");
        is_dense = H5O__is_attr_dense_test(my_dataset);
        VERIFY(is_dense, FALSE, "H5O__is_attr_dense_test");
    } /* end for */

    /* Close Datasets */
    ret = H5Dclose(dset1);
    CHECK(ret, FAIL, "H5Dclose");
    ret = H5Dclose(dset2);
    CHECK(ret, FAIL, "H5Dclose");
    ret = H5Dclose(dset3);
    CHECK(ret, FAIL, "H5Dclose");

    /* Close property list */
    ret = H5Pclose(dcpl);
    CHECK(ret, FAIL, "H5Pclose");

    /* Close file */
    ret = H5Fclose(fid);
    CHECK(ret, FAIL, "H5Fclose");

    /* Re-open file */
    fid = H5Fopen(FILENAME, H5F_ACC_RDWR, fapl);
    CHECK(fid, FAIL, "H5Fopen");

    /* Open datasets created */
    dset1 = H5Dopen2(fid, DSET1_NAME, H5P_DEFAULT);
    CHECK(dset1, FAIL, "H5Dopen2");
    dset2 = H5Dopen2(fid, DSET2_NAME, H5P_DEFAULT);
    CHECK(dset2, FAIL, "H5Dopen2");
    dset3 = H5Dopen2(fid, DSET3_NAME, H5P_DEFAULT);
    CHECK(dset3, FAIL, "H5Dopen2");

    /* Work on all the datasets */
    for (curr_dset = 0; curr_dset < NUM_DSETS; curr_dset++) {
        switch (curr_dset) {
            case 0:
                my_dataset = dset1;
                break;

            case 1:
                my_dataset = dset2;
                break;

            case 2:
                my_dataset = dset3;
                break;

            default:
                HDassert(0 && "Too many datasets!");
        } /* end switch */

        /* Create several attributes, but keep storage in compact form */
        for (u = 0; u < max_compact; u++) {
            /* Create attribute */
            HDsprintf(attrname, "attr %02u", u);
            attr = H5Acreate2(my_dataset, attrname, H5T_NATIVE_UINT, sid, H5P_DEFAULT, H5P_DEFAULT);
            CHECK(attr, FAIL, "H5Acreate2");

            /* Write data into the attribute */
            ret = H5Awrite(attr, H5T_NATIVE_UINT, &u);
            CHECK(ret, FAIL, "H5Awrite");

            /* Close attribute */
            ret = H5Aclose(attr);
            CHECK(ret, FAIL, "H5Aclose");

            /* Verify state of object */
            ret = H5O__num_attrs_test(my_dataset, &nattrs);
            CHECK(ret, FAIL, "H5O__num_attrs_test");
            VERIFY(nattrs, (u + 1), "H5O__num_attrs_test");
            is_empty = H5O__is_attr_empty_test(my_dataset);
            VERIFY(is_empty, FALSE, "H5O__is_attr_empty_test");
            is_dense = H5O__is_attr_dense_test(my_dataset);
            VERIFY(is_dense, FALSE, "H5O__is_attr_dense_test");
        } /* end for */

        /* Create another attribute, to push into dense storage */
        HDsprintf(attrname, "attr %02u", max_compact);
        attr = H5Acreate2(my_dataset, attrname, H5T_NATIVE_UINT, sid, H5P_DEFAULT, H5P_DEFAULT);
        CHECK(attr, FAIL, "H5Acreate2");

        /* Write data into the attribute */
        ret = H5Awrite(attr, H5T_NATIVE_UINT, &u);
        CHECK(ret, FAIL, "H5Awrite");

        /* Close attribute */
        ret = H5Aclose(attr);
        CHECK(ret, FAIL, "H5Aclose");

        /* Verify state of object */
        ret = H5O__num_attrs_test(my_dataset, &nattrs);
        CHECK(ret, FAIL, "H5O__num_attrs_test");
        VERIFY(nattrs, (max_compact + 1), "H5O__num_attrs_test");
        is_empty = H5O__is_attr_empty_test(my_dataset);
        VERIFY(is_empty, FALSE, "H5O__is_attr_empty_test");
        is_dense = H5O__is_attr_dense_test(my_dataset);
        VERIFY(is_dense, TRUE, "H5O__is_attr_dense_test");

        /* Retrieve & verify # of records in the name & creation order indices */
        ret = H5O__attr_dense_info_test(my_dataset, &name_count, &corder_count);
        CHECK(ret, FAIL, "H5O__attr_dense_info_test");
        VERIFY(name_count, corder_count, "H5O__attr_dense_info_test");

        /* Delete several attributes from object, until attribute storage resumes compact form */
        for (u = max_compact; u >= min_dense; u--) {
            HDsprintf(attrname, "attr %02u", u);
            ret = H5Adelete(my_dataset, attrname);
            CHECK(ret, FAIL, "H5Adelete");

            /* Verify state of object */
            ret = H5O__num_attrs_test(my_dataset, &nattrs);
            CHECK(ret, FAIL, "H5O__num_attrs_test");
            VERIFY(nattrs, u, "H5O__num_attrs_test");
            is_empty = H5O__is_attr_empty_test(my_dataset);
            VERIFY(is_empty, FALSE, "H5O__is_attr_empty_test");
            is_dense = H5O__is_attr_dense_test(my_dataset);
            VERIFY(is_dense, TRUE, "H5O__is_attr_dense_test");

            /* Retrieve & verify # of records in the name & creation order indices */
            ret = H5O__attr_dense_info_test(my_dataset, &name_count, &corder_count);
            CHECK(ret, FAIL, "H5O__attr_dense_info_test");
            VERIFY(name_count, corder_count, "H5O__attr_dense_info_test");
        } /* end for */

        /* Delete another attribute, to push attribute storage into compact form */
        HDsprintf(attrname, "attr %02u", (min_dense - 1));
        ret = H5Adelete(my_dataset, attrname);
        CHECK(ret, FAIL, "H5Adelete");

        /* Verify state of object */
        ret = H5O__num_attrs_test(my_dataset, &nattrs);
        CHECK(ret, FAIL, "H5O__num_attrs_test");
        VERIFY(nattrs, (min_dense - 1), "H5O__num_attrs_test");
        is_empty = H5O__is_attr_empty_test(my_dataset);
        VERIFY(is_empty, FALSE, "H5O__is_attr_empty_test");
        is_dense = H5O__is_attr_dense_test(my_dataset);
        VERIFY(is_dense, FALSE, "H5O__is_attr_dense_test");

        /* Re-add attributes to get back into dense form */
        for (u = (min_dense - 1); u < (max_compact + 1); u++) {
            /* Create attribute */
            HDsprintf(attrname, "attr %02u", u);
            attr = H5Acreate2(my_dataset, attrname, H5T_NATIVE_UINT, sid, H5P_DEFAULT, H5P_DEFAULT);
            CHECK(attr, FAIL, "H5Acreate2");

            /* Write data into the attribute */
            ret = H5Awrite(attr, H5T_NATIVE_UINT, &u);
            CHECK(ret, FAIL, "H5Awrite");

            /* Close attribute */
            ret = H5Aclose(attr);
            CHECK(ret, FAIL, "H5Aclose");
        } /* end for */

        /* Verify state of object */
        ret = H5O__num_attrs_test(my_dataset, &nattrs);
        CHECK(ret, FAIL, "H5O__num_attrs_test");
        VERIFY(nattrs, (max_compact + 1), "H5O__num_attrs_test");
        is_empty = H5O__is_attr_empty_test(my_dataset);
        VERIFY(is_empty, FALSE, "H5O__is_attr_empty_test");
        is_dense = H5O__is_attr_dense_test(my_dataset);
        VERIFY(is_dense, TRUE, "H5O__is_attr_dense_test");

        /* Retrieve & verify # of records in the name & creation order indices */
        ret = H5O__attr_dense_info_test(my_dataset, &name_count, &corder_count);
        CHECK(ret, FAIL, "H5O__attr_dense_info_test");
        VERIFY(name_count, corder_count, "H5O__attr_dense_info_test");
    } /* end for */

    /* Close Datasets */
    ret = H5Dclose(dset1);
    CHECK(ret, FAIL, "H5Dclose");
    ret = H5Dclose(dset2);
    CHECK(ret, FAIL, "H5Dclose");
    ret = H5Dclose(dset3);
    CHECK(ret, FAIL, "H5Dclose");

    /* Close file */
    ret = H5Fclose(fid);
    CHECK(ret, FAIL, "H5Fclose");

    /* Re-open file */
    fid = H5Fopen(FILENAME, H5F_ACC_RDWR, fapl);
    CHECK(fid, FAIL, "H5Fopen");

    /* Open datasets created */
    dset1 = H5Dopen2(fid, DSET1_NAME, H5P_DEFAULT);
    CHECK(dset1, FAIL, "H5Dopen2");
    dset2 = H5Dopen2(fid, DSET2_NAME, H5P_DEFAULT);
    CHECK(dset2, FAIL, "H5Dopen2");
    dset3 = H5Dopen2(fid, DSET3_NAME, H5P_DEFAULT);
    CHECK(dset3, FAIL, "H5Dopen2");

    /* Work on all the datasets */
    for (curr_dset = 0; curr_dset < NUM_DSETS; curr_dset++) {
        switch (curr_dset) {
            case 0:
                my_dataset = dset1;
                break;

            case 1:
                my_dataset = dset2;
                break;

            case 2:
                my_dataset = dset3;
                break;

            default:
                HDassert(0 && "Too many datasets!");
        } /* end switch */

        /* Check on dataset's attribute storage status */
        ret = H5O__num_attrs_test(my_dataset, &nattrs);
        CHECK(ret, FAIL, "H5O__num_attrs_test");
        VERIFY(nattrs, (max_compact + 1), "H5O__num_attrs_test");
        is_empty = H5O__is_attr_empty_test(my_dataset);
        VERIFY(is_empty, FALSE, "H5O__is_attr_empty_test");
        is_dense = H5O__is_attr_dense_test(my_dataset);
        VERIFY(is_dense, TRUE, "H5O__is_attr_dense_test");

        /* Retrieve & verify # of records in the name & creation order indices */
        ret = H5O__attr_dense_info_test(my_dataset, &name_count, &corder_count);
        CHECK(ret, FAIL, "H5O__attr_dense_info_test");
        VERIFY(name_count, corder_count, "H5O__attr_dense_info_test");

        /* Delete several attributes from object, until attribute storage resumes compact form */
        for (u = max_compact; u >= min_dense; u--) {
            HDsprintf(attrname, "attr %02u", u);
            ret = H5Adelete(my_dataset, attrname);
            CHECK(ret, FAIL, "H5Adelete");

            /* Verify state of object */
            ret = H5O__num_attrs_test(my_dataset, &nattrs);
            CHECK(ret, FAIL, "H5O__num_attrs_test");
            VERIFY(nattrs, u, "H5O__num_attrs_test");
            is_empty = H5O__is_attr_empty_test(my_dataset);
            VERIFY(is_empty, FALSE, "H5O__is_attr_empty_test");
            is_dense = H5O__is_attr_dense_test(my_dataset);
            VERIFY(is_dense, TRUE, "H5O__is_attr_dense_test");

            /* Retrieve & verify # of records in the name & creation order indices */
            ret = H5O__attr_dense_info_test(my_dataset, &name_count, &corder_count);
            CHECK(ret, FAIL, "H5O__attr_dense_info_test");
            VERIFY(name_count, corder_count, "H5O__attr_dense_info_test");
        } /* end for */

        /* Delete another attribute, to push attribute storage into compact form */
        HDsprintf(attrname, "attr %02u", (min_dense - 1));
        ret = H5Adelete(my_dataset, attrname);
        CHECK(ret, FAIL, "H5Adelete");

        /* Verify state of object */
        ret = H5O__num_attrs_test(my_dataset, &nattrs);
        CHECK(ret, FAIL, "H5O__num_attrs_test");
        VERIFY(nattrs, (min_dense - 1), "H5O__num_attrs_test");
        is_empty = H5O__is_attr_empty_test(my_dataset);
        VERIFY(is_empty, FALSE, "H5O__is_attr_empty_test");
        is_dense = H5O__is_attr_dense_test(my_dataset);
        VERIFY(is_dense, FALSE, "H5O__is_attr_dense_test");

        /* Re-add attributes to get back into dense form */
        for (u = (min_dense - 1); u < (max_compact + 1); u++) {
            /* Create attribute */
            HDsprintf(attrname, "attr %02u", u);
            attr = H5Acreate2(my_dataset, attrname, H5T_NATIVE_UINT, sid, H5P_DEFAULT, H5P_DEFAULT);
            CHECK(attr, FAIL, "H5Acreate2");

            /* Write data into the attribute */
            ret = H5Awrite(attr, H5T_NATIVE_UINT, &u);
            CHECK(ret, FAIL, "H5Awrite");

            /* Close attribute */
            ret = H5Aclose(attr);
            CHECK(ret, FAIL, "H5Aclose");
        } /* end for */

        /* Verify state of object */
        ret = H5O__num_attrs_test(my_dataset, &nattrs);
        CHECK(ret, FAIL, "H5O__num_attrs_test");
        VERIFY(nattrs, (max_compact + 1), "H5O__num_attrs_test");
        is_empty = H5O__is_attr_empty_test(my_dataset);
        VERIFY(is_empty, FALSE, "H5O__is_attr_empty_test");
        is_dense = H5O__is_attr_dense_test(my_dataset);
        VERIFY(is_dense, TRUE, "H5O__is_attr_dense_test");

        /* Retrieve & verify # of records in the name & creation order indices */
        ret = H5O__attr_dense_info_test(my_dataset, &name_count, &corder_count);
        CHECK(ret, FAIL, "H5O__attr_dense_info_test");
        VERIFY(name_count, corder_count, "H5O__attr_dense_info_test");

        /* Delete all attributes */
        for (u = max_compact; u > 0; u--) {
            HDsprintf(attrname, "attr %02u", u);
            ret = H5Adelete(my_dataset, attrname);
            CHECK(ret, FAIL, "H5Adelete");
        } /* end for */
        HDsprintf(attrname, "attr %02u", 0);
        ret = H5Adelete(my_dataset, attrname);
        CHECK(ret, FAIL, "H5Adelete");
    } /* end for */

    /* Close Datasets */
    ret = H5Dclose(dset1);
    CHECK(ret, FAIL, "H5Dclose");
    ret = H5Dclose(dset2);
    CHECK(ret, FAIL, "H5Dclose");
    ret = H5Dclose(dset3);
    CHECK(ret, FAIL, "H5Dclose");

    /* Close file */
    ret = H5Fclose(fid);
    CHECK(ret, FAIL, "H5Fclose");

    /* Close dataspace */
    ret = H5Sclose(sid);
    CHECK(ret, FAIL, "H5Sclose");
} /* test_attr_corder_transition() */

/****************************************************************
**
**  test_attr_corder_delete(): Test basic H5A (attribute) code.
**      Tests deleting object w/dense attribute storage on objects with attribute creation order info
**
****************************************************************/
static void
test_attr_corder_delete(hid_t fcpl, hid_t fapl)
{
    hid_t    fid;                     /* HDF5 File ID            */
    hid_t    dset1, dset2, dset3;     /* Dataset IDs            */
    hid_t    my_dataset;              /* Current dataset ID        */
    hid_t    sid;                     /* Dataspace ID            */
    hid_t    attr;                    /* Attribute ID            */
    hid_t    dcpl;                    /* Dataset creation property list ID */
    unsigned max_compact;             /* Maximum # of links to store in group compactly */
    unsigned min_dense;               /* Minimum # of links to store in group "densely" */
    htri_t   is_empty;                /* Are there any attributes? */
    htri_t   is_dense;                /* Are attributes stored densely? */
    hsize_t  nattrs;                  /* Number of attributes on object */
    hsize_t  name_count;              /* # of records in name index */
    hsize_t  corder_count;            /* # of records in creation order index */
    unsigned reopen_file;             /* Whether to re-open the file before deleting group */
    char     attrname[NAME_BUF_SIZE]; /* Name of attribute */
#ifdef LATER
    h5_stat_size_t empty_size; /* Size of empty file */
    h5_stat_size_t file_size;  /* Size of file after operating on it */
#endif /* LATER */
<<<<<<< HEAD
    unsigned curr_dset; /* Current dataset to work on */
    unsigned u;         /* Local index variable */
    herr_t   ret;       /* Generic return value        */
=======
    unsigned curr_dset;        /* Current dataset to work on */
    unsigned u;                /* Local index variable */
    herr_t   ret;              /* Generic return value        */
>>>>>>> 5ff09ae9

    /* Output message about test being performed */
    MESSAGE(5, ("Testing Deleting Object w/Dense Attribute Storage and Creation Order Info\n"));

    /* Create dataspace for dataset & attributes */
    sid = H5Screate(H5S_SCALAR);
    CHECK(sid, FAIL, "H5Screate");

    /* Create dataset creation property list */
    if (dcpl_g == H5P_DEFAULT) {
        dcpl = H5Pcreate(H5P_DATASET_CREATE);
        CHECK(dcpl, FAIL, "H5Pcreate");
    }
    else {
        dcpl = H5Pcopy(dcpl_g);
        CHECK(dcpl, FAIL, "H5Pcopy");
    }

    /* Set attribute creation order tracking & indexing for object */
    ret = H5Pset_attr_creation_order(dcpl, (H5P_CRT_ORDER_TRACKED | H5P_CRT_ORDER_INDEXED));
    CHECK(ret, FAIL, "H5Pset_attr_creation_order");

    /* Query the attribute creation properties */
    ret = H5Pget_attr_phase_change(dcpl, &max_compact, &min_dense);
    CHECK(ret, FAIL, "H5Pget_attr_phase_change");

/* XXX: Try to find a way to resize dataset's object header so that the object
 *      header can have one chunk, then retrieve "empty" file size and check
 *      that size after everything is deleted -QAK
 */
#ifdef LATER
    /* Create empty file */
    fid = H5Fcreate(FILENAME, H5F_ACC_TRUNC, fcpl, fapl);
    CHECK(fid, FAIL, "H5Fcreate");

    /* Close file */
    ret = H5Fclose(fid);
    CHECK(ret, FAIL, "H5Fclose");

    /* Get the size of an empty file */
    empty_size = h5_get_file_size(FILENAME);
    CHECK(empty_size, FAIL, "h5_get_file_size");
#endif /* LATER */

    /* Loop to leave file open when deleting dataset, or to close & re-open file
     *  before deleting dataset */
    for (reopen_file = FALSE; reopen_file <= TRUE; reopen_file++) {
        /* Create test file */
        fid = H5Fcreate(FILENAME, H5F_ACC_TRUNC, fcpl, fapl);
        CHECK(fid, FAIL, "H5Fopen");

        /* Create datasets */
        dset1 = H5Dcreate2(fid, DSET1_NAME, H5T_NATIVE_UCHAR, sid, H5P_DEFAULT, dcpl, H5P_DEFAULT);
        CHECK(dset1, FAIL, "H5Dcreate2");
        dset2 = H5Dcreate2(fid, DSET2_NAME, H5T_NATIVE_UCHAR, sid, H5P_DEFAULT, dcpl, H5P_DEFAULT);
        CHECK(dset2, FAIL, "H5Dcreate2");
        dset3 = H5Dcreate2(fid, DSET3_NAME, H5T_NATIVE_UCHAR, sid, H5P_DEFAULT, dcpl, H5P_DEFAULT);
        CHECK(dset3, FAIL, "H5Dcreate2");

        /* Work on all the datasets */
        for (curr_dset = 0; curr_dset < NUM_DSETS; curr_dset++) {
            switch (curr_dset) {
                case 0:
                    my_dataset = dset1;
                    break;

                case 1:
                    my_dataset = dset2;
                    break;

                case 2:
                    my_dataset = dset3;
                    break;

                default:
                    HDassert(0 && "Too many datasets!");
            } /* end switch */

            /* Check on dataset's attribute storage status */
            is_empty = H5O__is_attr_empty_test(my_dataset);
            VERIFY(is_empty, TRUE, "H5O__is_attr_empty_test");
            is_dense = H5O__is_attr_dense_test(my_dataset);
            VERIFY(is_dense, FALSE, "H5O__is_attr_dense_test");

            /* Create attributes, until attribute storage is in dense form */
            for (u = 0; u < max_compact * 2; u++) {
                /* Create attribute */
                HDsprintf(attrname, "attr %02u", u);
                attr = H5Acreate2(my_dataset, attrname, H5T_NATIVE_UINT, sid, H5P_DEFAULT, H5P_DEFAULT);
                CHECK(attr, FAIL, "H5Acreate2");

                /* Write data into the attribute */
                ret = H5Awrite(attr, H5T_NATIVE_UINT, &u);
                CHECK(ret, FAIL, "H5Awrite");

                /* Close attribute */
                ret = H5Aclose(attr);
                CHECK(ret, FAIL, "H5Aclose");
            } /* end for */

            /* Verify state of object */
            ret = H5O__num_attrs_test(my_dataset, &nattrs);
            CHECK(ret, FAIL, "H5O__num_attrs_test");
            VERIFY(nattrs, (max_compact * 2), "H5O__num_attrs_test");
            is_empty = H5O__is_attr_empty_test(my_dataset);
            VERIFY(is_empty, FALSE, "H5O__is_attr_empty_test");
            is_dense = H5O__is_attr_dense_test(my_dataset);
            VERIFY(is_dense, TRUE, "H5O__is_attr_dense_test");

            /* Retrieve & verify # of records in the name & creation order indices */
            ret = H5O__attr_dense_info_test(my_dataset, &name_count, &corder_count);
            CHECK(ret, FAIL, "H5O__attr_dense_info_test");
            VERIFY(name_count, corder_count, "H5O__attr_dense_info_test");
        } /* end for */

        /* Close Datasets */
        ret = H5Dclose(dset1);
        CHECK(ret, FAIL, "H5Dclose");
        ret = H5Dclose(dset2);
        CHECK(ret, FAIL, "H5Dclose");
        ret = H5Dclose(dset3);
        CHECK(ret, FAIL, "H5Dclose");

        /* Check for deleting datasets without re-opening file */
        if (!reopen_file) {
            ret = H5Ldelete(fid, DSET1_NAME, H5P_DEFAULT);
            CHECK(ret, FAIL, "H5Ldelete");
            ret = H5Ldelete(fid, DSET2_NAME, H5P_DEFAULT);
            CHECK(ret, FAIL, "H5Ldelete");
            ret = H5Ldelete(fid, DSET3_NAME, H5P_DEFAULT);
            CHECK(ret, FAIL, "H5Ldelete");
        } /* end if */

        /* Close file */
        ret = H5Fclose(fid);
        CHECK(ret, FAIL, "H5Fclose");

        /* Check for deleting dataset after re-opening file */
        if (reopen_file) {
            /* Re-open file */
            fid = H5Fopen(FILENAME, H5F_ACC_RDWR, fapl);
            CHECK(fid, FAIL, "H5Fopen");

            /* Delete the datasets */
            ret = H5Ldelete(fid, DSET1_NAME, H5P_DEFAULT);
            CHECK(ret, FAIL, "H5Ldelete");
            ret = H5Ldelete(fid, DSET2_NAME, H5P_DEFAULT);
            CHECK(ret, FAIL, "H5Ldelete");
            ret = H5Ldelete(fid, DSET3_NAME, H5P_DEFAULT);
            CHECK(ret, FAIL, "H5Ldelete");

            /* Close file */
            ret = H5Fclose(fid);
            CHECK(ret, FAIL, "H5Fclose");
        } /* end if */

#ifdef LATER
        /* Get the size of the file now */
        file_size = h5_get_file_size(FILENAME);
        CHECK(file_size, FAIL, "h5_get_file_size");
        VERIFY(file_size, empty_size, "h5_get_file_size");
#endif /* LATER */
    } /* end for */

    /* Close property list */
    ret = H5Pclose(dcpl);
    CHECK(ret, FAIL, "H5Pclose");

    /* Close dataspace */
    ret = H5Sclose(sid);
    CHECK(ret, FAIL, "H5Sclose");
} /* test_attr_corder_delete() */

/*-------------------------------------------------------------------------
 * Function:    attr_info_by_idx_check
 *
 * Purpose:     Support routine for attr_info_by_idx, to verify the attribute
 *              info is correct for a attribute
 *
 * Note:    This routine assumes that the attributes have been added to the
 *              object in alphabetical order.
 *
 * Return:      Success:        0
 *              Failure:        -1
 *
 * Programmer:  Quincey Koziol
 *              Tuesday, Februrary 13, 2007
 *
 *-------------------------------------------------------------------------
 */
static int
attr_info_by_idx_check(hid_t obj_id, const char *attrname, hsize_t n, hbool_t use_index)
{
    char       tmpname[NAME_BUF_SIZE]; /* Temporary attribute name */
    H5A_info_t ainfo;                  /* Attribute info struct */
    int        old_nerrs;              /* Number of errors when entering this check */
    herr_t     ret;                    /* Generic return value */

    /* Retrieve the current # of reported errors */
    old_nerrs = GetTestNumErrs();

    /* Verify the information for first attribute, in increasing creation order */
    HDmemset(&ainfo, 0, sizeof(ainfo));
    ret = H5Aget_info_by_idx(obj_id, ".", H5_INDEX_CRT_ORDER, H5_ITER_INC, (hsize_t)0, &ainfo, H5P_DEFAULT);
    CHECK(ret, FAIL, "H5Aget_info_by_idx");
    VERIFY(ainfo.corder, 0, "H5Aget_info_by_idx");

    /* Verify the information for new attribute, in increasing creation order */
    HDmemset(&ainfo, 0, sizeof(ainfo));
    ret = H5Aget_info_by_idx(obj_id, ".", H5_INDEX_CRT_ORDER, H5_ITER_INC, n, &ainfo, H5P_DEFAULT);
    CHECK(ret, FAIL, "H5Aget_info_by_idx");
    VERIFY(ainfo.corder, n, "H5Aget_info_by_idx");

    /* Verify the name for new link, in increasing creation order */
    HDmemset(tmpname, 0, (size_t)NAME_BUF_SIZE);
    ret = (herr_t)H5Aget_name_by_idx(obj_id, ".", H5_INDEX_CRT_ORDER, H5_ITER_INC, n, tmpname,
                                     (size_t)NAME_BUF_SIZE, H5P_DEFAULT);
    CHECK(ret, FAIL, "H5Aget_name_by_idx");
    if (HDstrcmp(attrname, tmpname))
        TestErrPrintf("Line %d: attribute name size wrong!\n", __LINE__);

    /* Don't test "native" order if there is no creation order index, since
     *  there's not a good way to easily predict the attribute's order in the name
     *  index.
     */
    if (use_index) {
        /* Verify the information for first attribute, in native creation order */
        HDmemset(&ainfo, 0, sizeof(ainfo));
        ret = H5Aget_info_by_idx(obj_id, ".", H5_INDEX_CRT_ORDER, H5_ITER_NATIVE, (hsize_t)0, &ainfo,
                                 H5P_DEFAULT);
        CHECK(ret, FAIL, "H5Aget_info_by_idx");
        VERIFY(ainfo.corder, 0, "H5Aget_info_by_idx");

        /* Verify the information for new attribute, in native creation order */
        HDmemset(&ainfo, 0, sizeof(ainfo));
        ret = H5Aget_info_by_idx(obj_id, ".", H5_INDEX_CRT_ORDER, H5_ITER_NATIVE, n, &ainfo, H5P_DEFAULT);
        CHECK(ret, FAIL, "H5Aget_info_by_idx");
        VERIFY(ainfo.corder, n, "H5Aget_info_by_idx");

        /* Verify the name for new link, in increasing native order */
        HDmemset(tmpname, 0, (size_t)NAME_BUF_SIZE);
        ret = (herr_t)H5Aget_name_by_idx(obj_id, ".", H5_INDEX_CRT_ORDER, H5_ITER_NATIVE, n, tmpname,
                                         (size_t)NAME_BUF_SIZE, H5P_DEFAULT);
        CHECK(ret, FAIL, "H5Aget_name_by_idx");
        if (HDstrcmp(attrname, tmpname))
            TestErrPrintf("Line %d: attribute name size wrong!\n", __LINE__);
    } /* end if */

    /* Verify the information for first attribute, in decreasing creation order */
    HDmemset(&ainfo, 0, sizeof(ainfo));
    ret = H5Aget_info_by_idx(obj_id, ".", H5_INDEX_CRT_ORDER, H5_ITER_DEC, n, &ainfo, H5P_DEFAULT);
    CHECK(ret, FAIL, "H5Aget_info_by_idx");
    VERIFY(ainfo.corder, 0, "H5Aget_info_by_idx");

    /* Verify the information for new attribute, in increasing creation order */
    HDmemset(&ainfo, 0, sizeof(ainfo));
    ret = H5Aget_info_by_idx(obj_id, ".", H5_INDEX_CRT_ORDER, H5_ITER_DEC, (hsize_t)0, &ainfo, H5P_DEFAULT);
    CHECK(ret, FAIL, "H5Aget_info_by_idx");
    VERIFY(ainfo.corder, n, "H5Aget_info_by_idx");

    /* Verify the name for new link, in increasing creation order */
    HDmemset(tmpname, 0, (size_t)NAME_BUF_SIZE);
    ret = (herr_t)H5Aget_name_by_idx(obj_id, ".", H5_INDEX_CRT_ORDER, H5_ITER_DEC, (hsize_t)0, tmpname,
                                     (size_t)NAME_BUF_SIZE, H5P_DEFAULT);
    CHECK(ret, FAIL, "H5Aget_name_by_idx");
    if (HDstrcmp(attrname, tmpname))
        TestErrPrintf("Line %d: attribute name size wrong!\n", __LINE__);

    /* Verify the information for first attribute, in increasing name order */
    HDmemset(&ainfo, 0, sizeof(ainfo));
    ret = H5Aget_info_by_idx(obj_id, ".", H5_INDEX_NAME, H5_ITER_INC, (hsize_t)0, &ainfo, H5P_DEFAULT);
    CHECK(ret, FAIL, "H5Aget_info_by_idx");
    VERIFY(ainfo.corder, 0, "H5Aget_info_by_idx");

    /* Verify the information for new attribute, in increasing name order */
    HDmemset(&ainfo, 0, sizeof(ainfo));
    ret = H5Aget_info_by_idx(obj_id, ".", H5_INDEX_NAME, H5_ITER_INC, n, &ainfo, H5P_DEFAULT);
    CHECK(ret, FAIL, "H5Aget_info_by_idx");
    VERIFY(ainfo.corder, n, "H5Aget_info_by_idx");

    /* Verify the name for new link, in increasing name order */
    HDmemset(tmpname, 0, (size_t)NAME_BUF_SIZE);
    ret = (herr_t)H5Aget_name_by_idx(obj_id, ".", H5_INDEX_NAME, H5_ITER_INC, n, tmpname,
                                     (size_t)NAME_BUF_SIZE, H5P_DEFAULT);
    CHECK(ret, FAIL, "H5Aget_name_by_idx");
    if (HDstrcmp(attrname, tmpname))
        TestErrPrintf("Line %d: attribute name size wrong!\n", __LINE__);

    /* Don't test "native" order queries on link name order, since there's not
     *  a good way to easily predict the order of the links in the name index.
     */

    /* Verify the information for first attribute, in decreasing name order */
    HDmemset(&ainfo, 0, sizeof(ainfo));
    ret = H5Aget_info_by_idx(obj_id, ".", H5_INDEX_NAME, H5_ITER_DEC, n, &ainfo, H5P_DEFAULT);
    CHECK(ret, FAIL, "H5Aget_info_by_idx");
    VERIFY(ainfo.corder, 0, "H5Aget_info_by_idx");

    /* Verify the information for new attribute, in increasing name order */
    HDmemset(&ainfo, 0, sizeof(ainfo));
    ret = H5Aget_info_by_idx(obj_id, ".", H5_INDEX_NAME, H5_ITER_DEC, (hsize_t)0, &ainfo, H5P_DEFAULT);
    CHECK(ret, FAIL, "H5Aget_info_by_idx");
    VERIFY(ainfo.corder, n, "H5Aget_info_by_idx");

    /* Verify the name for new link, in increasing name order */
    HDmemset(tmpname, 0, (size_t)NAME_BUF_SIZE);
    ret = (herr_t)H5Aget_name_by_idx(obj_id, ".", H5_INDEX_NAME, H5_ITER_DEC, (hsize_t)0, tmpname,
                                     (size_t)NAME_BUF_SIZE, H5P_DEFAULT);
    CHECK(ret, FAIL, "H5Aget_name_by_idx");
    if (HDstrcmp(attrname, tmpname))
        TestErrPrintf("Line %d: attribute name size wrong!\n", __LINE__);

    /* Retrieve current # of errors */
    if (old_nerrs == GetTestNumErrs())
        return (0);
    else
        return (-1);
} /* end attr_info_by_idx_check() */

/****************************************************************
**
**  test_attr_info_by_idx(): Test basic H5A (attribute) code.
**      Tests querying attribute info by index
**
****************************************************************/
static void
test_attr_info_by_idx(hbool_t new_format, hid_t fcpl, hid_t fapl)
{
    hid_t      fid;                     /* HDF5 File ID            */
    hid_t      dset1, dset2, dset3;     /* Dataset IDs            */
    hid_t      my_dataset;              /* Current dataset ID        */
    hid_t      sid;                     /* Dataspace ID            */
    hid_t      attr;                    /* Attribute ID            */
    hid_t      dcpl;                    /* Dataset creation property list ID */
    H5A_info_t ainfo;                   /* Attribute information */
    unsigned   max_compact;             /* Maximum # of links to store in group compactly */
    unsigned   min_dense;               /* Minimum # of links to store in group "densely" */
    htri_t     is_empty;                /* Are there any attributes? */
    htri_t     is_dense;                /* Are attributes stored densely? */
    hsize_t    nattrs;                  /* Number of attributes on object */
    hsize_t    name_count;              /* # of records in name index */
    hsize_t    corder_count;            /* # of records in creation order index */
    unsigned   use_index;               /* Use index on creation order values */
    char       attrname[NAME_BUF_SIZE]; /* Name of attribute */
    char       tmpname[NAME_BUF_SIZE];  /* Temporary attribute name */
    unsigned   curr_dset;               /* Current dataset to work on */
    unsigned   u;                       /* Local index variable */
    herr_t     ret;                     /* Generic return value        */

    /* Create dataspace for dataset & attributes */
    sid = H5Screate(H5S_SCALAR);
    CHECK(sid, FAIL, "H5Screate");

    /* Create dataset creation property list */
    if (dcpl_g == H5P_DEFAULT) {
        dcpl = H5Pcreate(H5P_DATASET_CREATE);
        CHECK(dcpl, FAIL, "H5Pcreate");
    }
    else {
        dcpl = H5Pcopy(dcpl_g);
        CHECK(dcpl, FAIL, "H5Pcopy");
    }

    /* Query the attribute creation properties */
    ret = H5Pget_attr_phase_change(dcpl, &max_compact, &min_dense);
    CHECK(ret, FAIL, "H5Pget_attr_phase_change");

    /* Loop over using index for creation order value */
    for (use_index = FALSE; use_index <= TRUE; use_index++) {
        /* Output message about test being performed */
        if (use_index)
            MESSAGE(5, ("Testing Querying Attribute Info By Index w/Creation Order Index\n"))
        else
            MESSAGE(5, ("Testing Querying Attribute Info By Index w/o Creation Order Index\n"))

        /* Create file */
        fid = H5Fcreate(FILENAME, H5F_ACC_TRUNC, fcpl, fapl);
        CHECK(fid, FAIL, "H5Fcreate");

        /* Set attribute creation order tracking & indexing for object */
        if (new_format == TRUE) {
            ret = H5Pset_attr_creation_order(
                dcpl, (H5P_CRT_ORDER_TRACKED | (use_index ? H5P_CRT_ORDER_INDEXED : (unsigned)0)));
            CHECK(ret, FAIL, "H5Pset_attr_creation_order");
        } /* end if */

        /* Create datasets */
        dset1 = H5Dcreate2(fid, DSET1_NAME, H5T_NATIVE_UCHAR, sid, H5P_DEFAULT, dcpl, H5P_DEFAULT);
        CHECK(dset1, FAIL, "H5Dcreate2");
        dset2 = H5Dcreate2(fid, DSET2_NAME, H5T_NATIVE_UCHAR, sid, H5P_DEFAULT, dcpl, H5P_DEFAULT);
        CHECK(dset2, FAIL, "H5Dcreate2");
        dset3 = H5Dcreate2(fid, DSET3_NAME, H5T_NATIVE_UCHAR, sid, H5P_DEFAULT, dcpl, H5P_DEFAULT);
        CHECK(dset3, FAIL, "H5Dcreate2");

        /* Work on all the datasets */
        for (curr_dset = 0; curr_dset < NUM_DSETS; curr_dset++) {
            switch (curr_dset) {
                case 0:
                    my_dataset = dset1;
                    break;

                case 1:
                    my_dataset = dset2;
                    break;

                case 2:
                    my_dataset = dset3;
                    break;

                default:
                    HDassert(0 && "Too many datasets!");
            } /* end switch */

            /* Check on dataset's attribute storage status */
            is_empty = H5O__is_attr_empty_test(my_dataset);
            VERIFY(is_empty, TRUE, "H5O__is_attr_empty_test");
            is_dense = H5O__is_attr_dense_test(my_dataset);
            VERIFY(is_dense, FALSE, "H5O__is_attr_dense_test");

            /* Check for query on non-existant attribute */
            ret = H5Aget_info_by_idx(my_dataset, ".", H5_INDEX_CRT_ORDER, H5_ITER_INC, (hsize_t)0, &ainfo,
                                     H5P_DEFAULT);
            VERIFY(ret, FAIL, "H5Aget_info_by_idx");
            ret = (herr_t)H5Aget_name_by_idx(my_dataset, ".", H5_INDEX_CRT_ORDER, H5_ITER_INC, (hsize_t)0,
                                             tmpname, (size_t)NAME_BUF_SIZE, H5P_DEFAULT);
            VERIFY(ret, FAIL, "H5Aget_name_by_idx");

            /* Create attributes, up to limit of compact form */
            for (u = 0; u < max_compact; u++) {
                /* Create attribute */
                HDsprintf(attrname, "attr %02u", u);
                attr = H5Acreate2(my_dataset, attrname, H5T_NATIVE_UINT, sid, H5P_DEFAULT, H5P_DEFAULT);
                CHECK(attr, FAIL, "H5Acreate2");

                /* Write data into the attribute */
                ret = H5Awrite(attr, H5T_NATIVE_UINT, &u);
                CHECK(ret, FAIL, "H5Awrite");

                /* Close attribute */
                ret = H5Aclose(attr);
                CHECK(ret, FAIL, "H5Aclose");

                /* Verify information for new attribute */
                ret = attr_info_by_idx_check(my_dataset, attrname, (hsize_t)u, use_index);
                CHECK(ret, FAIL, "attr_info_by_idx_check");
            } /* end for */

            /* Verify state of object */
            ret = H5O__num_attrs_test(my_dataset, &nattrs);
            CHECK(ret, FAIL, "H5O__num_attrs_test");
            VERIFY(nattrs, max_compact, "H5O__num_attrs_test");
            is_empty = H5O__is_attr_empty_test(my_dataset);
            VERIFY(is_empty, FALSE, "H5O__is_attr_empty_test");
            is_dense = H5O__is_attr_dense_test(my_dataset);
            VERIFY(is_dense, FALSE, "H5O__is_attr_dense_test");

            /* Check for out of bound offset queries */
            ret = H5Aget_info_by_idx(my_dataset, ".", H5_INDEX_CRT_ORDER, H5_ITER_INC, (hsize_t)u, &ainfo,
                                     H5P_DEFAULT);
            VERIFY(ret, FAIL, "H5Aget_info_by_idx");
            ret = H5Aget_info_by_idx(my_dataset, ".", H5_INDEX_CRT_ORDER, H5_ITER_DEC, (hsize_t)u, &ainfo,
                                     H5P_DEFAULT);
            VERIFY(ret, FAIL, "H5Aget_info_by_idx");
            ret = (herr_t)H5Aget_name_by_idx(my_dataset, ".", H5_INDEX_CRT_ORDER, H5_ITER_INC, (hsize_t)u,
                                             tmpname, (size_t)NAME_BUF_SIZE, H5P_DEFAULT);
            VERIFY(ret, FAIL, "H5Aget_name_by_idx");

            /* Create more attributes, to push into dense form */
            for (; u < (max_compact * 2); u++) {
                /* Create attribute */
                HDsprintf(attrname, "attr %02u", u);
                attr = H5Acreate2(my_dataset, attrname, H5T_NATIVE_UINT, sid, H5P_DEFAULT, H5P_DEFAULT);
                CHECK(attr, FAIL, "H5Acreate2");

                /* Write data into the attribute */
                ret = H5Awrite(attr, H5T_NATIVE_UINT, &u);
                CHECK(ret, FAIL, "H5Awrite");

                /* Close attribute */
                ret = H5Aclose(attr);
                CHECK(ret, FAIL, "H5Aclose");

                /* Verify state of object */
                is_dense = H5O__is_attr_dense_test(my_dataset);
                VERIFY(is_dense, (new_format ? TRUE : FALSE), "H5O__is_attr_dense_test");

                /* Verify information for new attribute */
                ret = attr_info_by_idx_check(my_dataset, attrname, (hsize_t)u, use_index);
                CHECK(ret, FAIL, "attr_info_by_idx_check");
            } /* end for */

            /* Verify state of object */
            ret = H5O__num_attrs_test(my_dataset, &nattrs);
            CHECK(ret, FAIL, "H5O__num_attrs_test");
            VERIFY(nattrs, (max_compact * 2), "H5O__num_attrs_test");
            is_empty = H5O__is_attr_empty_test(my_dataset);
            VERIFY(is_empty, FALSE, "H5O__is_attr_empty_test");
            is_dense = H5O__is_attr_dense_test(my_dataset);
            VERIFY(is_dense, (new_format ? TRUE : FALSE), "H5O__is_attr_dense_test");

            if (new_format) {
                /* Retrieve & verify # of records in the name & creation order indices */
                ret = H5O__attr_dense_info_test(my_dataset, &name_count, &corder_count);
                CHECK(ret, FAIL, "H5O__attr_dense_info_test");
                if (use_index)
                    VERIFY(name_count, corder_count, "H5O__attr_dense_info_test");
                VERIFY(name_count, (max_compact * 2), "H5O__attr_dense_info_test");
            } /* end if */

            /* Check for out of bound offset queries */
            ret = H5Aget_info_by_idx(my_dataset, ".", H5_INDEX_CRT_ORDER, H5_ITER_INC, (hsize_t)u, &ainfo,
                                     H5P_DEFAULT);
            VERIFY(ret, FAIL, "H5Aget_info_by_idx");
            ret = H5Aget_info_by_idx(my_dataset, ".", H5_INDEX_CRT_ORDER, H5_ITER_DEC, (hsize_t)u, &ainfo,
                                     H5P_DEFAULT);
            VERIFY(ret, FAIL, "H5Aget_info_by_idx");
            ret = (herr_t)H5Aget_name_by_idx(my_dataset, ".", H5_INDEX_CRT_ORDER, H5_ITER_INC, (hsize_t)u,
                                             tmpname, (size_t)NAME_BUF_SIZE, H5P_DEFAULT);
            VERIFY(ret, FAIL, "H5Aget_name_by_idx");
        } /* end for */

        /* Close Datasets */
        ret = H5Dclose(dset1);
        CHECK(ret, FAIL, "H5Dclose");
        ret = H5Dclose(dset2);
        CHECK(ret, FAIL, "H5Dclose");
        ret = H5Dclose(dset3);
        CHECK(ret, FAIL, "H5Dclose");

        /* Close file */
        ret = H5Fclose(fid);
        CHECK(ret, FAIL, "H5Fclose");
    } /* end for */

    /* Close property list */
    ret = H5Pclose(dcpl);
    CHECK(ret, FAIL, "H5Pclose");

    /* Close dataspace */
    ret = H5Sclose(sid);
    CHECK(ret, FAIL, "H5Sclose");
} /* test_attr_info_by_idx() */

/***************************************************************
**
**  test_attr_info_null_info_pointer(): A test to ensure that
**      passing a NULL attribute info pointer to H5Aget_info
**      (_by_name/_by_idx) doesn't cause bad behavior.
**
****************************************************************/
static void
test_attr_info_null_info_pointer(hid_t fcpl, hid_t fapl)
{
    herr_t err_ret = -1;
    hid_t  fid;
    hid_t  attr;
    hid_t  sid;

    /* Create dataspace for attribute */
    sid = H5Screate(H5S_SCALAR);
    CHECK(sid, FAIL, "H5Screate");

    /* Create file */
    fid = H5Fcreate(FILENAME, H5F_ACC_TRUNC, fcpl, fapl);
    CHECK(fid, FAIL, "H5Fcreate");

    /* Create attribute */
    attr = H5Acreate2(fid, GET_INFO_NULL_POINTER_ATTR_NAME, H5T_NATIVE_UINT, sid, H5P_DEFAULT, H5P_DEFAULT);
    CHECK(attr, FAIL, "H5Acreate2");

    H5E_BEGIN_TRY { err_ret = H5Aget_info(attr, NULL); }
    H5E_END_TRY;

    CHECK(err_ret, SUCCEED, "H5Aget_info");

    H5E_BEGIN_TRY
    {
        err_ret = H5Aget_info_by_name(fid, ".", GET_INFO_NULL_POINTER_ATTR_NAME, NULL, H5P_DEFAULT);
    }
    H5E_END_TRY;

    CHECK(err_ret, SUCCEED, "H5Aget_info_by_name");

    H5E_BEGIN_TRY
    {
        err_ret = H5Aget_info_by_idx(fid, ".", H5_INDEX_NAME, H5_ITER_INC, 0, NULL, H5P_DEFAULT);
    }
    H5E_END_TRY;

    CHECK(err_ret, SUCCEED, "H5Aget_info_by_idx");

    /* Close dataspace */
    err_ret = H5Sclose(sid);
    CHECK(err_ret, FAIL, "H5Sclose");

    /* Close attribute */
    err_ret = H5Aclose(attr);
    CHECK(err_ret, FAIL, "H5Aclose");

    /* Close file */
    err_ret = H5Fclose(fid);
    CHECK(err_ret, FAIL, "H5Fclose");
}

/***************************************************************
**
**  test_attr_rename_invalid_name(): A test to ensure that
**      passing a NULL or empty attribute name to
**      H5Arename(_by_name) doesn't cause bad behavior.
**
****************************************************************/
static void
test_attr_rename_invalid_name(hid_t fcpl, hid_t fapl)
{
    herr_t err_ret = -1;
    hid_t  fid;
    hid_t  attr;
    hid_t  sid;

    /* Create dataspace for attribute */
    sid = H5Screate(H5S_SCALAR);
    CHECK(sid, FAIL, "H5Screate");

    /* Create file */
    fid = H5Fcreate(FILENAME, H5F_ACC_TRUNC, fcpl, fapl);
    CHECK(fid, FAIL, "H5Fcreate");

    /* Create attribute */
    attr = H5Acreate2(fid, INVALID_RENAME_TEST_ATTR_NAME, H5T_NATIVE_UINT, sid, H5P_DEFAULT, H5P_DEFAULT);
    CHECK(attr, FAIL, "H5Acreate2");

    H5E_BEGIN_TRY { err_ret = H5Arename(fid, NULL, INVALID_RENAME_TEST_NEW_ATTR_NAME); }
    H5E_END_TRY;

    CHECK(err_ret, SUCCEED, "H5Arename");

    H5E_BEGIN_TRY { err_ret = H5Arename(fid, "", INVALID_RENAME_TEST_NEW_ATTR_NAME); }
    H5E_END_TRY;

    CHECK(err_ret, SUCCEED, "H5Arename");

    H5E_BEGIN_TRY { err_ret = H5Arename(fid, INVALID_RENAME_TEST_ATTR_NAME, NULL); }
    H5E_END_TRY;

    CHECK(err_ret, SUCCEED, "H5Arename");

    H5E_BEGIN_TRY { err_ret = H5Arename(fid, INVALID_RENAME_TEST_ATTR_NAME, ""); }
    H5E_END_TRY;

    CHECK(err_ret, SUCCEED, "H5Arename");

    H5E_BEGIN_TRY
    {
        err_ret = H5Arename_by_name(fid, ".", NULL, INVALID_RENAME_TEST_NEW_ATTR_NAME, H5P_DEFAULT);
    }
    H5E_END_TRY;

    CHECK(err_ret, SUCCEED, "H5Arename_by_name");

    H5E_BEGIN_TRY
    {
        err_ret = H5Arename_by_name(fid, ".", "", INVALID_RENAME_TEST_NEW_ATTR_NAME, H5P_DEFAULT);
    }
    H5E_END_TRY;

    CHECK(err_ret, SUCCEED, "H5Arename_by_name");

    H5E_BEGIN_TRY { err_ret = H5Arename_by_name(fid, ".", INVALID_RENAME_TEST_ATTR_NAME, NULL, H5P_DEFAULT); }
    H5E_END_TRY;

    CHECK(err_ret, SUCCEED, "H5Arename_by_name");

    H5E_BEGIN_TRY { err_ret = H5Arename_by_name(fid, ".", INVALID_RENAME_TEST_ATTR_NAME, "", H5P_DEFAULT); }
    H5E_END_TRY;

    CHECK(err_ret, SUCCEED, "H5Arename_by_name");

    /* Close dataspace */
    err_ret = H5Sclose(sid);
    CHECK(err_ret, FAIL, "H5Sclose");

    /* Close attribute */
    err_ret = H5Aclose(attr);
    CHECK(err_ret, FAIL, "H5Aclose");

    /* Close file */
    err_ret = H5Fclose(fid);
    CHECK(err_ret, FAIL, "H5Fclose");
}

/***************************************************************
**
**  test_attr_get_name_invalid_buf(): A test to ensure that
**      passing a NULL buffer to H5Aget_name(_by_idx) when
**      the 'size' parameter is non-zero doesn't cause bad
**      behavior.
**
****************************************************************/
static void
test_attr_get_name_invalid_buf(hid_t fcpl, hid_t fapl)
{
    ssize_t err_ret = -1;
    hid_t   fid;
    hid_t   attr;
    hid_t   sid;

    /* Create dataspace for attribute */
    sid = H5Screate(H5S_SCALAR);
    CHECK(sid, FAIL, "H5Screate");

    /* Create file */
    fid = H5Fcreate(FILENAME, H5F_ACC_TRUNC, fcpl, fapl);
    CHECK(fid, FAIL, "H5Fcreate");

    /* Create attribute */
    attr =
        H5Acreate2(fid, GET_NAME_INVALID_BUF_TEST_ATTR_NAME, H5T_NATIVE_UINT, sid, H5P_DEFAULT, H5P_DEFAULT);
    CHECK(attr, FAIL, "H5Acreate2");

    H5E_BEGIN_TRY { err_ret = H5Aget_name(attr, 1, NULL); }
    H5E_END_TRY;

    VERIFY(err_ret, FAIL, "H5Aget_name");

    H5E_BEGIN_TRY
    {
        err_ret = H5Aget_name_by_idx(fid, ".", H5_INDEX_NAME, H5_ITER_INC, 0, NULL, 1, H5P_DEFAULT);
    }
    H5E_END_TRY;

    VERIFY(err_ret, FAIL, "H5Aget_name_by_idx");

    /* Close dataspace */
    err_ret = H5Sclose(sid);
    CHECK(err_ret, FAIL, "H5Sclose");

    /* Close attribute */
    err_ret = H5Aclose(attr);
    CHECK(err_ret, FAIL, "H5Aclose");

    /* Close file */
    err_ret = H5Fclose(fid);
    CHECK(err_ret, FAIL, "H5Fclose");
}

/****************************************************************
**
**  test_attr_delete_by_idx(): Test basic H5A (attribute) code.
**      Tests deleting attribute by index
**
****************************************************************/
static void
test_attr_delete_by_idx(hbool_t new_format, hid_t fcpl, hid_t fapl)
{
    hid_t           fid;                     /* HDF5 File ID            */
    hid_t           dset1, dset2, dset3;     /* Dataset IDs            */
    hid_t           my_dataset;              /* Current dataset ID        */
    hid_t           sid;                     /* Dataspace ID            */
    hid_t           attr;                    /* Attribute ID            */
    hid_t           dcpl;                    /* Dataset creation property list ID */
    H5A_info_t      ainfo;                   /* Attribute information */
    unsigned        max_compact;             /* Maximum # of links to store in group compactly */
    unsigned        min_dense;               /* Minimum # of links to store in group "densely" */
    htri_t          is_empty;                /* Are there any attributes? */
    htri_t          is_dense;                /* Are attributes stored densely? */
    hsize_t         nattrs;                  /* Number of attributes on object */
    hsize_t         name_count;              /* # of records in name index */
    hsize_t         corder_count;            /* # of records in creation order index */
    H5_index_t      idx_type;                /* Type of index to operate on */
    H5_iter_order_t order;                   /* Order within in the index */
    unsigned        use_index;               /* Use index on creation order values */
    char            attrname[NAME_BUF_SIZE]; /* Name of attribute */
    char            tmpname[NAME_BUF_SIZE];  /* Temporary attribute name */
    unsigned        curr_dset;               /* Current dataset to work on */
    unsigned        u;                       /* Local index variable */
    herr_t          ret;                     /* Generic return value        */

    /* Create dataspace for dataset & attributes */
    sid = H5Screate(H5S_SCALAR);
    CHECK(sid, FAIL, "H5Screate");

    /* Create dataset creation property list */
    if (dcpl_g == H5P_DEFAULT) {
        dcpl = H5Pcreate(H5P_DATASET_CREATE);
        CHECK(dcpl, FAIL, "H5Pcreate");
    }
    else {
        dcpl = H5Pcopy(dcpl_g);
        CHECK(dcpl, FAIL, "H5Pcopy");
    }

    /* Query the attribute creation properties */
    ret = H5Pget_attr_phase_change(dcpl, &max_compact, &min_dense);
    CHECK(ret, FAIL, "H5Pget_attr_phase_change");

    /* Loop over operating on different indices on link fields */
    for (idx_type = H5_INDEX_NAME; idx_type <= H5_INDEX_CRT_ORDER; idx_type++) {
        /* Loop over operating in different orders */
        for (order = H5_ITER_INC; order <= H5_ITER_DEC; order++) {
            /* Loop over using index for creation order value */
            for (use_index = FALSE; use_index <= TRUE; use_index++) {
                /* Print appropriate test message */
                if (idx_type == H5_INDEX_CRT_ORDER) {
                    if (order == H5_ITER_INC) {
                        if (use_index)
                            MESSAGE(5, ("Testing Deleting Attribute By Creation Order Index in Increasing "
                                        "Order w/Creation Order Index\n"))
                        else
                            MESSAGE(5, ("Testing Deleting Attribute By Creation Order Index in Increasing "
                                        "Order w/o Creation Order Index\n"))
                    } /* end if */
                    else {
                        if (use_index)
                            MESSAGE(5, ("Testing Deleting Attribute By Creation Order Index in Decreasing "
                                        "Order w/Creation Order Index\n"))
                        else
                            MESSAGE(5, ("Testing Deleting Attribute By Creation Order Index in Decreasing "
                                        "Order w/o Creation Order Index\n"))
                    } /* end else */
                }     /* end if */
                else {
                    if (order == H5_ITER_INC) {
                        if (use_index)
                            MESSAGE(5, ("Testing Deleting Attribute By Name Index in Increasing Order "
                                        "w/Creation Order Index\n"))
                        else
                            MESSAGE(5, ("Testing Deleting Attribute By Name Index in Increasing Order w/o "
                                        "Creation Order Index\n"))
                    } /* end if */
                    else {
                        if (use_index)
                            MESSAGE(5, ("Testing Deleting Attribute By Name Index in Decreasing Order "
                                        "w/Creation Order Index\n"))
                        else
                            MESSAGE(5, ("Testing Deleting Attribute By Name Index in Decreasing Order w/o "
                                        "Creation Order Index\n"))
                    } /* end else */
                }     /* end else */

                /* Create file */
                fid = H5Fcreate(FILENAME, H5F_ACC_TRUNC, fcpl, fapl);
                CHECK(fid, FAIL, "H5Fcreate");

                /* Set attribute creation order tracking & indexing for object */
                if (new_format == TRUE) {
                    ret = H5Pset_attr_creation_order(
                        dcpl, (H5P_CRT_ORDER_TRACKED | (use_index ? H5P_CRT_ORDER_INDEXED : (unsigned)0)));
                    CHECK(ret, FAIL, "H5Pset_attr_creation_order");
                } /* end if */

                /* Create datasets */
                dset1 = H5Dcreate2(fid, DSET1_NAME, H5T_NATIVE_UCHAR, sid, H5P_DEFAULT, dcpl, H5P_DEFAULT);
                CHECK(dset1, FAIL, "H5Dcreate2");
                dset2 = H5Dcreate2(fid, DSET2_NAME, H5T_NATIVE_UCHAR, sid, H5P_DEFAULT, dcpl, H5P_DEFAULT);
                CHECK(dset2, FAIL, "H5Dcreate2");
                dset3 = H5Dcreate2(fid, DSET3_NAME, H5T_NATIVE_UCHAR, sid, H5P_DEFAULT, dcpl, H5P_DEFAULT);
                CHECK(dset3, FAIL, "H5Dcreate2");

                /* Work on all the datasets */
                for (curr_dset = 0; curr_dset < NUM_DSETS; curr_dset++) {
                    switch (curr_dset) {
                        case 0:
                            my_dataset = dset1;
                            break;

                        case 1:
                            my_dataset = dset2;
                            break;

                        case 2:
                            my_dataset = dset3;
                            break;

                        default:
                            HDassert(0 && "Too many datasets!");
                    } /* end switch */

                    /* Check on dataset's attribute storage status */
                    is_empty = H5O__is_attr_empty_test(my_dataset);
                    VERIFY(is_empty, TRUE, "H5O__is_attr_empty_test");
                    is_dense = H5O__is_attr_dense_test(my_dataset);
                    VERIFY(is_dense, FALSE, "H5O__is_attr_dense_test");

                    /* Check for deleting non-existant attribute */
                    ret = H5Adelete_by_idx(my_dataset, ".", idx_type, order, (hsize_t)0, H5P_DEFAULT);
                    VERIFY(ret, FAIL, "H5Adelete_by_idx");

                    /* Create attributes, up to limit of compact form */
                    for (u = 0; u < max_compact; u++) {
                        /* Create attribute */
                        HDsprintf(attrname, "attr %02u", u);
                        attr =
                            H5Acreate2(my_dataset, attrname, H5T_NATIVE_UINT, sid, H5P_DEFAULT, H5P_DEFAULT);
                        CHECK(attr, FAIL, "H5Acreate2");

                        /* Write data into the attribute */
                        ret = H5Awrite(attr, H5T_NATIVE_UINT, &u);
                        CHECK(ret, FAIL, "H5Awrite");

                        /* Close attribute */
                        ret = H5Aclose(attr);
                        CHECK(ret, FAIL, "H5Aclose");

                        /* Verify information for new attribute */
                        ret = attr_info_by_idx_check(my_dataset, attrname, (hsize_t)u, use_index);
                        CHECK(ret, FAIL, "attr_info_by_idx_check");
                    } /* end for */

                    /* Verify state of object */
                    ret = H5O__num_attrs_test(my_dataset, &nattrs);
                    CHECK(ret, FAIL, "H5O__num_attrs_test");
                    VERIFY(nattrs, max_compact, "H5O__num_attrs_test");
                    is_empty = H5O__is_attr_empty_test(my_dataset);
                    VERIFY(is_empty, FALSE, "H5O__is_attr_empty_test");
                    is_dense = H5O__is_attr_dense_test(my_dataset);
                    VERIFY(is_dense, FALSE, "H5O__is_attr_dense_test");

                    /* Check for out of bound deletions */
                    ret = H5Adelete_by_idx(my_dataset, ".", idx_type, order, (hsize_t)u, H5P_DEFAULT);
                    VERIFY(ret, FAIL, "H5Adelete_by_idx");
                } /* end for */

                /* Work on all the datasets */
                for (curr_dset = 0; curr_dset < NUM_DSETS; curr_dset++) {
                    switch (curr_dset) {
                        case 0:
                            my_dataset = dset1;
                            break;

                        case 1:
                            my_dataset = dset2;
                            break;

                        case 2:
                            my_dataset = dset3;
                            break;

                        default:
                            HDassert(0 && "Too many datasets!");
                    } /* end switch */

                    /* Delete attributes from compact storage */
                    for (u = 0; u < (max_compact - 1); u++) {
                        /* Delete first attribute in appropriate order */
                        ret = H5Adelete_by_idx(my_dataset, ".", idx_type, order, (hsize_t)0, H5P_DEFAULT);
                        CHECK(ret, FAIL, "H5Adelete_by_idx");

                        /* Verify the attribute information for first attribute in appropriate order */
                        HDmemset(&ainfo, 0, sizeof(ainfo));
                        ret = H5Aget_info_by_idx(my_dataset, ".", idx_type, order, (hsize_t)0, &ainfo,
                                                 H5P_DEFAULT);
                        if (new_format) {
                            if (order == H5_ITER_INC) {
                                VERIFY(ainfo.corder, (u + 1), "H5Aget_info_by_idx");
                            } /* end if */
                            else {
                                VERIFY(ainfo.corder, (max_compact - (u + 2)), "H5Aget_info_by_idx");
                            } /* end else */
                        }     /* end if */

                        /* Verify the name for first attribute in appropriate order */
                        HDmemset(tmpname, 0, (size_t)NAME_BUF_SIZE);
                        ret = (herr_t)H5Aget_name_by_idx(my_dataset, ".", idx_type, order, (hsize_t)0,
                                                         tmpname, (size_t)NAME_BUF_SIZE, H5P_DEFAULT);
                        if (order == H5_ITER_INC)
                            HDsprintf(attrname, "attr %02u", (u + 1));
                        else
                            HDsprintf(attrname, "attr %02u", (max_compact - (u + 2)));
                        ret = HDstrcmp(attrname, tmpname);
                        VERIFY(ret, 0, "H5Aget_name_by_idx");
                    } /* end for */

                    /* Delete last attribute */
                    ret = H5Adelete_by_idx(my_dataset, ".", idx_type, order, (hsize_t)0, H5P_DEFAULT);
                    CHECK(ret, FAIL, "H5Adelete_by_idx");

                    /* Verify state of attribute storage (empty) */
                    is_empty = H5O__is_attr_empty_test(my_dataset);
                    VERIFY(is_empty, TRUE, "H5O__is_attr_empty_test");
                } /* end for */

                /* Work on all the datasets */
                for (curr_dset = 0; curr_dset < NUM_DSETS; curr_dset++) {
                    switch (curr_dset) {
                        case 0:
                            my_dataset = dset1;
                            break;

                        case 1:
                            my_dataset = dset2;
                            break;

                        case 2:
                            my_dataset = dset3;
                            break;

                        default:
                            HDassert(0 && "Too many datasets!");
                    } /* end switch */

                    /* Create more attributes, to push into dense form */
                    for (u = 0; u < (max_compact * 2); u++) {
                        /* Create attribute */
                        HDsprintf(attrname, "attr %02u", u);
                        attr =
                            H5Acreate2(my_dataset, attrname, H5T_NATIVE_UINT, sid, H5P_DEFAULT, H5P_DEFAULT);
                        CHECK(attr, FAIL, "H5Acreate2");

                        /* Write data into the attribute */
                        ret = H5Awrite(attr, H5T_NATIVE_UINT, &u);
                        CHECK(ret, FAIL, "H5Awrite");

                        /* Close attribute */
                        ret = H5Aclose(attr);
                        CHECK(ret, FAIL, "H5Aclose");

                        /* Verify state of object */
                        if (u >= max_compact) {
                            is_dense = H5O__is_attr_dense_test(my_dataset);
                            VERIFY(is_dense, (new_format ? TRUE : FALSE), "H5O__is_attr_dense_test");
                        } /* end if */

                        /* Verify information for new attribute */
                        ret = attr_info_by_idx_check(my_dataset, attrname, (hsize_t)u, use_index);
                        CHECK(ret, FAIL, "attr_info_by_idx_check");
                    } /* end for */

                    /* Verify state of object */
                    ret = H5O__num_attrs_test(my_dataset, &nattrs);
                    CHECK(ret, FAIL, "H5O__num_attrs_test");
                    VERIFY(nattrs, (max_compact * 2), "H5O__num_attrs_test");
                    is_empty = H5O__is_attr_empty_test(my_dataset);
                    VERIFY(is_empty, FALSE, "H5O__is_attr_empty_test");
                    is_dense = H5O__is_attr_dense_test(my_dataset);
                    VERIFY(is_dense, (new_format ? TRUE : FALSE), "H5O__is_attr_dense_test");

                    if (new_format) {
                        /* Retrieve & verify # of records in the name & creation order indices */
                        ret = H5O__attr_dense_info_test(my_dataset, &name_count, &corder_count);
                        CHECK(ret, FAIL, "H5O__attr_dense_info_test");
                        if (use_index)
                            VERIFY(name_count, corder_count, "H5O__attr_dense_info_test");
                        VERIFY(name_count, (max_compact * 2), "H5O__attr_dense_info_test");
                    } /* end if */

                    /* Check for out of bound deletion */
                    ret = H5Adelete_by_idx(my_dataset, ".", idx_type, order, (hsize_t)u, H5P_DEFAULT);
                    VERIFY(ret, FAIL, "H5Adelete_by_idx");
                } /* end for */

                /* Work on all the datasets */
                for (curr_dset = 0; curr_dset < NUM_DSETS; curr_dset++) {
                    switch (curr_dset) {
                        case 0:
                            my_dataset = dset1;
                            break;

                        case 1:
                            my_dataset = dset2;
                            break;

                        case 2:
                            my_dataset = dset3;
                            break;

                        default:
                            HDassert(0 && "Too many datasets!");
                    } /* end switch */

                    /* Delete attributes from dense storage */
                    for (u = 0; u < ((max_compact * 2) - 1); u++) {
                        /* Delete first attribute in appropriate order */
                        ret = H5Adelete_by_idx(my_dataset, ".", idx_type, order, (hsize_t)0, H5P_DEFAULT);
                        CHECK(ret, FAIL, "H5Adelete_by_idx");

                        /* Verify the attribute information for first attribute in appropriate order */
                        HDmemset(&ainfo, 0, sizeof(ainfo));
                        ret = H5Aget_info_by_idx(my_dataset, ".", idx_type, order, (hsize_t)0, &ainfo,
                                                 H5P_DEFAULT);
                        if (new_format) {
                            if (order == H5_ITER_INC) {
                                VERIFY(ainfo.corder, (u + 1), "H5Aget_info_by_idx");
                            } /* end if */
                            else {
                                VERIFY(ainfo.corder, ((max_compact * 2) - (u + 2)), "H5Aget_info_by_idx");
                            } /* end else */
                        }     /* end if */

                        /* Verify the name for first attribute in appropriate order */
                        HDmemset(tmpname, 0, (size_t)NAME_BUF_SIZE);
                        ret = (herr_t)H5Aget_name_by_idx(my_dataset, ".", idx_type, order, (hsize_t)0,
                                                         tmpname, (size_t)NAME_BUF_SIZE, H5P_DEFAULT);
                        if (order == H5_ITER_INC)
                            HDsprintf(attrname, "attr %02u", (u + 1));
                        else
                            HDsprintf(attrname, "attr %02u", ((max_compact * 2) - (u + 2)));
                        ret = HDstrcmp(attrname, tmpname);
                        VERIFY(ret, 0, "H5Aget_name_by_idx");
                    } /* end for */

                    /* Delete last attribute */
                    ret = H5Adelete_by_idx(my_dataset, ".", idx_type, order, (hsize_t)0, H5P_DEFAULT);
                    CHECK(ret, FAIL, "H5Adelete_by_idx");

                    /* Verify state of attribute storage (empty) */
                    is_empty = H5O__is_attr_empty_test(my_dataset);
                    VERIFY(is_empty, TRUE, "H5O__is_attr_empty_test");

                    /* Check for deletion on empty attribute storage again */
                    ret = H5Adelete_by_idx(my_dataset, ".", idx_type, order, (hsize_t)0, H5P_DEFAULT);
                    VERIFY(ret, FAIL, "H5Adelete_by_idx");
                } /* end for */

                /* Delete attributes in middle */

                /* Work on all the datasets */
                for (curr_dset = 0; curr_dset < NUM_DSETS; curr_dset++) {
                    switch (curr_dset) {
                        case 0:
                            my_dataset = dset1;
                            break;

                        case 1:
                            my_dataset = dset2;
                            break;

                        case 2:
                            my_dataset = dset3;
                            break;

                        default:
                            HDassert(0 && "Too many datasets!");
                    } /* end switch */

                    /* Create attributes, to push into dense form */
                    for (u = 0; u < (max_compact * 2); u++) {
                        /* Create attribute */
                        HDsprintf(attrname, "attr %02u", u);
                        attr =
                            H5Acreate2(my_dataset, attrname, H5T_NATIVE_UINT, sid, H5P_DEFAULT, H5P_DEFAULT);
                        CHECK(attr, FAIL, "H5Acreate2");

                        /* Write data into the attribute */
                        ret = H5Awrite(attr, H5T_NATIVE_UINT, &u);
                        CHECK(ret, FAIL, "H5Awrite");

                        /* Close attribute */
                        ret = H5Aclose(attr);
                        CHECK(ret, FAIL, "H5Aclose");

                        /* Verify state of object */
                        if (u >= max_compact) {
                            is_dense = H5O__is_attr_dense_test(my_dataset);
                            VERIFY(is_dense, (new_format ? TRUE : FALSE), "H5O__is_attr_dense_test");
                        } /* end if */

                        /* Verify information for new attribute */
                        ret = attr_info_by_idx_check(my_dataset, attrname, (hsize_t)u, use_index);
                        CHECK(ret, FAIL, "attr_info_by_idx_check");
                    } /* end for */
                }     /* end for */

                /* Work on all the datasets */
                for (curr_dset = 0; curr_dset < NUM_DSETS; curr_dset++) {
                    switch (curr_dset) {
                        case 0:
                            my_dataset = dset1;
                            break;

                        case 1:
                            my_dataset = dset2;
                            break;

                        case 2:
                            my_dataset = dset3;
                            break;

                        default:
                            HDassert(0 && "Too many datasets!");
                    } /* end switch */

                    /* Delete every other attribute from dense storage, in appropriate order */
                    for (u = 0; u < max_compact; u++) {
                        /* Delete attribute */
                        ret = H5Adelete_by_idx(my_dataset, ".", idx_type, order, (hsize_t)u, H5P_DEFAULT);
                        CHECK(ret, FAIL, "H5Adelete_by_idx");

                        /* Verify the attribute information for first attribute in appropriate order */
                        HDmemset(&ainfo, 0, sizeof(ainfo));
                        ret = H5Aget_info_by_idx(my_dataset, ".", idx_type, order, (hsize_t)u, &ainfo,
                                                 H5P_DEFAULT);
                        if (new_format) {
                            if (order == H5_ITER_INC) {
                                VERIFY(ainfo.corder, ((u * 2) + 1), "H5Aget_info_by_idx");
                            } /* end if */
                            else {
                                VERIFY(ainfo.corder, ((max_compact * 2) - ((u * 2) + 2)),
                                       "H5Aget_info_by_idx");
                            } /* end else */
                        }     /* end if */

                        /* Verify the name for first attribute in appropriate order */
                        HDmemset(tmpname, 0, (size_t)NAME_BUF_SIZE);
                        ret = (herr_t)H5Aget_name_by_idx(my_dataset, ".", idx_type, order, (hsize_t)u,
                                                         tmpname, (size_t)NAME_BUF_SIZE, H5P_DEFAULT);
                        if (order == H5_ITER_INC)
                            HDsprintf(attrname, "attr %02u", ((u * 2) + 1));
                        else
                            HDsprintf(attrname, "attr %02u", ((max_compact * 2) - ((u * 2) + 2)));
                        ret = HDstrcmp(attrname, tmpname);
                        VERIFY(ret, 0, "H5Aget_name_by_idx");
                    } /* end for */
                }     /* end for */

                /* Work on all the datasets */
                for (curr_dset = 0; curr_dset < NUM_DSETS; curr_dset++) {
                    switch (curr_dset) {
                        case 0:
                            my_dataset = dset1;
                            break;

                        case 1:
                            my_dataset = dset2;
                            break;

                        case 2:
                            my_dataset = dset3;
                            break;

                        default:
                            HDassert(0 && "Too many datasets!");
                    } /* end switch */

                    /* Delete remaining attributes from dense storage, in appropriate order */
                    for (u = 0; u < (max_compact - 1); u++) {
                        /* Delete attribute */
                        ret = H5Adelete_by_idx(my_dataset, ".", idx_type, order, (hsize_t)0, H5P_DEFAULT);
                        CHECK(ret, FAIL, "H5Adelete_by_idx");

                        /* Verify the attribute information for first attribute in appropriate order */
                        HDmemset(&ainfo, 0, sizeof(ainfo));
                        ret = H5Aget_info_by_idx(my_dataset, ".", idx_type, order, (hsize_t)0, &ainfo,
                                                 H5P_DEFAULT);
                        if (new_format) {
                            if (order == H5_ITER_INC) {
                                VERIFY(ainfo.corder, ((u * 2) + 3), "H5Aget_info_by_idx");
                            } /* end if */
                            else {
                                VERIFY(ainfo.corder, ((max_compact * 2) - ((u * 2) + 4)),
                                       "H5Aget_info_by_idx");
                            } /* end else */
                        }     /* end if */

                        /* Verify the name for first attribute in appropriate order */
                        HDmemset(tmpname, 0, (size_t)NAME_BUF_SIZE);
                        ret = (herr_t)H5Aget_name_by_idx(my_dataset, ".", idx_type, order, (hsize_t)0,
                                                         tmpname, (size_t)NAME_BUF_SIZE, H5P_DEFAULT);
                        if (order == H5_ITER_INC)
                            HDsprintf(attrname, "attr %02u", ((u * 2) + 3));
                        else
                            HDsprintf(attrname, "attr %02u", ((max_compact * 2) - ((u * 2) + 4)));
                        ret = HDstrcmp(attrname, tmpname);
                        VERIFY(ret, 0, "H5Aget_name_by_idx");
                    } /* end for */

                    /* Delete last attribute */
                    ret = H5Adelete_by_idx(my_dataset, ".", idx_type, order, (hsize_t)0, H5P_DEFAULT);
                    CHECK(ret, FAIL, "H5Adelete_by_idx");

                    /* Verify state of attribute storage (empty) */
                    is_empty = H5O__is_attr_empty_test(my_dataset);
                    VERIFY(is_empty, TRUE, "H5O__is_attr_empty_test");

                    /* Check for deletion on empty attribute storage again */
                    ret = H5Adelete_by_idx(my_dataset, ".", idx_type, order, (hsize_t)0, H5P_DEFAULT);
                    VERIFY(ret, FAIL, "H5Adelete_by_idx");
                } /* end for */

                /* Close Datasets */
                ret = H5Dclose(dset1);
                CHECK(ret, FAIL, "H5Dclose");
                ret = H5Dclose(dset2);
                CHECK(ret, FAIL, "H5Dclose");
                ret = H5Dclose(dset3);
                CHECK(ret, FAIL, "H5Dclose");

                /* Close file */
                ret = H5Fclose(fid);
                CHECK(ret, FAIL, "H5Fclose");
            } /* end for */
        }     /* end for */
    }         /* end for */

    /* Close property list */
    ret = H5Pclose(dcpl);
    CHECK(ret, FAIL, "H5Pclose");

    /* Close dataspace */
    ret = H5Sclose(sid);
    CHECK(ret, FAIL, "H5Sclose");
} /* test_attr_delete_by_idx() */

/****************************************************************
**
**  attr_iterate2_cb(): Revised attribute operator
**
****************************************************************/
static herr_t
attr_iterate2_cb(hid_t loc_id, const char *attr_name, const H5A_info_t *info, void *_op_data)
{
    attr_iter_info_t *op_data = (attr_iter_info_t *)_op_data; /* User data */
    char              attrname[NAME_BUF_SIZE];                /* Object name */
    H5A_info_t        my_info;                                /* Local attribute info */

    /* Increment # of times the callback was called */
    op_data->ncalled++;

    /* Get the attribute information directly to compare */
    if (H5Aget_info_by_name(loc_id, ".", attr_name, &my_info, H5P_DEFAULT) < 0)
        return (H5_ITER_ERROR);

    /* Check more things for revised attribute iteration (vs. older attribute iteration) */
    if (info) {
        /* Check for correct order of iteration */
        /* (if we are operating in increasing or decreasing order) */
        if (op_data->order != H5_ITER_NATIVE)
            if (info->corder != op_data->curr)
                return (H5_ITER_ERROR);

        /* Compare attribute info structs */
        if (info->corder_valid != my_info.corder_valid)
            return (H5_ITER_ERROR);
        if (info->corder != my_info.corder)
            return (H5_ITER_ERROR);
        if (info->cset != my_info.cset)
            return (H5_ITER_ERROR);
        if (info->data_size != my_info.data_size)
            return (H5_ITER_ERROR);
    } /* end if */

    /* Verify name of link */
    HDsprintf(attrname, "attr %02u", (unsigned)my_info.corder);
    if (HDstrcmp(attr_name, attrname))
        return (H5_ITER_ERROR);

    /* Check if we've visited this link before */
    if ((size_t)op_data->curr >= op_data->max_visit)
        return (H5_ITER_ERROR);
    if (op_data->visited[op_data->curr])
        return (H5_ITER_ERROR);
    op_data->visited[op_data->curr] = TRUE;

    /* Advance to next value, in correct direction */
    if (op_data->order != H5_ITER_DEC)
        op_data->curr++;
    else
        op_data->curr--;

    /* Check for stopping in the middle of iterating */
    if (op_data->stop > 0)
        if (--op_data->stop == 0)
            return (CORDER_ITER_STOP);

    return (H5_ITER_CONT);
} /* end attr_iterate2_cb() */

#ifndef H5_NO_DEPRECATED_SYMBOLS

/****************************************************************
**
**  attr_iterate1_cb(): Attribute operator
**
****************************************************************/
static herr_t
attr_iterate1_cb(hid_t loc_id, const char *attr_name, void *_op_data)
{
    return (attr_iterate2_cb(loc_id, attr_name, NULL, _op_data));
} /* end attr_iterate1_cb() */
#endif /* H5_NO_DEPRECATED_SYMBOLS */

/*-------------------------------------------------------------------------
 * Function:    attr_iterate2_fail_cb
 *
 * Purpose:     Callback routine for iterating over attributes on object that
 *              always returns failure
 *
 * Return:      Success:        0
 *              Failure:        -1
 *
 * Programmer:  Quincey Koziol
 *              Tuesday, February 20, 2007
 *
 *-------------------------------------------------------------------------
 */
static int
attr_iterate2_fail_cb(hid_t H5_ATTR_UNUSED group_id, const char H5_ATTR_UNUSED *attr_name,
                      const H5A_info_t H5_ATTR_UNUSED *info, void H5_ATTR_UNUSED *_op_data)
{
    return (H5_ITER_ERROR);
} /* end attr_iterate2_fail_cb() */

/*-------------------------------------------------------------------------
 * Function:    attr_iterate_check
 *
 * Purpose:     Check iteration over attributes on an object
 *
 * Return:      Success:        0
 *              Failure:        -1
 *
 * Programmer:  Quincey Koziol
 *              Tuesday, February 20, 2007
 *
 *-------------------------------------------------------------------------
 */
static int
attr_iterate_check(hid_t fid, const char *dsetname, hid_t obj_id, H5_index_t idx_type, H5_iter_order_t order,
                   unsigned max_attrs, attr_iter_info_t *iter_info)
{
    unsigned v;    /* Local index variable */
    hsize_t  skip; /* # of attributes to skip on object */
#ifndef H5_NO_DEPRECATED_SYMBOLS
<<<<<<< HEAD
    unsigned oskip; /* # of attributes to skip on object, with H5Aiterate1 */
=======
    unsigned oskip;   /* # of attributes to skip on object, with H5Aiterate1 */
>>>>>>> 5ff09ae9
#endif /* H5_NO_DEPRECATED_SYMBOLS */
    int    old_nerrs; /* Number of errors when entering this check */
    herr_t ret;       /* Generic return value */

    /* Retrieve the current # of reported errors */
    old_nerrs = GetTestNumErrs();

    /* Iterate over attributes on object */
    iter_info->nskipped = (unsigned)(skip = 0);
    iter_info->order    = order;
    iter_info->stop     = -1;
    iter_info->ncalled  = 0;
    iter_info->curr     = order != H5_ITER_DEC ? 0 : (max_attrs - 1);
    HDmemset(iter_info->visited, 0, sizeof(hbool_t) * iter_info->max_visit);
    ret = H5Aiterate2(obj_id, idx_type, order, &skip, attr_iterate2_cb, iter_info);
    CHECK(ret, FAIL, "H5Aiterate2");

    /* Verify that we visited all the attributes */
    VERIFY(skip, max_attrs, "H5Aiterate2");
    for (v = 0; v < max_attrs; v++)
        VERIFY(iter_info->visited[v], TRUE, "H5Aiterate2");

    /* Iterate over attributes on object */
    iter_info->nskipped = (unsigned)(skip = 0);
    iter_info->order    = order;
    iter_info->stop     = -1;
    iter_info->ncalled  = 0;
    iter_info->curr     = order != H5_ITER_DEC ? 0 : (max_attrs - 1);
    HDmemset(iter_info->visited, 0, sizeof(hbool_t) * iter_info->max_visit);
    ret = H5Aiterate_by_name(fid, dsetname, idx_type, order, &skip, attr_iterate2_cb, iter_info, H5P_DEFAULT);
    CHECK(ret, FAIL, "H5Aiterate_by_name");

    /* Verify that we visited all the attributes */
    VERIFY(skip, max_attrs, "H5Aiterate_by_name");
    for (v = 0; v < max_attrs; v++)
        VERIFY(iter_info->visited[v], TRUE, "H5Aiterate_by_name");

    /* Iterate over attributes on object */
    iter_info->nskipped = (unsigned)(skip = 0);
    iter_info->order    = order;
    iter_info->stop     = -1;
    iter_info->ncalled  = 0;
    iter_info->curr     = order != H5_ITER_DEC ? 0 : (max_attrs - 1);
    HDmemset(iter_info->visited, 0, sizeof(hbool_t) * iter_info->max_visit);
    ret = H5Aiterate_by_name(obj_id, ".", idx_type, order, &skip, attr_iterate2_cb, iter_info, H5P_DEFAULT);
    CHECK(ret, FAIL, "H5Aiterate_by_name");

    /* Verify that we visited all the attributes */
    VERIFY(skip, max_attrs, "H5Aiterate_by_name");
    for (v = 0; v < max_attrs; v++)
        VERIFY(iter_info->visited[v], TRUE, "H5Aiterate_by_name");

#ifndef H5_NO_DEPRECATED_SYMBOLS
    /* Iterate over attributes on object, with H5Aiterate1 */
    iter_info->nskipped = oskip = 0;
    iter_info->order            = order;
    iter_info->stop             = -1;
    iter_info->ncalled          = 0;
    iter_info->curr             = order != H5_ITER_DEC ? 0 : (max_attrs - 1);
    HDmemset(iter_info->visited, 0, sizeof(hbool_t) * iter_info->max_visit);
    ret = H5Aiterate1(obj_id, &oskip, attr_iterate1_cb, iter_info);
    CHECK(ret, FAIL, "H5Aiterate1");

    /* Verify that we visited all the attributes */
    VERIFY(skip, max_attrs, "H5Aiterate1");
    for (v = 0; v < max_attrs; v++)
        VERIFY(iter_info->visited[v], TRUE, "H5Aiterate1");
#endif /* H5_NO_DEPRECATED_SYMBOLS */

    /* Skip over some attributes on object */
    iter_info->nskipped = (unsigned)(skip = max_attrs / 2);
    iter_info->order    = order;
    iter_info->stop     = -1;
    iter_info->ncalled  = 0;
    iter_info->curr     = order != H5_ITER_DEC ? skip : ((max_attrs - 1) - skip);
    HDmemset(iter_info->visited, 0, sizeof(hbool_t) * iter_info->max_visit);
    ret = H5Aiterate2(obj_id, idx_type, order, &skip, attr_iterate2_cb, iter_info);
    CHECK(ret, FAIL, "H5Aiterate2");

    /* Verify that we visited all the attributes */
    VERIFY(skip, max_attrs, "H5Aiterate2");
    if (order == H5_ITER_INC) {
        for (v = 0; v < (max_attrs / 2); v++)
            VERIFY(iter_info->visited[v + (max_attrs / 2)], TRUE, "H5Aiterate2");
    } /* end if */
    else if (order == H5_ITER_DEC) {
        for (v = 0; v < (max_attrs / 2); v++)
            VERIFY(iter_info->visited[v], TRUE, "H5Aiterate2");
    } /* end if */
    else {
        unsigned nvisit = 0; /* # of links visited */

        HDassert(order == H5_ITER_NATIVE);
        for (v = 0; v < max_attrs; v++)
            if (iter_info->visited[v] == TRUE)
                nvisit++;

        VERIFY(skip, (max_attrs / 2), "H5Aiterate2");
    } /* end else */

    /* Skip over some attributes on object */
    iter_info->nskipped = (unsigned)(skip = max_attrs / 2);
    iter_info->order    = order;
    iter_info->stop     = -1;
    iter_info->ncalled  = 0;
    iter_info->curr     = order != H5_ITER_DEC ? skip : ((max_attrs - 1) - skip);
    HDmemset(iter_info->visited, 0, sizeof(hbool_t) * iter_info->max_visit);
    ret = H5Aiterate_by_name(fid, dsetname, idx_type, order, &skip, attr_iterate2_cb, iter_info, H5P_DEFAULT);
    CHECK(ret, FAIL, "H5Aiterate_by_name");

    /* Verify that we visited all the attributes */
    VERIFY(skip, max_attrs, "H5Aiterate_by_name");
    if (order == H5_ITER_INC) {
        for (v = 0; v < (max_attrs / 2); v++)
            VERIFY(iter_info->visited[v + (max_attrs / 2)], TRUE, "H5Aiterate_by_name");
    } /* end if */
    else if (order == H5_ITER_DEC) {
        for (v = 0; v < (max_attrs / 2); v++)
            VERIFY(iter_info->visited[v], TRUE, "H5Aiterate_by_name");
    } /* end if */
    else {
        unsigned nvisit = 0; /* # of links visited */

        HDassert(order == H5_ITER_NATIVE);
        for (v = 0; v < max_attrs; v++)
            if (iter_info->visited[v] == TRUE)
                nvisit++;

        VERIFY(skip, (max_attrs / 2), "H5Aiterate_by_name");
    } /* end else */

    /* Skip over some attributes on object */
    iter_info->nskipped = (unsigned)(skip = max_attrs / 2);
    iter_info->order    = order;
    iter_info->stop     = -1;
    iter_info->ncalled  = 0;
    iter_info->curr     = order != H5_ITER_DEC ? skip : ((max_attrs - 1) - skip);
    HDmemset(iter_info->visited, 0, sizeof(hbool_t) * iter_info->max_visit);
    ret = H5Aiterate_by_name(obj_id, ".", idx_type, order, &skip, attr_iterate2_cb, iter_info, H5P_DEFAULT);
    CHECK(ret, FAIL, "H5Aiterate_by_name");

    /* Verify that we visited all the attributes */
    VERIFY(skip, max_attrs, "H5Aiterate_by_name");
    if (order == H5_ITER_INC) {
        for (v = 0; v < (max_attrs / 2); v++)
            VERIFY(iter_info->visited[v + (max_attrs / 2)], TRUE, "H5Aiterate_by_name");
    } /* end if */
    else if (order == H5_ITER_DEC) {
        for (v = 0; v < (max_attrs / 2); v++)
            VERIFY(iter_info->visited[v], TRUE, "H5Aiterate_by_name");
    } /* end if */
    else {
        unsigned nvisit = 0; /* # of links visited */

        HDassert(order == H5_ITER_NATIVE);
        for (v = 0; v < max_attrs; v++)
            if (iter_info->visited[v] == TRUE)
                nvisit++;

        VERIFY(skip, (max_attrs / 2), "H5Aiterate_by_name");
    } /* end else */

#ifndef H5_NO_DEPRECATED_SYMBOLS
    /* Skip over some attributes on object, with H5Aiterate1 */
    iter_info->nskipped = oskip = max_attrs / 2;
    iter_info->order            = order;
    iter_info->stop             = -1;
    iter_info->ncalled          = 0;
    iter_info->curr             = order != H5_ITER_DEC ? (unsigned)oskip : ((max_attrs - 1) - oskip);
    HDmemset(iter_info->visited, 0, sizeof(hbool_t) * iter_info->max_visit);
    ret = H5Aiterate1(obj_id, &oskip, attr_iterate1_cb, iter_info);
    CHECK(ret, FAIL, "H5Aiterate1");

    /* Verify that we visited all the links */
    VERIFY(oskip, max_attrs, "H5Aiterate1");
    if (order == H5_ITER_INC) {
        for (v = 0; v < (max_attrs / 2); v++)
            VERIFY(iter_info->visited[v + (max_attrs / 2)], TRUE, "H5Aiterate1");
    } /* end if */
    else if (order == H5_ITER_DEC) {
        for (v = 0; v < (max_attrs / 2); v++)
            VERIFY(iter_info->visited[v], TRUE, "H5Aiterate1");
    } /* end if */
    else {
        unsigned nvisit = 0; /* # of links visited */

        HDassert(order == H5_ITER_NATIVE);
        for (v = 0; v < max_attrs; v++)
            if (iter_info->visited[v] == TRUE)
                nvisit++;

        VERIFY(skip, (max_attrs / 2), "H5Aiterate1");
    } /* end else */
#endif /* H5_NO_DEPRECATED_SYMBOLS */

    /* Iterate over attributes on object, stopping in the middle */
    iter_info->nskipped = (unsigned)(skip = 0);
    iter_info->order    = order;
    iter_info->stop     = 3;
    iter_info->ncalled  = 0;
    iter_info->curr     = order != H5_ITER_DEC ? 0 : (max_attrs - 1);
    HDmemset(iter_info->visited, 0, sizeof(hbool_t) * iter_info->max_visit);
    ret = H5Aiterate2(obj_id, idx_type, order, &skip, attr_iterate2_cb, iter_info);
    CHECK(ret, FAIL, "H5Aiterate2");
    VERIFY(ret, CORDER_ITER_STOP, "H5Aiterate2");
    VERIFY(iter_info->ncalled, 3, "H5Aiterate2");

    /* Iterate over attributes on object, stopping in the middle */
    iter_info->nskipped = (unsigned)(skip = 0);
    iter_info->order    = order;
    iter_info->stop     = 3;
    iter_info->ncalled  = 0;
    iter_info->curr     = order != H5_ITER_DEC ? 0 : (max_attrs - 1);
    HDmemset(iter_info->visited, 0, sizeof(hbool_t) * iter_info->max_visit);
    ret = H5Aiterate_by_name(fid, dsetname, idx_type, order, &skip, attr_iterate2_cb, iter_info, H5P_DEFAULT);
    CHECK(ret, FAIL, "H5Aiterate_by_name");
    VERIFY(ret, CORDER_ITER_STOP, "H5Aiterate_by_name");
    VERIFY(iter_info->ncalled, 3, "H5Aiterate_by_name");

    /* Iterate over attributes on object, stopping in the middle */
    iter_info->nskipped = (unsigned)(skip = 0);
    iter_info->order    = order;
    iter_info->stop     = 3;
    iter_info->ncalled  = 0;
    iter_info->curr     = order != H5_ITER_DEC ? 0 : (max_attrs - 1);
    HDmemset(iter_info->visited, 0, sizeof(hbool_t) * iter_info->max_visit);
    ret = H5Aiterate_by_name(obj_id, ".", idx_type, order, &skip, attr_iterate2_cb, iter_info, H5P_DEFAULT);
    CHECK(ret, FAIL, "H5Aiterate_by_name");
    VERIFY(ret, CORDER_ITER_STOP, "H5Aiterate_by_name");
    VERIFY(iter_info->ncalled, 3, "H5Aiterate_by_name");

#ifndef H5_NO_DEPRECATED_SYMBOLS
    /* Iterate over attributes on object, stopping in the middle, with H5Aiterate1() */
    iter_info->nskipped = oskip = 0;
    iter_info->order            = order;
    iter_info->stop             = 3;
    iter_info->ncalled          = 0;
    iter_info->curr             = order != H5_ITER_DEC ? 0 : (max_attrs - 1);
    HDmemset(iter_info->visited, 0, sizeof(hbool_t) * iter_info->max_visit);
    ret = H5Aiterate1(obj_id, &oskip, attr_iterate1_cb, iter_info);
    CHECK(ret, FAIL, "H5Aiterate1");
    VERIFY(ret, CORDER_ITER_STOP, "H5Aiterate1");
    VERIFY(iter_info->ncalled, 3, "H5Aiterate1");
#endif /* H5_NO_DEPRECATED_SYMBOLS */

    /* Check for iteration routine indicating failure */
    skip = 0;
    ret  = H5Aiterate2(obj_id, idx_type, order, &skip, attr_iterate2_fail_cb, NULL);
    VERIFY(ret, FAIL, "H5Aiterate2");

    skip = 0;
    ret = H5Aiterate_by_name(fid, dsetname, idx_type, order, &skip, attr_iterate2_fail_cb, NULL, H5P_DEFAULT);
    VERIFY(ret, FAIL, "H5Aiterate_by_name");

    skip = 0;
    ret  = H5Aiterate_by_name(obj_id, ".", idx_type, order, &skip, attr_iterate2_fail_cb, NULL, H5P_DEFAULT);
    VERIFY(ret, FAIL, "H5Aiterate_by_name");

    /* Retrieve current # of errors */
    if (old_nerrs == GetTestNumErrs())
        return (0);
    else
        return (-1);
} /* end attr_iterate_check() */

/****************************************************************
**
**  test_attr_iterate2(): Test basic H5A (attribute) code.
**      Tests iterating over attributes by index
**
****************************************************************/
static void
test_attr_iterate2(hbool_t new_format, hid_t fcpl, hid_t fapl)
{
    hid_t            fid;                     /* HDF5 File ID            */
    hid_t            dset1, dset2, dset3;     /* Dataset IDs            */
    hid_t            my_dataset;              /* Current dataset ID        */
    hid_t            sid;                     /* Dataspace ID            */
    hid_t            attr;                    /* Attribute ID            */
    hid_t            dcpl;                    /* Dataset creation property list ID */
    unsigned         max_compact;             /* Maximum # of links to store in group compactly */
    unsigned         min_dense;               /* Minimum # of links to store in group "densely" */
    htri_t           is_empty;                /* Are there any attributes? */
    htri_t           is_dense;                /* Are attributes stored densely? */
    hsize_t          nattrs;                  /* Number of attributes on object */
    hsize_t          name_count;              /* # of records in name index */
    hsize_t          corder_count;            /* # of records in creation order index */
    H5_index_t       idx_type;                /* Type of index to operate on */
    H5_iter_order_t  order;                   /* Order within in the index */
    attr_iter_info_t iter_info;               /* Iterator info */
    hbool_t *        visited = NULL;          /* Array of flags for visiting links */
    hsize_t          idx;                     /* Start index for iteration */
    unsigned         use_index;               /* Use index on creation order values */
    const char *     dsetname;                /* Name of dataset for attributes */
    char             attrname[NAME_BUF_SIZE]; /* Name of attribute */
    unsigned         curr_dset;               /* Current dataset to work on */
    unsigned         u;                       /* Local index variable */
    herr_t           ret;                     /* Generic return value        */

    /* Create dataspace for dataset & attributes */
    sid = H5Screate(H5S_SCALAR);
    CHECK(sid, FAIL, "H5Screate");

    /* Create dataset creation property list */
    if (dcpl_g == H5P_DEFAULT) {
        dcpl = H5Pcreate(H5P_DATASET_CREATE);
        CHECK(dcpl, FAIL, "H5Pcreate");
    }
    else {
        dcpl = H5Pcopy(dcpl_g);
        CHECK(dcpl, FAIL, "H5Pcopy");
    }

    /* Query the attribute creation properties */
    ret = H5Pget_attr_phase_change(dcpl, &max_compact, &min_dense);
    CHECK(ret, FAIL, "H5Pget_attr_phase_change");

    /* Allocate the "visited link" array */
    iter_info.max_visit = max_compact * 2;
    visited             = (hbool_t *)HDmalloc(sizeof(hbool_t) * iter_info.max_visit);
    CHECK_PTR(visited, "HDmalloc");
    iter_info.visited = visited;

    /* Loop over operating on different indices on link fields */
    for (idx_type = H5_INDEX_NAME; idx_type <= H5_INDEX_CRT_ORDER; idx_type++) {
        /* Loop over operating in different orders */
        for (order = H5_ITER_INC; order <= H5_ITER_DEC; order++) {
            /* Loop over using index for creation order value */
            for (use_index = FALSE; use_index <= TRUE; use_index++) {
                /* Print appropriate test message */
                if (idx_type == H5_INDEX_CRT_ORDER) {
                    if (order == H5_ITER_INC) {
                        if (use_index)
                            MESSAGE(5, ("Testing Iterating over Attributes By Creation Order Index in "
                                        "Increasing Order w/Creation Order Index\n"))
                        else
                            MESSAGE(5, ("Testing Iterating over Attributes By Creation Order Index in "
                                        "Increasing Order w/o Creation Order Index\n"))
                    } /* end if */
                    else {
                        if (use_index)
                            MESSAGE(5, ("Testing Iterating over Attributes By Creation Order Index in "
                                        "Decreasing Order w/Creation Order Index\n"))
                        else
                            MESSAGE(5, ("Testing Iterating over Attributes By Creation Order Index in "
                                        "Decreasing Order w/o Creation Order Index\n"))
                    } /* end else */
                }     /* end if */
                else {
                    if (order == H5_ITER_INC) {
                        if (use_index)
                            MESSAGE(5, ("Testing Iterating over Attributes By Name Index in Increasing Order "
                                        "w/Creation Order Index\n"))
                        else
                            MESSAGE(5, ("Testing Iterating over Attributes By Name Index in Increasing Order "
                                        "w/o Creation Order Index\n"))
                    } /* end if */
                    else {
                        if (use_index)
                            MESSAGE(5, ("Testing Iterating over Attributes By Name Index in Decreasing Order "
                                        "w/Creation Order Index\n"))
                        else
                            MESSAGE(5, ("Testing Iterating over Attributes By Name Index in Decreasing Order "
                                        "w/o Creation Order Index\n"))
                    } /* end else */
                }     /* end else */

                /* Create file */
                fid = H5Fcreate(FILENAME, H5F_ACC_TRUNC, fcpl, fapl);
                CHECK(fid, FAIL, "H5Fcreate");

                /* Set attribute creation order tracking & indexing for object */
                if (new_format == TRUE) {
                    ret = H5Pset_attr_creation_order(
                        dcpl, (H5P_CRT_ORDER_TRACKED | (use_index ? H5P_CRT_ORDER_INDEXED : (unsigned)0)));
                    CHECK(ret, FAIL, "H5Pset_attr_creation_order");
                } /* end if */

                /* Create datasets */
                dset1 = H5Dcreate2(fid, DSET1_NAME, H5T_NATIVE_UCHAR, sid, H5P_DEFAULT, dcpl, H5P_DEFAULT);
                CHECK(dset1, FAIL, "H5Dcreate2");
                dset2 = H5Dcreate2(fid, DSET2_NAME, H5T_NATIVE_UCHAR, sid, H5P_DEFAULT, dcpl, H5P_DEFAULT);
                CHECK(dset2, FAIL, "H5Dcreate2");
                dset3 = H5Dcreate2(fid, DSET3_NAME, H5T_NATIVE_UCHAR, sid, H5P_DEFAULT, dcpl, H5P_DEFAULT);
                CHECK(dset3, FAIL, "H5Dcreate2");

                /* Work on all the datasets */
                for (curr_dset = 0; curr_dset < NUM_DSETS; curr_dset++) {
                    switch (curr_dset) {
                        case 0:
                            my_dataset = dset1;
                            dsetname   = DSET1_NAME;
                            break;

                        case 1:
                            my_dataset = dset2;
                            dsetname   = DSET2_NAME;
                            break;

                        case 2:
                            my_dataset = dset3;
                            dsetname   = DSET3_NAME;
                            break;

                        default:
                            HDassert(0 && "Too many datasets!");
                    } /* end switch */

                    /* Check on dataset's attribute storage status */
                    is_empty = H5O__is_attr_empty_test(my_dataset);
                    VERIFY(is_empty, TRUE, "H5O__is_attr_empty_test");
                    is_dense = H5O__is_attr_dense_test(my_dataset);
                    VERIFY(is_dense, FALSE, "H5O__is_attr_dense_test");

                    /* Check for iterating over object with no attributes (should be OK) */
                    ret = H5Aiterate2(my_dataset, idx_type, order, NULL, attr_iterate2_cb, NULL);
                    CHECK(ret, FAIL, "H5Aiterate2");

                    ret = H5Aiterate_by_name(fid, dsetname, idx_type, order, NULL, attr_iterate2_cb, NULL,
                                             H5P_DEFAULT);
                    CHECK(ret, FAIL, "H5Aiterate_by_name");

                    ret = H5Aiterate_by_name(my_dataset, ".", idx_type, order, NULL, attr_iterate2_cb, NULL,
                                             H5P_DEFAULT);
                    CHECK(ret, FAIL, "H5Aiterate_by_name");

                    /* Create attributes, up to limit of compact form */
                    for (u = 0; u < max_compact; u++) {
                        /* Create attribute */
                        HDsprintf(attrname, "attr %02u", u);
                        attr =
                            H5Acreate2(my_dataset, attrname, H5T_NATIVE_UINT, sid, H5P_DEFAULT, H5P_DEFAULT);
                        CHECK(attr, FAIL, "H5Acreate2");

                        /* Write data into the attribute */
                        ret = H5Awrite(attr, H5T_NATIVE_UINT, &u);
                        CHECK(ret, FAIL, "H5Awrite");

                        /* Close attribute */
                        ret = H5Aclose(attr);
                        CHECK(ret, FAIL, "H5Aclose");

                        /* Verify information for new attribute */
                        ret = attr_info_by_idx_check(my_dataset, attrname, (hsize_t)u, use_index);
                        CHECK(ret, FAIL, "attr_info_by_idx_check");
                    } /* end for */

                    /* Verify state of object */
                    ret = H5O__num_attrs_test(my_dataset, &nattrs);
                    CHECK(ret, FAIL, "H5O__num_attrs_test");
                    VERIFY(nattrs, max_compact, "H5O__num_attrs_test");
                    is_empty = H5O__is_attr_empty_test(my_dataset);
                    VERIFY(is_empty, FALSE, "H5O__is_attr_empty_test");
                    is_dense = H5O__is_attr_dense_test(my_dataset);
                    VERIFY(is_dense, FALSE, "H5O__is_attr_dense_test");

                    /* Check for out of bound iteration */
                    idx = u;
                    ret = H5Aiterate2(my_dataset, idx_type, order, &idx, attr_iterate2_cb, NULL);
                    VERIFY(ret, FAIL, "H5Aiterate2");

                    idx = u;
                    ret = H5Aiterate_by_name(fid, dsetname, idx_type, order, &idx, attr_iterate2_cb, NULL,
                                             H5P_DEFAULT);
                    VERIFY(ret, FAIL, "H5Aiterate_by_name");

                    idx = u;
                    ret = H5Aiterate_by_name(my_dataset, ".", idx_type, order, &idx, attr_iterate2_cb, NULL,
                                             H5P_DEFAULT);
                    VERIFY(ret, FAIL, "H5Aiterate_by_name");

                    /* Test iteration over attributes stored compactly */
                    ret = attr_iterate_check(fid, dsetname, my_dataset, idx_type, order, u, &iter_info);
                    CHECK(ret, FAIL, "attr_iterate_check");
                } /* end for */

                /* Work on all the datasets */
                for (curr_dset = 0; curr_dset < NUM_DSETS; curr_dset++) {
                    switch (curr_dset) {
                        case 0:
                            my_dataset = dset1;
                            dsetname   = DSET1_NAME;
                            break;

                        case 1:
                            my_dataset = dset2;
                            dsetname   = DSET2_NAME;
                            break;

                        case 2:
                            my_dataset = dset3;
                            dsetname   = DSET3_NAME;
                            break;

                        default:
                            HDassert(0 && "Too many datasets!");
                    } /* end switch */

                    /* Create more attributes, to push into dense form */
                    for (u = max_compact; u < (max_compact * 2); u++) {
                        /* Create attribute */
                        HDsprintf(attrname, "attr %02u", u);
                        attr =
                            H5Acreate2(my_dataset, attrname, H5T_NATIVE_UINT, sid, H5P_DEFAULT, H5P_DEFAULT);
                        CHECK(attr, FAIL, "H5Acreate2");

                        /* Write data into the attribute */
                        ret = H5Awrite(attr, H5T_NATIVE_UINT, &u);
                        CHECK(ret, FAIL, "H5Awrite");

                        /* Close attribute */
                        ret = H5Aclose(attr);
                        CHECK(ret, FAIL, "H5Aclose");

                        /* Verify state of object */
                        if (u >= max_compact) {
                            is_dense = H5O__is_attr_dense_test(my_dataset);
                            VERIFY(is_dense, (new_format ? TRUE : FALSE), "H5O__is_attr_dense_test");
                        } /* end if */

                        /* Verify information for new attribute */
                        ret = attr_info_by_idx_check(my_dataset, attrname, (hsize_t)u, use_index);
                        CHECK(ret, FAIL, "attr_info_by_idx_check");
                    } /* end for */

                    /* Verify state of object */
                    ret = H5O__num_attrs_test(my_dataset, &nattrs);
                    CHECK(ret, FAIL, "H5O__num_attrs_test");
                    VERIFY(nattrs, (max_compact * 2), "H5O__num_attrs_test");
                    is_empty = H5O__is_attr_empty_test(my_dataset);
                    VERIFY(is_empty, FALSE, "H5O__is_attr_empty_test");
                    is_dense = H5O__is_attr_dense_test(my_dataset);
                    VERIFY(is_dense, (new_format ? TRUE : FALSE), "H5O__is_attr_dense_test");

                    if (new_format) {
                        /* Retrieve & verify # of records in the name & creation order indices */
                        ret = H5O__attr_dense_info_test(my_dataset, &name_count, &corder_count);
                        CHECK(ret, FAIL, "H5O__attr_dense_info_test");
                        if (use_index)
                            VERIFY(name_count, corder_count, "H5O__attr_dense_info_test");
                        VERIFY(name_count, (max_compact * 2), "H5O__attr_dense_info_test");
                    } /* end if */

                    /* Check for out of bound iteration */
                    idx = u;
                    ret = H5Aiterate2(my_dataset, idx_type, order, &idx, attr_iterate2_cb, NULL);
                    VERIFY(ret, FAIL, "H5Aiterate2");

                    idx = u;
                    ret = H5Aiterate_by_name(fid, dsetname, idx_type, order, &idx, attr_iterate2_cb, NULL,
                                             H5P_DEFAULT);
                    VERIFY(ret, FAIL, "H5Aiterate_by_name");

                    idx = u;
                    ret = H5Aiterate_by_name(my_dataset, ".", idx_type, order, &idx, attr_iterate2_cb, NULL,
                                             H5P_DEFAULT);
                    VERIFY(ret, FAIL, "H5Aiterate_by_name");

                    /* Test iteration over attributes stored densely */
                    ret = attr_iterate_check(fid, dsetname, my_dataset, idx_type, order, u, &iter_info);
                    CHECK(ret, FAIL, "attr_iterate_check");
                } /* end for */

                /* Close Datasets */
                ret = H5Dclose(dset1);
                CHECK(ret, FAIL, "H5Dclose");
                ret = H5Dclose(dset2);
                CHECK(ret, FAIL, "H5Dclose");
                ret = H5Dclose(dset3);
                CHECK(ret, FAIL, "H5Dclose");

                /* Close file */
                ret = H5Fclose(fid);
                CHECK(ret, FAIL, "H5Fclose");
            } /* end for */
        }     /* end for */
    }         /* end for */

    /* Close property list */
    ret = H5Pclose(dcpl);
    CHECK(ret, FAIL, "H5Pclose");

    /* Close dataspace */
    ret = H5Sclose(sid);
    CHECK(ret, FAIL, "H5Sclose");

    /* Free the "visited link" array */
    HDfree(visited);
} /* test_attr_iterate2() */

/*-------------------------------------------------------------------------
 * Function:    attr_open_by_idx_check
 *
 * Purpose:     Check opening attribute by index on an object
 *
 * Return:      Success:        0
 *              Failure:        -1
 *
 * Programmer:  Quincey Koziol
 *              Wednesday, February 21, 2007
 *
 *-------------------------------------------------------------------------
 */
static int
attr_open_by_idx_check(hid_t obj_id, H5_index_t idx_type, H5_iter_order_t order, unsigned max_attrs)
{
    hid_t      attr_id;   /* ID of attribute to test */
    H5A_info_t ainfo;     /* Attribute info */
    int        old_nerrs; /* Number of errors when entering this check */
    unsigned   u;         /* Local index variable */
    herr_t     ret;       /* Generic return value    */

    /* Retrieve the current # of reported errors */
    old_nerrs = GetTestNumErrs();

    /* Open each attribute on object by index and check that it's the correct one */
    for (u = 0; u < max_attrs; u++) {
        /* Open the attribute */
        attr_id = H5Aopen_by_idx(obj_id, ".", idx_type, order, (hsize_t)u, H5P_DEFAULT, H5P_DEFAULT);
        CHECK(attr_id, FAIL, "H5Aopen_by_idx");

        /* Get the attribute's information */
        ret = H5Aget_info(attr_id, &ainfo);
        CHECK(ret, FAIL, "H5Aget_info");

        /* Check that the object is the correct one */
        if (order == H5_ITER_INC) {
            VERIFY(ainfo.corder, u, "H5Aget_info");
        } /* end if */
        else if (order == H5_ITER_DEC) {
            VERIFY(ainfo.corder, (max_attrs - (u + 1)), "H5Aget_info");
        } /* end if */
        else {
            /* XXX: What to do about native order? */
        } /* end else */

        /* Close attribute */
        ret = H5Aclose(attr_id);
        CHECK(ret, FAIL, "H5Aclose");
    } /* end for */

    /* Retrieve current # of errors */
    if (old_nerrs == GetTestNumErrs())
        return (0);
    else
        return (-1);
} /* end attr_open_by_idx_check() */

/****************************************************************
**
**  test_attr_open_by_idx(): Test basic H5A (attribute) code.
**      Tests opening attributes by index
**
****************************************************************/
static void
test_attr_open_by_idx(hbool_t new_format, hid_t fcpl, hid_t fapl)
{
    hid_t           fid;                     /* HDF5 File ID            */
    hid_t           dset1, dset2, dset3;     /* Dataset IDs            */
    hid_t           my_dataset;              /* Current dataset ID        */
    hid_t           sid;                     /* Dataspace ID            */
    hid_t           attr;                    /* Attribute ID            */
    hid_t           dcpl;                    /* Dataset creation property list ID */
    unsigned        max_compact;             /* Maximum # of links to store in group compactly */
    unsigned        min_dense;               /* Minimum # of links to store in group "densely" */
    htri_t          is_empty;                /* Are there any attributes? */
    htri_t          is_dense;                /* Are attributes stored densely? */
    hsize_t         nattrs;                  /* Number of attributes on object */
    hsize_t         name_count;              /* # of records in name index */
    hsize_t         corder_count;            /* # of records in creation order index */
    H5_index_t      idx_type;                /* Type of index to operate on */
    H5_iter_order_t order;                   /* Order within in the index */
    unsigned        use_index;               /* Use index on creation order values */
    char            attrname[NAME_BUF_SIZE]; /* Name of attribute */
    unsigned        curr_dset;               /* Current dataset to work on */
    unsigned        u;                       /* Local index variable */
    hid_t           ret_id;                  /* Generic hid_t return value    */
    herr_t          ret;                     /* Generic return value        */

    /* Create dataspace for dataset & attributes */
    sid = H5Screate(H5S_SCALAR);
    CHECK(sid, FAIL, "H5Screate");

    /* Create dataset creation property list */
    if (dcpl_g == H5P_DEFAULT) {
        dcpl = H5Pcreate(H5P_DATASET_CREATE);
        CHECK(dcpl, FAIL, "H5Pcreate");
    }
    else {
        dcpl = H5Pcopy(dcpl_g);
        CHECK(dcpl, FAIL, "H5Pcopy");
    }

    /* Query the attribute creation properties */
    ret = H5Pget_attr_phase_change(dcpl, &max_compact, &min_dense);
    CHECK(ret, FAIL, "H5Pget_attr_phase_change");

    /* Loop over operating on different indices on link fields */
    for (idx_type = H5_INDEX_NAME; idx_type <= H5_INDEX_CRT_ORDER; idx_type++) {
        /* Loop over operating in different orders */
        for (order = H5_ITER_INC; order <= H5_ITER_DEC; order++) {
            /* Loop over using index for creation order value */
            for (use_index = FALSE; use_index <= TRUE; use_index++) {
                /* Print appropriate test message */
                if (idx_type == H5_INDEX_CRT_ORDER) {
                    if (order == H5_ITER_INC) {
                        if (use_index)
                            MESSAGE(5, ("Testing Opening Attributes By Creation Order Index in Increasing "
                                        "Order w/Creation Order Index\n"))
                        else
                            MESSAGE(5, ("Testing Opening Attributes By Creation Order Index in Increasing "
                                        "Order w/o Creation Order Index\n"))
                    } /* end if */
                    else {
                        if (use_index)
                            MESSAGE(5, ("Testing Opening Attributes By Creation Order Index in Decreasing "
                                        "Order w/Creation Order Index\n"))
                        else
                            MESSAGE(5, ("Testing Opening Attributes By Creation Order Index in Decreasing "
                                        "Order w/o Creation Order Index\n"))
                    } /* end else */
                }     /* end if */
                else {
                    if (order == H5_ITER_INC) {
                        if (use_index)
                            MESSAGE(5, ("Testing Opening Attributes By Name Index in Increasing Order "
                                        "w/Creation Order Index\n"))
                        else
                            MESSAGE(5, ("Testing Opening Attributes By Name Index in Increasing Order w/o "
                                        "Creation Order Index\n"))
                    } /* end if */
                    else {
                        if (use_index)
                            MESSAGE(5, ("Testing Opening Attributes By Name Index in Decreasing Order "
                                        "w/Creation Order Index\n"))
                        else
                            MESSAGE(5, ("Testing Opening Attributes By Name Index in Decreasing Order w/o "
                                        "Creation Order Index\n"))
                    } /* end else */
                }     /* end else */

                /* Create file */
                fid = H5Fcreate(FILENAME, H5F_ACC_TRUNC, fcpl, fapl);
                CHECK(fid, FAIL, "H5Fcreate");

                /* Set attribute creation order tracking & indexing for object */
                if (new_format == TRUE) {
                    ret = H5Pset_attr_creation_order(
                        dcpl, (H5P_CRT_ORDER_TRACKED | (use_index ? H5P_CRT_ORDER_INDEXED : (unsigned)0)));
                    CHECK(ret, FAIL, "H5Pset_attr_creation_order");
                } /* end if */

                /* Create datasets */
                dset1 = H5Dcreate2(fid, DSET1_NAME, H5T_NATIVE_UCHAR, sid, H5P_DEFAULT, dcpl, H5P_DEFAULT);
                CHECK(dset1, FAIL, "H5Dcreate2");
                dset2 = H5Dcreate2(fid, DSET2_NAME, H5T_NATIVE_UCHAR, sid, H5P_DEFAULT, dcpl, H5P_DEFAULT);
                CHECK(dset2, FAIL, "H5Dcreate2");
                dset3 = H5Dcreate2(fid, DSET3_NAME, H5T_NATIVE_UCHAR, sid, H5P_DEFAULT, dcpl, H5P_DEFAULT);
                CHECK(dset3, FAIL, "H5Dcreate2");

                /* Work on all the datasets */
                for (curr_dset = 0; curr_dset < NUM_DSETS; curr_dset++) {
                    switch (curr_dset) {
                        case 0:
                            my_dataset = dset1;
                            break;

                        case 1:
                            my_dataset = dset2;
                            break;

                        case 2:
                            my_dataset = dset3;
                            break;

                        default:
                            HDassert(0 && "Too many datasets!");
                    } /* end switch */

                    /* Check on dataset's attribute storage status */
                    is_empty = H5O__is_attr_empty_test(my_dataset);
                    VERIFY(is_empty, TRUE, "H5O__is_attr_empty_test");
                    is_dense = H5O__is_attr_dense_test(my_dataset);
                    VERIFY(is_dense, FALSE, "H5O__is_attr_dense_test");

                    /* Check for opening an attribute on an object with no attributes */
                    ret_id = H5Aopen_by_idx(my_dataset, ".", idx_type, order, (hsize_t)0, H5P_DEFAULT,
                                            H5P_DEFAULT);
                    VERIFY(ret_id, FAIL, "H5Aopen_by_idx");

                    /* Create attributes, up to limit of compact form */
                    for (u = 0; u < max_compact; u++) {
                        /* Create attribute */
                        HDsprintf(attrname, "attr %02u", u);
                        attr =
                            H5Acreate2(my_dataset, attrname, H5T_NATIVE_UINT, sid, H5P_DEFAULT, H5P_DEFAULT);
                        CHECK(attr, FAIL, "H5Acreate2");

                        /* Write data into the attribute */
                        ret = H5Awrite(attr, H5T_NATIVE_UINT, &u);
                        CHECK(ret, FAIL, "H5Awrite");

                        /* Close attribute */
                        ret = H5Aclose(attr);
                        CHECK(ret, FAIL, "H5Aclose");

                        /* Verify information for new attribute */
                        ret = attr_info_by_idx_check(my_dataset, attrname, (hsize_t)u, use_index);
                        CHECK(ret, FAIL, "attr_info_by_idx_check");
                    } /* end for */

                    /* Verify state of object */
                    ret = H5O__num_attrs_test(my_dataset, &nattrs);
                    CHECK(ret, FAIL, "H5O__num_attrs_test");
                    VERIFY(nattrs, max_compact, "H5O__num_attrs_test");
                    is_empty = H5O__is_attr_empty_test(my_dataset);
                    VERIFY(is_empty, FALSE, "H5O__is_attr_empty_test");
                    is_dense = H5O__is_attr_dense_test(my_dataset);
                    VERIFY(is_dense, FALSE, "H5O__is_attr_dense_test");

                    /* Check for out of bound opening an attribute on an object */
                    ret_id = H5Aopen_by_idx(my_dataset, ".", idx_type, order, (hsize_t)u, H5P_DEFAULT,
                                            H5P_DEFAULT);
                    VERIFY(ret_id, FAIL, "H5Aopen_by_idx");

                    /* Test opening attributes by index stored compactly */
                    ret = attr_open_by_idx_check(my_dataset, idx_type, order, u);
                    CHECK(ret, FAIL, "attr_open_by_idx_check");
                } /* end for */

                /* Work on all the datasets */
                for (curr_dset = 0; curr_dset < NUM_DSETS; curr_dset++) {
                    switch (curr_dset) {
                        case 0:
                            my_dataset = dset1;
                            break;

                        case 1:
                            my_dataset = dset2;
                            break;

                        case 2:
                            my_dataset = dset3;
                            break;

                        default:
                            HDassert(0 && "Too many datasets!");
                    } /* end switch */

                    /* Create more attributes, to push into dense form */
                    for (u = max_compact; u < (max_compact * 2); u++) {
                        /* Create attribute */
                        HDsprintf(attrname, "attr %02u", u);
                        attr =
                            H5Acreate2(my_dataset, attrname, H5T_NATIVE_UINT, sid, H5P_DEFAULT, H5P_DEFAULT);
                        CHECK(attr, FAIL, "H5Acreate2");

                        /* Write data into the attribute */
                        ret = H5Awrite(attr, H5T_NATIVE_UINT, &u);
                        CHECK(ret, FAIL, "H5Awrite");

                        /* Close attribute */
                        ret = H5Aclose(attr);
                        CHECK(ret, FAIL, "H5Aclose");

                        /* Verify state of object */
                        if (u >= max_compact) {
                            is_dense = H5O__is_attr_dense_test(my_dataset);
                            VERIFY(is_dense, (new_format ? TRUE : FALSE), "H5O__is_attr_dense_test");
                        } /* end if */

                        /* Verify information for new attribute */
                        ret = attr_info_by_idx_check(my_dataset, attrname, (hsize_t)u, use_index);
                        CHECK(ret, FAIL, "attr_info_by_idx_check");
                    } /* end for */

                    /* Verify state of object */
                    ret = H5O__num_attrs_test(my_dataset, &nattrs);
                    CHECK(ret, FAIL, "H5O__num_attrs_test");
                    VERIFY(nattrs, (max_compact * 2), "H5O__num_attrs_test");
                    is_empty = H5O__is_attr_empty_test(my_dataset);
                    VERIFY(is_empty, FALSE, "H5O__is_attr_empty_test");
                    is_dense = H5O__is_attr_dense_test(my_dataset);
                    VERIFY(is_dense, (new_format ? TRUE : FALSE), "H5O__is_attr_dense_test");

                    if (new_format) {
                        /* Retrieve & verify # of records in the name & creation order indices */
                        ret = H5O__attr_dense_info_test(my_dataset, &name_count, &corder_count);
                        CHECK(ret, FAIL, "H5O__attr_dense_info_test");
                        if (use_index)
                            VERIFY(name_count, corder_count, "H5O__attr_dense_info_test");
                        VERIFY(name_count, (max_compact * 2), "H5O__attr_dense_info_test");
                    } /* end if */

                    /* Check for out of bound opening an attribute on an object */
                    ret_id = H5Aopen_by_idx(my_dataset, ".", idx_type, order, (hsize_t)u, H5P_DEFAULT,
                                            H5P_DEFAULT);
                    VERIFY(ret_id, FAIL, "H5Aopen_by_idx");

                    /* Test opening attributes by index stored compactly */
                    ret = attr_open_by_idx_check(my_dataset, idx_type, order, u);
                    CHECK(ret, FAIL, "attr_open_by_idx_check");
                } /* end for */

                /* Close Datasets */
                ret = H5Dclose(dset1);
                CHECK(ret, FAIL, "H5Dclose");
                ret = H5Dclose(dset2);
                CHECK(ret, FAIL, "H5Dclose");
                ret = H5Dclose(dset3);
                CHECK(ret, FAIL, "H5Dclose");

                /* Close file */
                ret = H5Fclose(fid);
                CHECK(ret, FAIL, "H5Fclose");
            } /* end for */
        }     /* end for */
    }         /* end for */

    /* Close property list */
    ret = H5Pclose(dcpl);
    CHECK(ret, FAIL, "H5Pclose");

    /* Close dataspace */
    ret = H5Sclose(sid);
    CHECK(ret, FAIL, "H5Sclose");
} /* test_attr_open_by_idx() */

/*-------------------------------------------------------------------------
 * Function:    attr_open_check
 *
 * Purpose:     Check opening attribute on an object
 *
 * Return:      Success:        0
 *              Failure:        -1
 *
 * Programmer:  Quincey Koziol
 *              Wednesday, February 21, 2007
 *
 *-------------------------------------------------------------------------
 */
static int
attr_open_check(hid_t fid, const char *dsetname, hid_t obj_id, unsigned max_attrs)
{
    hid_t      attr_id;                 /* ID of attribute to test */
    H5A_info_t ainfo;                   /* Attribute info */
    char       attrname[NAME_BUF_SIZE]; /* Name of attribute */
    int        old_nerrs;               /* Number of errors when entering this check */
    unsigned   u;                       /* Local index variable */
    herr_t     ret;                     /* Generic return value    */

    /* Retrieve the current # of reported errors */
    old_nerrs = GetTestNumErrs();

    /* Open each attribute on object by index and check that it's the correct one */
    for (u = 0; u < max_attrs; u++) {
        /* Open the attribute */
        HDsprintf(attrname, "attr %02u", u);
        attr_id = H5Aopen(obj_id, attrname, H5P_DEFAULT);
        CHECK(attr_id, FAIL, "H5Aopen");

        /* Get the attribute's information */
        ret = H5Aget_info(attr_id, &ainfo);
        CHECK(ret, FAIL, "H5Aget_info");

        /* Check that the object is the correct one */
        VERIFY(ainfo.corder, u, "H5Aget_info");

        /* Close attribute */
        ret = H5Aclose(attr_id);
        CHECK(ret, FAIL, "H5Aclose");

        /* Open the attribute */
        attr_id = H5Aopen_by_name(obj_id, ".", attrname, H5P_DEFAULT, H5P_DEFAULT);
        CHECK(attr_id, FAIL, "H5Aopen_by_name");

        /* Get the attribute's information */
        ret = H5Aget_info(attr_id, &ainfo);
        CHECK(ret, FAIL, "H5Aget_info");

        /* Check that the object is the correct one */
        VERIFY(ainfo.corder, u, "H5Aget_info");

        /* Close attribute */
        ret = H5Aclose(attr_id);
        CHECK(ret, FAIL, "H5Aclose");

        /* Open the attribute */
        attr_id = H5Aopen_by_name(fid, dsetname, attrname, H5P_DEFAULT, H5P_DEFAULT);
        CHECK(attr_id, FAIL, "H5Aopen_by_name");

        /* Get the attribute's information */
        ret = H5Aget_info(attr_id, &ainfo);
        CHECK(ret, FAIL, "H5Aget_info");

        /* Check that the object is the correct one */
        VERIFY(ainfo.corder, u, "H5Aget_info");

        /* Close attribute */
        ret = H5Aclose(attr_id);
        CHECK(ret, FAIL, "H5Aclose");
    } /* end for */

    /* Retrieve current # of errors */
    if (old_nerrs == GetTestNumErrs())
        return (0);
    else
        return (-1);
} /* end attr_open_check() */

/****************************************************************
**
**  test_attr_open_by_name(): Test basic H5A (attribute) code.
**      Tests opening attributes by name
**
****************************************************************/
static void
test_attr_open_by_name(hbool_t new_format, hid_t fcpl, hid_t fapl)
{
    hid_t       fid;                     /* HDF5 File ID            */
    hid_t       dset1, dset2, dset3;     /* Dataset IDs            */
    hid_t       my_dataset;              /* Current dataset ID        */
    hid_t       sid;                     /* Dataspace ID            */
    hid_t       attr;                    /* Attribute ID            */
    hid_t       dcpl;                    /* Dataset creation property list ID */
    unsigned    max_compact;             /* Maximum # of links to store in group compactly */
    unsigned    min_dense;               /* Minimum # of links to store in group "densely" */
    htri_t      is_empty;                /* Are there any attributes? */
    htri_t      is_dense;                /* Are attributes stored densely? */
    hsize_t     nattrs;                  /* Number of attributes on object */
    hsize_t     name_count;              /* # of records in name index */
    hsize_t     corder_count;            /* # of records in creation order index */
    unsigned    use_index;               /* Use index on creation order values */
    const char *dsetname;                /* Name of dataset for attributes */
    char        attrname[NAME_BUF_SIZE]; /* Name of attribute */
    unsigned    curr_dset;               /* Current dataset to work on */
    unsigned    u;                       /* Local index variable */
    hid_t       ret_id;                  /* Generic hid_t return value    */
    herr_t      ret;                     /* Generic return value        */

    /* Create dataspace for dataset & attributes */
    sid = H5Screate(H5S_SCALAR);
    CHECK(sid, FAIL, "H5Screate");

    /* Create dataset creation property list */
    if (dcpl_g == H5P_DEFAULT) {
        dcpl = H5Pcreate(H5P_DATASET_CREATE);
        CHECK(dcpl, FAIL, "H5Pcreate");
    }
    else {
        dcpl = H5Pcopy(dcpl_g);
        CHECK(dcpl, FAIL, "H5Pcopy");
    }

    /* Query the attribute creation properties */
    ret = H5Pget_attr_phase_change(dcpl, &max_compact, &min_dense);
    CHECK(ret, FAIL, "H5Pget_attr_phase_change");

    /* Loop over using index for creation order value */
    for (use_index = FALSE; use_index <= TRUE; use_index++) {
        /* Print appropriate test message */
        if (use_index)
            MESSAGE(5, ("Testing Opening Attributes By Name w/Creation Order Index\n"))
        else
            MESSAGE(5, ("Testing Opening Attributes By Name w/o Creation Order Index\n"))

        /* Create file */
        fid = H5Fcreate(FILENAME, H5F_ACC_TRUNC, fcpl, fapl);
        CHECK(fid, FAIL, "H5Fcreate");

        /* Set attribute creation order tracking & indexing for object */
        if (new_format == TRUE) {
            ret = H5Pset_attr_creation_order(
                dcpl, (H5P_CRT_ORDER_TRACKED | (use_index ? H5P_CRT_ORDER_INDEXED : (unsigned)0)));
            CHECK(ret, FAIL, "H5Pset_attr_creation_order");
        } /* end if */

        /* Create datasets */
        dset1 = H5Dcreate2(fid, DSET1_NAME, H5T_NATIVE_UCHAR, sid, H5P_DEFAULT, dcpl, H5P_DEFAULT);
        CHECK(dset1, FAIL, "H5Dcreate2");
        dset2 = H5Dcreate2(fid, DSET2_NAME, H5T_NATIVE_UCHAR, sid, H5P_DEFAULT, dcpl, H5P_DEFAULT);
        CHECK(dset2, FAIL, "H5Dcreate2");
        dset3 = H5Dcreate2(fid, DSET3_NAME, H5T_NATIVE_UCHAR, sid, H5P_DEFAULT, dcpl, H5P_DEFAULT);
        CHECK(dset3, FAIL, "H5Dcreate2");

        /* Work on all the datasets */
        for (curr_dset = 0; curr_dset < NUM_DSETS; curr_dset++) {
            switch (curr_dset) {
                case 0:
                    my_dataset = dset1;
                    dsetname   = DSET1_NAME;
                    break;

                case 1:
                    my_dataset = dset2;
                    dsetname   = DSET2_NAME;
                    break;

                case 2:
                    my_dataset = dset3;
                    dsetname   = DSET3_NAME;
                    break;

                default:
                    HDassert(0 && "Too many datasets!");
            } /* end switch */

            /* Check on dataset's attribute storage status */
            is_empty = H5O__is_attr_empty_test(my_dataset);
            VERIFY(is_empty, TRUE, "H5O__is_attr_empty_test");
            is_dense = H5O__is_attr_dense_test(my_dataset);
            VERIFY(is_dense, FALSE, "H5O__is_attr_dense_test");

            /* Check for opening a non-existant attribute on an object with no attributes */
            ret_id = H5Aopen(my_dataset, "foo", H5P_DEFAULT);
            VERIFY(ret_id, FAIL, "H5Aopen");

            ret_id = H5Aopen_by_name(my_dataset, ".", "foo", H5P_DEFAULT, H5P_DEFAULT);
            VERIFY(ret_id, FAIL, "H5Aopen_by_name");

            ret_id = H5Aopen_by_name(fid, dsetname, "foo", H5P_DEFAULT, H5P_DEFAULT);
            VERIFY(ret_id, FAIL, "H5Aopen_by_name");

            /* Create attributes, up to limit of compact form */
            for (u = 0; u < max_compact; u++) {
                /* Create attribute */
                HDsprintf(attrname, "attr %02u", u);
                attr = H5Acreate2(my_dataset, attrname, H5T_NATIVE_UINT, sid, H5P_DEFAULT, H5P_DEFAULT);
                CHECK(attr, FAIL, "H5Acreate2");

                /* Write data into the attribute */
                ret = H5Awrite(attr, H5T_NATIVE_UINT, &u);
                CHECK(ret, FAIL, "H5Awrite");

                /* Close attribute */
                ret = H5Aclose(attr);
                CHECK(ret, FAIL, "H5Aclose");

                /* Verify information for new attribute */
                ret = attr_info_by_idx_check(my_dataset, attrname, (hsize_t)u, use_index);
                CHECK(ret, FAIL, "attr_info_by_idx_check");
            } /* end for */

            /* Verify state of object */
            ret = H5O__num_attrs_test(my_dataset, &nattrs);
            CHECK(ret, FAIL, "H5O__num_attrs_test");
            VERIFY(nattrs, max_compact, "H5O__num_attrs_test");
            is_empty = H5O__is_attr_empty_test(my_dataset);
            VERIFY(is_empty, FALSE, "H5O__is_attr_empty_test");
            is_dense = H5O__is_attr_dense_test(my_dataset);
            VERIFY(is_dense, FALSE, "H5O__is_attr_dense_test");

            /* Check for opening a non-existant attribute on an object with compact attribute storage */
            ret_id = H5Aopen(my_dataset, "foo", H5P_DEFAULT);
            VERIFY(ret_id, FAIL, "H5Aopen");

            ret_id = H5Aopen_by_name(my_dataset, ".", "foo", H5P_DEFAULT, H5P_DEFAULT);
            VERIFY(ret_id, FAIL, "H5Aopen_by_name");

            ret_id = H5Aopen_by_name(fid, dsetname, "foo", H5P_DEFAULT, H5P_DEFAULT);
            VERIFY(ret_id, FAIL, "H5Aopen_by_name");

            /* Test opening attributes stored compactly */
            ret = attr_open_check(fid, dsetname, my_dataset, u);
            CHECK(ret, FAIL, "attr_open_check");
        } /* end for */

        /* Work on all the datasets */
        for (curr_dset = 0; curr_dset < NUM_DSETS; curr_dset++) {
            switch (curr_dset) {
                case 0:
                    my_dataset = dset1;
                    dsetname   = DSET1_NAME;
                    break;

                case 1:
                    my_dataset = dset2;
                    dsetname   = DSET2_NAME;
                    break;

                case 2:
                    my_dataset = dset3;
                    dsetname   = DSET3_NAME;
                    break;

                default:
                    HDassert(0 && "Too many datasets!");
            } /* end switch */

            /* Create more attributes, to push into dense form */
            for (u = max_compact; u < (max_compact * 2); u++) {
                /* Create attribute */
                HDsprintf(attrname, "attr %02u", u);
                attr = H5Acreate2(my_dataset, attrname, H5T_NATIVE_UINT, sid, H5P_DEFAULT, H5P_DEFAULT);
                CHECK(attr, FAIL, "H5Acreate2");

                /* Write data into the attribute */
                ret = H5Awrite(attr, H5T_NATIVE_UINT, &u);
                CHECK(ret, FAIL, "H5Awrite");

                /* Close attribute */
                ret = H5Aclose(attr);
                CHECK(ret, FAIL, "H5Aclose");

                /* Verify state of object */
                if (u >= max_compact) {
                    is_dense = H5O__is_attr_dense_test(my_dataset);
                    VERIFY(is_dense, (new_format ? TRUE : FALSE), "H5O__is_attr_dense_test");
                } /* end if */

                /* Verify information for new attribute */
                ret = attr_info_by_idx_check(my_dataset, attrname, (hsize_t)u, use_index);
                CHECK(ret, FAIL, "attr_info_by_idx_check");
            } /* end for */

            /* Verify state of object */
            ret = H5O__num_attrs_test(my_dataset, &nattrs);
            CHECK(ret, FAIL, "H5O__num_attrs_test");
            VERIFY(nattrs, (max_compact * 2), "H5O__num_attrs_test");
            is_empty = H5O__is_attr_empty_test(my_dataset);
            VERIFY(is_empty, FALSE, "H5O__is_attr_empty_test");
            is_dense = H5O__is_attr_dense_test(my_dataset);
            VERIFY(is_dense, (new_format ? TRUE : FALSE), "H5O__is_attr_dense_test");

            if (new_format) {
                /* Retrieve & verify # of records in the name & creation order indices */
                ret = H5O__attr_dense_info_test(my_dataset, &name_count, &corder_count);
                CHECK(ret, FAIL, "H5O__attr_dense_info_test");
                if (use_index)
                    VERIFY(name_count, corder_count, "H5O__attr_dense_info_test");
                VERIFY(name_count, (max_compact * 2), "H5O__attr_dense_info_test");
            } /* end if */

            /* Check for opening a non-existant attribute on an object with dense attribute storage */
            ret_id = H5Aopen(my_dataset, "foo", H5P_DEFAULT);
            VERIFY(ret_id, FAIL, "H5Aopen");

            ret_id = H5Aopen_by_name(my_dataset, ".", "foo", H5P_DEFAULT, H5P_DEFAULT);
            VERIFY(ret_id, FAIL, "H5Aopen_by_name");

            ret_id = H5Aopen_by_name(fid, dsetname, "foo", H5P_DEFAULT, H5P_DEFAULT);
            VERIFY(ret_id, FAIL, "H5Aopen_by_name");

            /* Test opening attributes stored compactly */
            ret = attr_open_check(fid, dsetname, my_dataset, u);
            CHECK(ret, FAIL, "attr_open_check");
        } /* end for */

        /* Close Datasets */
        ret = H5Dclose(dset1);
        CHECK(ret, FAIL, "H5Dclose");
        ret = H5Dclose(dset2);
        CHECK(ret, FAIL, "H5Dclose");
        ret = H5Dclose(dset3);
        CHECK(ret, FAIL, "H5Dclose");

        /* Close file */
        ret = H5Fclose(fid);
        CHECK(ret, FAIL, "H5Fclose");
    } /* end for */

    /* Close property list */
    ret = H5Pclose(dcpl);
    CHECK(ret, FAIL, "H5Pclose");

    /* Close dataspace */
    ret = H5Sclose(sid);
    CHECK(ret, FAIL, "H5Sclose");
} /* test_attr_open_by_name() */

/****************************************************************
**
**  test_attr_create_by_name(): Test basic H5A (attribute) code.
**      Tests creating attributes by name
**
****************************************************************/
static void
test_attr_create_by_name(hbool_t new_format, hid_t fcpl, hid_t fapl)
{
    hid_t       fid;                     /* HDF5 File ID            */
    hid_t       dset1, dset2, dset3;     /* Dataset IDs            */
    hid_t       my_dataset;              /* Current dataset ID        */
    hid_t       sid;                     /* Dataspace ID            */
    hid_t       attr;                    /* Attribute ID            */
    hid_t       dcpl;                    /* Dataset creation property list ID */
    unsigned    max_compact;             /* Maximum # of links to store in group compactly */
    unsigned    min_dense;               /* Minimum # of links to store in group "densely" */
    htri_t      is_empty;                /* Are there any attributes? */
    htri_t      is_dense;                /* Are attributes stored densely? */
    hsize_t     nattrs;                  /* Number of attributes on object */
    hsize_t     name_count;              /* # of records in name index */
    hsize_t     corder_count;            /* # of records in creation order index */
    unsigned    use_index;               /* Use index on creation order values */
    const char *dsetname;                /* Name of dataset for attributes */
    char        attrname[NAME_BUF_SIZE]; /* Name of attribute */
    unsigned    curr_dset;               /* Current dataset to work on */
    unsigned    u;                       /* Local index variable */
    herr_t      ret;                     /* Generic return value        */

    /* Create dataspace for dataset & attributes */
    sid = H5Screate(H5S_SCALAR);
    CHECK(sid, FAIL, "H5Screate");

    /* Create dataset creation property list */
    if (dcpl_g == H5P_DEFAULT) {
        dcpl = H5Pcreate(H5P_DATASET_CREATE);
        CHECK(dcpl, FAIL, "H5Pcreate");
    }
    else {
        dcpl = H5Pcopy(dcpl_g);
        CHECK(dcpl, FAIL, "H5Pcopy");
    }

    /* Query the attribute creation properties */
    ret = H5Pget_attr_phase_change(dcpl, &max_compact, &min_dense);
    CHECK(ret, FAIL, "H5Pget_attr_phase_change");

    /* Loop over using index for creation order value */
    for (use_index = FALSE; use_index <= TRUE; use_index++) {
        /* Print appropriate test message */
        if (use_index)
            MESSAGE(5, ("Testing Creating Attributes By Name w/Creation Order Index\n"))
        else
            MESSAGE(5, ("Testing Creating Attributes By Name w/o Creation Order Index\n"))

        /* Create file */
        fid = H5Fcreate(FILENAME, H5F_ACC_TRUNC, fcpl, fapl);
        CHECK(fid, FAIL, "H5Fcreate");

        /* Set attribute creation order tracking & indexing for object */
        if (new_format == TRUE) {
            ret = H5Pset_attr_creation_order(
                dcpl, (H5P_CRT_ORDER_TRACKED | (use_index ? H5P_CRT_ORDER_INDEXED : (unsigned)0)));
            CHECK(ret, FAIL, "H5Pset_attr_creation_order");
        } /* end if */

        /* Create datasets */
        dset1 = H5Dcreate2(fid, DSET1_NAME, H5T_NATIVE_UCHAR, sid, H5P_DEFAULT, dcpl, H5P_DEFAULT);
        CHECK(dset1, FAIL, "H5Dcreate2");
        dset2 = H5Dcreate2(fid, DSET2_NAME, H5T_NATIVE_UCHAR, sid, H5P_DEFAULT, dcpl, H5P_DEFAULT);
        CHECK(dset2, FAIL, "H5Dcreate2");
        dset3 = H5Dcreate2(fid, DSET3_NAME, H5T_NATIVE_UCHAR, sid, H5P_DEFAULT, dcpl, H5P_DEFAULT);
        CHECK(dset3, FAIL, "H5Dcreate2");

        /* Work on all the datasets */
        for (curr_dset = 0; curr_dset < NUM_DSETS; curr_dset++) {
            switch (curr_dset) {
                case 0:
                    my_dataset = dset1;
                    dsetname   = DSET1_NAME;
                    break;

                case 1:
                    my_dataset = dset2;
                    dsetname   = DSET2_NAME;
                    break;

                case 2:
                    my_dataset = dset3;
                    dsetname   = DSET3_NAME;
                    break;

                default:
                    HDassert(0 && "Too many datasets!");
            } /* end switch */

            /* Check on dataset's attribute storage status */
            is_empty = H5O__is_attr_empty_test(my_dataset);
            VERIFY(is_empty, TRUE, "H5O__is_attr_empty_test");
            is_dense = H5O__is_attr_dense_test(my_dataset);
            VERIFY(is_dense, FALSE, "H5O__is_attr_dense_test");

            /* Create attributes, up to limit of compact form */
            for (u = 0; u < max_compact; u++) {
                /* Create attribute */
                HDsprintf(attrname, "attr %02u", u);
                attr = H5Acreate_by_name(fid, dsetname, attrname, H5T_NATIVE_UINT, sid, H5P_DEFAULT,
                                         H5P_DEFAULT, H5P_DEFAULT);
                CHECK(attr, FAIL, "H5Acreate_by_name");

                /* Write data into the attribute */
                ret = H5Awrite(attr, H5T_NATIVE_UINT, &u);
                CHECK(ret, FAIL, "H5Awrite");

                /* Close attribute */
                ret = H5Aclose(attr);
                CHECK(ret, FAIL, "H5Aclose");

                /* Verify information for new attribute */
                ret = attr_info_by_idx_check(my_dataset, attrname, (hsize_t)u, use_index);
                CHECK(ret, FAIL, "attr_info_by_idx_check");
            } /* end for */

            /* Verify state of object */
            ret = H5O__num_attrs_test(my_dataset, &nattrs);
            CHECK(ret, FAIL, "H5O__num_attrs_test");
            VERIFY(nattrs, max_compact, "H5O__num_attrs_test");
            is_empty = H5O__is_attr_empty_test(my_dataset);
            VERIFY(is_empty, FALSE, "H5O__is_attr_empty_test");
            is_dense = H5O__is_attr_dense_test(my_dataset);
            VERIFY(is_dense, FALSE, "H5O__is_attr_dense_test");

            /* Test opening attributes stored compactly */
            ret = attr_open_check(fid, dsetname, my_dataset, u);
            CHECK(ret, FAIL, "attr_open_check");
        } /* end for */

        /* Work on all the datasets */
        for (curr_dset = 0; curr_dset < NUM_DSETS; curr_dset++) {
            switch (curr_dset) {
                case 0:
                    my_dataset = dset1;
                    dsetname   = DSET1_NAME;
                    break;

                case 1:
                    my_dataset = dset2;
                    dsetname   = DSET2_NAME;
                    break;

                case 2:
                    my_dataset = dset3;
                    dsetname   = DSET3_NAME;
                    break;

                default:
                    HDassert(0 && "Too many datasets!");
            } /* end switch */

            /* Create more attributes, to push into dense form */
            for (u = max_compact; u < (max_compact * 2); u++) {
                /* Create attribute */
                HDsprintf(attrname, "attr %02u", u);
                attr = H5Acreate_by_name(fid, dsetname, attrname, H5T_NATIVE_UINT, sid, H5P_DEFAULT,
                                         H5P_DEFAULT, H5P_DEFAULT);
                CHECK(attr, FAIL, "H5Acreate_by_name");

                /* Write data into the attribute */
                ret = H5Awrite(attr, H5T_NATIVE_UINT, &u);
                CHECK(ret, FAIL, "H5Awrite");

                /* Close attribute */
                ret = H5Aclose(attr);
                CHECK(ret, FAIL, "H5Aclose");

                /* Verify state of object */
                if (u >= max_compact) {
                    is_dense = H5O__is_attr_dense_test(my_dataset);
                    VERIFY(is_dense, (new_format ? TRUE : FALSE), "H5O__is_attr_dense_test");
                } /* end if */

                /* Verify information for new attribute */
                ret = attr_info_by_idx_check(my_dataset, attrname, (hsize_t)u, use_index);
                CHECK(ret, FAIL, "attr_info_by_idx_check");
            } /* end for */

            /* Verify state of object */
            ret = H5O__num_attrs_test(my_dataset, &nattrs);
            CHECK(ret, FAIL, "H5O__num_attrs_test");
            VERIFY(nattrs, (max_compact * 2), "H5O__num_attrs_test");
            is_empty = H5O__is_attr_empty_test(my_dataset);
            VERIFY(is_empty, FALSE, "H5O__is_attr_empty_test");
            is_dense = H5O__is_attr_dense_test(my_dataset);
            VERIFY(is_dense, (new_format ? TRUE : FALSE), "H5O__is_attr_dense_test");

            if (new_format) {
                /* Retrieve & verify # of records in the name & creation order indices */
                ret = H5O__attr_dense_info_test(my_dataset, &name_count, &corder_count);
                CHECK(ret, FAIL, "H5O__attr_dense_info_test");
                if (use_index)
                    VERIFY(name_count, corder_count, "H5O__attr_dense_info_test");
                VERIFY(name_count, (max_compact * 2), "H5O__attr_dense_info_test");
            } /* end if */

            /* Test opening attributes stored compactly */
            ret = attr_open_check(fid, dsetname, my_dataset, u);
            CHECK(ret, FAIL, "attr_open_check");
        } /* end for */

        /* Close Datasets */
        ret = H5Dclose(dset1);
        CHECK(ret, FAIL, "H5Dclose");
        ret = H5Dclose(dset2);
        CHECK(ret, FAIL, "H5Dclose");
        ret = H5Dclose(dset3);
        CHECK(ret, FAIL, "H5Dclose");

        /* Close file */
        ret = H5Fclose(fid);
        CHECK(ret, FAIL, "H5Fclose");
    } /* end for */

    /* Close property list */
    ret = H5Pclose(dcpl);
    CHECK(ret, FAIL, "H5Pclose");

    /* Close dataspace */
    ret = H5Sclose(sid);
    CHECK(ret, FAIL, "H5Sclose");
} /* test_attr_create_by_name() */

/****************************************************************
**
**  test_attr_shared_write(): Test basic H5A (attribute) code.
**      Tests writing mix of shared & un-shared attributes in "compact" & "dense" storage
**
****************************************************************/
static void
test_attr_shared_write(hid_t fcpl, hid_t fapl)
{
    hid_t          fid;                                                  /* File ID            */
    hid_t          my_fcpl;                                              /* File creation property list ID */
    hid_t          dataset, dataset2;                                    /* Dataset IDs            */
    hid_t          attr_tid;                                             /* Attribute's datatype ID    */
    hid_t          sid, big_sid;                                         /* Dataspace IDs        */
    hsize_t        big_dims[] = {SPACE1_DIM1, SPACE1_DIM2, SPACE1_DIM3}; /* Dimensions for "big" attribute */
    hid_t          attr;                                                 /* Attribute ID            */
    hid_t          dcpl;                    /* Dataset creation property list ID */
    char           attrname[NAME_BUF_SIZE]; /* Name of attribute */
    unsigned       max_compact;             /* Maximum # of attributes to store compactly */
    unsigned       min_dense;               /* Minimum # of attributes to store "densely" */
    htri_t         is_dense;                /* Are attributes stored densely? */
    htri_t         is_shared;               /* Is attributes shared? */
    hsize_t        shared_refcount;         /* Reference count of shared attribute */
    unsigned       attr_value;              /* Attribute value */
    unsigned *     big_value;               /* Data for "big" attribute */
    size_t         mesg_count;              /* # of shared messages */
    unsigned       test_shared;             /* Index over shared component type */
    unsigned       u;                       /* Local index variable */
    h5_stat_size_t empty_filesize;          /* Size of empty file */
    h5_stat_size_t filesize;                /* Size of file after modifications */
    herr_t         ret;                     /* Generic return value        */

    /* Output message about test being performed */
    MESSAGE(5, ("Testing Writing Shared & Unshared Attributes in Compact & Dense Storage\n"));

    /* Allocate & initialize "big" attribute data */
    big_value = (unsigned *)HDmalloc((size_t)(SPACE1_DIM1 * SPACE1_DIM2 * SPACE1_DIM3) * sizeof(unsigned));
    CHECK_PTR(big_value, "HDmalloc");
    HDmemset(big_value, 1, sizeof(unsigned) * (size_t)(SPACE1_DIM1 * SPACE1_DIM2 * SPACE1_DIM3));

    /* Create dataspace for dataset */
    sid = H5Screate(H5S_SCALAR);
    CHECK(sid, FAIL, "H5Screate");

    /* Create "big" dataspace for "large" attributes */
    big_sid = H5Screate_simple(SPACE1_RANK, big_dims, NULL);
    CHECK(big_sid, FAIL, "H5Screate_simple");

    /* Loop over type of shared components */
    for (test_shared = 0; test_shared < 3; test_shared++) {
        /* Make copy of file creation property list */
        my_fcpl = H5Pcopy(fcpl);
        CHECK(my_fcpl, FAIL, "H5Pcopy");

        /* Set up datatype for attributes */
        attr_tid = H5Tcopy(H5T_NATIVE_UINT);
        CHECK(attr_tid, FAIL, "H5Tcopy");

        /* Special setup for each type of shared components */
        if (test_shared == 0) {
            /* Make attributes > 500 bytes shared */
            ret = H5Pset_shared_mesg_nindexes(my_fcpl, (unsigned)1);
            CHECK_I(ret, "H5Pset_shared_mesg_nindexes");
            ret = H5Pset_shared_mesg_index(my_fcpl, (unsigned)0, H5O_SHMESG_ATTR_FLAG, (unsigned)500);
            CHECK_I(ret, "H5Pset_shared_mesg_index");
        } /* end if */
        else {
            /* Set up copy of file creation property list */

            ret = H5Pset_shared_mesg_nindexes(my_fcpl, (unsigned)3);
            CHECK_I(ret, "H5Pset_shared_mesg_nindexes");

            /* Make attributes > 500 bytes shared */
            ret = H5Pset_shared_mesg_index(my_fcpl, (unsigned)0, H5O_SHMESG_ATTR_FLAG, (unsigned)500);
            CHECK_I(ret, "H5Pset_shared_mesg_index");

            /* Make datatypes & dataspaces > 1 byte shared (i.e. all of them :-) */
            ret = H5Pset_shared_mesg_index(my_fcpl, (unsigned)1, H5O_SHMESG_DTYPE_FLAG, (unsigned)1);
            CHECK_I(ret, "H5Pset_shared_mesg_index");
            ret = H5Pset_shared_mesg_index(my_fcpl, (unsigned)2, H5O_SHMESG_SDSPACE_FLAG, (unsigned)1);
            CHECK_I(ret, "H5Pset_shared_mesg_index");
        } /* end else */

        /* Create file */
        fid = H5Fcreate(FILENAME, H5F_ACC_TRUNC, my_fcpl, fapl);
        CHECK(fid, FAIL, "H5Fcreate");

        /* Close FCPL copy */
        ret = H5Pclose(my_fcpl);
        CHECK(ret, FAIL, "H5Pclose");

        /* Close file */
        ret = H5Fclose(fid);
        CHECK(ret, FAIL, "H5Fclose");

        /* Get size of file */
        empty_filesize = h5_get_file_size(FILENAME, fapl);
        if (empty_filesize < 0)
            TestErrPrintf("Line %d: file size wrong!\n", __LINE__);

        /* Re-open file */
        fid = H5Fopen(FILENAME, H5F_ACC_RDWR, fapl);
        CHECK(fid, FAIL, "H5Fopen");

        /* Commit datatype to file */
        if (test_shared == 2) {
            ret = H5Tcommit2(fid, TYPE1_NAME, attr_tid, H5P_DEFAULT, H5P_DEFAULT, H5P_DEFAULT);
            CHECK(ret, FAIL, "H5Tcommit2");
        } /* end if */

        /* Set up to query the object creation properties */
        if (dcpl_g == H5P_DEFAULT) {
            dcpl = H5Pcreate(H5P_DATASET_CREATE);
            CHECK(dcpl, FAIL, "H5Pcreate");
        }
        else {
            dcpl = H5Pcopy(dcpl_g);
            CHECK(dcpl, FAIL, "H5Pcopy");
        }

        /* Create datasets */
        dataset = H5Dcreate2(fid, DSET1_NAME, H5T_NATIVE_UCHAR, sid, H5P_DEFAULT, dcpl, H5P_DEFAULT);
        CHECK(dataset, FAIL, "H5Dcreate2");
        dataset2 = H5Dcreate2(fid, DSET2_NAME, H5T_NATIVE_UCHAR, sid, H5P_DEFAULT, dcpl, H5P_DEFAULT);
        CHECK(dataset2, FAIL, "H5Dcreate2");

        /* Check on dataset's message storage status */
        if (test_shared != 0) {
            /* Datasets' datatypes can be shared */
            ret = H5F__get_sohm_mesg_count_test(fid, H5O_DTYPE_ID, &mesg_count);
            CHECK(ret, FAIL, "H5F__get_sohm_mesg_count_test");
            VERIFY(mesg_count, 1, "H5F__get_sohm_mesg_count_test");

            /* Datasets' dataspace can be shared */
            ret = H5F__get_sohm_mesg_count_test(fid, H5O_SDSPACE_ID, &mesg_count);
            CHECK(ret, FAIL, "H5F__get_sohm_mesg_count_test");
            VERIFY(mesg_count, 1, "H5F__get_sohm_mesg_count_test");
        } /* end if */

        /* Retrieve limits for compact/dense attribute storage */
        ret = H5Pget_attr_phase_change(dcpl, &max_compact, &min_dense);
        CHECK(ret, FAIL, "H5Pget_attr_phase_change");

        /* Close property list */
        ret = H5Pclose(dcpl);
        CHECK(ret, FAIL, "H5Pclose");

        /* Check on datasets' attribute storage status */
        is_dense = H5O__is_attr_dense_test(dataset);
        VERIFY(is_dense, FALSE, "H5O__is_attr_dense_test");
        is_dense = H5O__is_attr_dense_test(dataset2);
        VERIFY(is_dense, FALSE, "H5O__is_attr_dense_test");

        /* Add attributes to each dataset, until after converting to dense storage */
        for (u = 0; u < max_compact * 2; u++) {
            /* Create attribute name */
            HDsprintf(attrname, "attr %02u", u);

            /* Alternate between creating "small" & "big" attributes */
            if (u % 2) {
                /* Create "small" attribute on first dataset */
                attr = H5Acreate2(dataset, attrname, attr_tid, sid, H5P_DEFAULT, H5P_DEFAULT);
                CHECK(attr, FAIL, "H5Acreate2");

                /* Check that attribute is not shared */
                is_shared = H5A__is_shared_test(attr);
                VERIFY(is_shared, FALSE, "H5A__is_shared_test");

                /* Write data into the attribute */
                attr_value = u + 1;
                ret        = H5Awrite(attr, attr_tid, &attr_value);
                CHECK(ret, FAIL, "H5Awrite");
            } /* end if */
            else {
                /* Create "big" attribute on first dataset */
                attr = H5Acreate2(dataset, attrname, attr_tid, big_sid, H5P_DEFAULT, H5P_DEFAULT);
                CHECK(attr, FAIL, "H5Acreate2");

                /* Check that attribute is shared */
                is_shared = H5A__is_shared_test(attr);
                VERIFY(is_shared, TRUE, "H5A__is_shared_test");

                /* Check refcount for attribute */
                ret = H5A__get_shared_rc_test(attr, &shared_refcount);
                CHECK(ret, FAIL, "H5A__get_shared_rc_test");
                VERIFY(shared_refcount, 1, "H5A__get_shared_rc_test");

                /* Write data into the attribute */
                big_value[0] = u + 1;
                ret          = H5Awrite(attr, attr_tid, big_value);
                CHECK(ret, FAIL, "H5Awrite");

                /* Check refcount for attribute */
                ret = H5A__get_shared_rc_test(attr, &shared_refcount);
                CHECK(ret, FAIL, "H5A__get_shared_rc_test");
                VERIFY(shared_refcount, 1, "H5A__get_shared_rc_test");
            } /* end else */

            /* Close attribute */
            ret = H5Aclose(attr);
            CHECK(ret, FAIL, "H5Aclose");

            /* Check on dataset's attribute storage status */
            is_dense = H5O__is_attr_dense_test(dataset);
            if (u < max_compact)
                VERIFY(is_dense, FALSE, "H5O__is_attr_dense_test");
            else
                VERIFY(is_dense, TRUE, "H5O__is_attr_dense_test");

            /* Alternate between creating "small" & "big" attributes */
            if (u % 2) {
                /* Create "small" attribute on second dataset */
                attr = H5Acreate2(dataset2, attrname, attr_tid, sid, H5P_DEFAULT, H5P_DEFAULT);
                CHECK(attr, FAIL, "H5Acreate2");

                /* Check that attribute is not shared */
                is_shared = H5A__is_shared_test(attr);
                VERIFY(is_shared, FALSE, "H5A__is_shared_test");

                /* Write data into the attribute */
                attr_value = u + 1;
                ret        = H5Awrite(attr, attr_tid, &attr_value);
                CHECK(ret, FAIL, "H5Awrite");
            } /* end if */
            else {
                /* Create "big" attribute on second dataset */
                attr = H5Acreate2(dataset2, attrname, attr_tid, big_sid, H5P_DEFAULT, H5P_DEFAULT);
                CHECK(attr, FAIL, "H5Acreate2");

                /* Check that attribute is shared */
                is_shared = H5A__is_shared_test(attr);
                VERIFY(is_shared, TRUE, "H5A__is_shared_test");

                /* Check refcount for attribute */
                ret = H5A__get_shared_rc_test(attr, &shared_refcount);
                CHECK(ret, FAIL, "H5A__get_shared_rc_test");
                VERIFY(shared_refcount, 1, "H5A__get_shared_rc_test");

                /* Write data into the attribute */
                big_value[0] = u + 1;
                ret          = H5Awrite(attr, attr_tid, big_value);
                CHECK(ret, FAIL, "H5Awrite");

                /* Check refcount for attribute */
                ret = H5A__get_shared_rc_test(attr, &shared_refcount);
                CHECK(ret, FAIL, "H5A__get_shared_rc_test");
                VERIFY(shared_refcount, 2, "H5A__get_shared_rc_test");
            } /* end else */

            /* Close attribute */
            ret = H5Aclose(attr);
            CHECK(ret, FAIL, "H5Aclose");

            /* Check on dataset's attribute storage status */
            is_dense = H5O__is_attr_dense_test(dataset2);
            if (u < max_compact)
                VERIFY(is_dense, FALSE, "H5O__is_attr_dense_test");
            else
                VERIFY(is_dense, TRUE, "H5O__is_attr_dense_test");
        } /* end for */

        /* Close attribute's datatype */
        ret = H5Tclose(attr_tid);
        CHECK(ret, FAIL, "H5Tclose");

        /* Close Datasets */
        ret = H5Dclose(dataset);
        CHECK(ret, FAIL, "H5Dclose");
        ret = H5Dclose(dataset2);
        CHECK(ret, FAIL, "H5Dclose");

        /* Check on shared message status now */
        if (test_shared != 0) {
            if (test_shared == 1) {
                /* Check on datatype storage status */
                ret = H5F__get_sohm_mesg_count_test(fid, H5O_DTYPE_ID, &mesg_count);
                CHECK(ret, FAIL, "H5F__get_sohm_mesg_count_test");
                VERIFY(mesg_count, 2, "H5F__get_sohm_mesg_count_test");
            } /* end if */

            /* Check on dataspace storage status */
            ret = H5F__get_sohm_mesg_count_test(fid, H5O_SDSPACE_ID, &mesg_count);
            CHECK(ret, FAIL, "H5F__get_sohm_mesg_count_test");
            VERIFY(mesg_count, 2, "H5F__get_sohm_mesg_count_test");
        } /* end if */

        /* Unlink datasets with attributes */
        ret = H5Ldelete(fid, DSET1_NAME, H5P_DEFAULT);
        CHECK(ret, FAIL, "H5Ldelete");
        ret = H5Ldelete(fid, DSET2_NAME, H5P_DEFAULT);
        CHECK(ret, FAIL, "H5Ldelete");

        /* Unlink committed datatype */
        if (test_shared == 2) {
            ret = H5Ldelete(fid, TYPE1_NAME, H5P_DEFAULT);
            CHECK(ret, FAIL, "H5Ldelete");
        } /* end if */

        /* Check on attribute storage status */
        ret = H5F__get_sohm_mesg_count_test(fid, H5O_ATTR_ID, &mesg_count);
        CHECK(ret, FAIL, "H5F__get_sohm_mesg_count_test");
        VERIFY(mesg_count, 0, "H5F__get_sohm_mesg_count_test");

        if (test_shared != 0) {
            /* Check on datatype storage status */
            ret = H5F__get_sohm_mesg_count_test(fid, H5O_DTYPE_ID, &mesg_count);
            CHECK(ret, FAIL, "H5F__get_sohm_mesg_count_test");
            VERIFY(mesg_count, 0, "H5F__get_sohm_mesg_count_test");

            /* Check on dataspace storage status */
            ret = H5F__get_sohm_mesg_count_test(fid, H5O_SDSPACE_ID, &mesg_count);
            CHECK(ret, FAIL, "H5F__get_sohm_mesg_count_test");
            VERIFY(mesg_count, 0, "H5F__get_sohm_mesg_count_test");
        } /* end if */

        /* Close file */
        ret = H5Fclose(fid);
        CHECK(ret, FAIL, "H5Fclose");

        /* Check size of file */
        filesize = h5_get_file_size(FILENAME, fapl);
        VERIFY(filesize, empty_filesize, "h5_get_file_size");
    } /* end for */

    /* Close dataspaces */
    ret = H5Sclose(sid);
    CHECK(ret, FAIL, "H5Sclose");
    ret = H5Sclose(big_sid);
    CHECK(ret, FAIL, "H5Sclose");

    /* Release memory */
    HDfree(big_value);
} /* test_attr_shared_write() */

/****************************************************************
**
**  test_attr_shared_rename(): Test basic H5A (attribute) code.
**      Tests renaming shared attributes in "compact" & "dense" storage
**
****************************************************************/
static void
test_attr_shared_rename(hid_t fcpl, hid_t fapl)
{
    hid_t          fid;                                                  /* HDF5 File ID            */
    hid_t          my_fcpl;                                              /* File creation property list ID */
    hid_t          dataset, dataset2;                                    /* Dataset ID2            */
    hid_t          attr_tid;                                             /* Attribute's datatype ID    */
    hid_t          sid, big_sid;                                         /* Dataspace IDs        */
    hsize_t        big_dims[] = {SPACE1_DIM1, SPACE1_DIM2, SPACE1_DIM3}; /* Dimensions for "big" attribute */
    hid_t          attr;                                                 /* Attribute ID            */
    hid_t          dcpl;                     /* Dataset creation property list ID */
    char           attrname[NAME_BUF_SIZE];  /* Name of attribute on first dataset */
    char           attrname2[NAME_BUF_SIZE]; /* Name of attribute on second dataset */
    unsigned       max_compact;              /* Maximum # of attributes to store compactly */
    unsigned       min_dense;                /* Minimum # of attributes to store "densely" */
    htri_t         is_dense;                 /* Are attributes stored densely? */
    htri_t         is_shared;                /* Is attributes shared? */
    hsize_t        shared_refcount;          /* Reference count of shared attribute */
    unsigned       attr_value;               /* Attribute value */
    unsigned *     big_value;                /* Data for "big" attribute */
    size_t         mesg_count;               /* # of shared messages */
    unsigned       test_shared;              /* Index over shared component type */
    unsigned       u;                        /* Local index variable */
    h5_stat_size_t empty_filesize;           /* Size of empty file */
    h5_stat_size_t filesize;                 /* Size of file after modifications */
    herr_t         ret;                      /* Generic return value        */

    /* Output message about test being performed */
    MESSAGE(5, ("Testing Renaming Shared & Unshared Attributes in Compact & Dense Storage\n"));

    /* Allocate & initialize "big" attribute data */
    big_value = (unsigned *)HDmalloc((size_t)(SPACE1_DIM1 * SPACE1_DIM2 * SPACE1_DIM3) * sizeof(unsigned));
    CHECK_PTR(big_value, "HDmalloc");
    HDmemset(big_value, 1, sizeof(unsigned) * (size_t)(SPACE1_DIM1 * SPACE1_DIM2 * SPACE1_DIM3));

    /* Create dataspace for dataset */
    sid = H5Screate(H5S_SCALAR);
    CHECK(sid, FAIL, "H5Screate");

    /* Create "big" dataspace for "large" attributes */
    big_sid = H5Screate_simple(SPACE1_RANK, big_dims, NULL);
    CHECK(big_sid, FAIL, "H5Screate_simple");

    /* Loop over type of shared components */
    for (test_shared = 0; test_shared < 3; test_shared++) {
        /* Make copy of file creation property list */
        my_fcpl = H5Pcopy(fcpl);
        CHECK(my_fcpl, FAIL, "H5Pcopy");

        /* Set up datatype for attributes */
        attr_tid = H5Tcopy(H5T_NATIVE_UINT);
        CHECK(attr_tid, FAIL, "H5Tcopy");

        /* Special setup for each type of shared components */
        if (test_shared == 0) {
            /* Make attributes > 500 bytes shared */
            ret = H5Pset_shared_mesg_nindexes(my_fcpl, (unsigned)1);
            CHECK_I(ret, "H5Pset_shared_mesg_nindexes");
            ret = H5Pset_shared_mesg_index(my_fcpl, (unsigned)0, H5O_SHMESG_ATTR_FLAG, (unsigned)500);
            CHECK_I(ret, "H5Pset_shared_mesg_index");
        } /* end if */
        else {
            /* Set up copy of file creation property list */

            ret = H5Pset_shared_mesg_nindexes(my_fcpl, (unsigned)3);
            CHECK_I(ret, "H5Pset_shared_mesg_nindexes");

            /* Make attributes > 500 bytes shared */
            ret = H5Pset_shared_mesg_index(my_fcpl, (unsigned)0, H5O_SHMESG_ATTR_FLAG, (unsigned)500);
            CHECK_I(ret, "H5Pset_shared_mesg_index");

            /* Make datatypes & dataspaces > 1 byte shared (i.e. all of them :-) */
            ret = H5Pset_shared_mesg_index(my_fcpl, (unsigned)1, H5O_SHMESG_DTYPE_FLAG, (unsigned)1);
            CHECK_I(ret, "H5Pset_shared_mesg_index");
            ret = H5Pset_shared_mesg_index(my_fcpl, (unsigned)2, H5O_SHMESG_SDSPACE_FLAG, (unsigned)1);
            CHECK_I(ret, "H5Pset_shared_mesg_index");
        } /* end else */

        /* Create file */
        fid = H5Fcreate(FILENAME, H5F_ACC_TRUNC, my_fcpl, fapl);
        CHECK(fid, FAIL, "H5Fcreate");

        /* Close FCPL copy */
        ret = H5Pclose(my_fcpl);
        CHECK(ret, FAIL, "H5Pclose");

        /* Close file */
        ret = H5Fclose(fid);
        CHECK(ret, FAIL, "H5Fclose");

        /* Get size of file */
        empty_filesize = h5_get_file_size(FILENAME, fapl);
        if (empty_filesize < 0)
            TestErrPrintf("Line %d: file size wrong!\n", __LINE__);

        /* Re-open file */
        fid = H5Fopen(FILENAME, H5F_ACC_RDWR, fapl);
        CHECK(fid, FAIL, "H5Fopen");

        /* Commit datatype to file */
        if (test_shared == 2) {
            ret = H5Tcommit2(fid, TYPE1_NAME, attr_tid, H5P_DEFAULT, H5P_DEFAULT, H5P_DEFAULT);
            CHECK(ret, FAIL, "H5Tcommit2");
        } /* end if */

        /* Set up to query the object creation properties */
        if (dcpl_g == H5P_DEFAULT) {
            dcpl = H5Pcreate(H5P_DATASET_CREATE);
            CHECK(dcpl, FAIL, "H5Pcreate");
        }
        else {
            dcpl = H5Pcopy(dcpl_g);
            CHECK(dcpl, FAIL, "H5Pcopy");
        }

        /* Create datasets */
        dataset = H5Dcreate2(fid, DSET1_NAME, H5T_NATIVE_UCHAR, sid, H5P_DEFAULT, dcpl, H5P_DEFAULT);
        CHECK(dataset, FAIL, "H5Dcreate2");
        dataset2 = H5Dcreate2(fid, DSET2_NAME, H5T_NATIVE_UCHAR, sid, H5P_DEFAULT, dcpl, H5P_DEFAULT);
        CHECK(dataset2, FAIL, "H5Dcreate2");

        /* Check on dataset's message storage status */
        if (test_shared != 0) {
            /* Datasets' datatypes can be shared */
            ret = H5F__get_sohm_mesg_count_test(fid, H5O_DTYPE_ID, &mesg_count);
            CHECK(ret, FAIL, "H5F__get_sohm_mesg_count_test");
            VERIFY(mesg_count, 1, "H5F__get_sohm_mesg_count_test");

            /* Datasets' dataspace can be shared */
            ret = H5F__get_sohm_mesg_count_test(fid, H5O_SDSPACE_ID, &mesg_count);
            CHECK(ret, FAIL, "H5F__get_sohm_mesg_count_test");
            VERIFY(mesg_count, 1, "H5F__get_sohm_mesg_count_test");
        } /* end if */

        /* Retrieve limits for compact/dense attribute storage */
        ret = H5Pget_attr_phase_change(dcpl, &max_compact, &min_dense);
        CHECK(ret, FAIL, "H5Pget_attr_phase_change");

        /* Close property list */
        ret = H5Pclose(dcpl);
        CHECK(ret, FAIL, "H5Pclose");

        /* Check on datasets' attribute storage status */
        is_dense = H5O__is_attr_dense_test(dataset);
        VERIFY(is_dense, FALSE, "H5O__is_attr_dense_test");
        is_dense = H5O__is_attr_dense_test(dataset2);
        VERIFY(is_dense, FALSE, "H5O__is_attr_dense_test");

        /* Add attributes to each dataset, until after converting to dense storage */
        for (u = 0; u < max_compact * 2; u++) {
            /* Create attribute name */
            HDsprintf(attrname, "attr %02u", u);

            /* Alternate between creating "small" & "big" attributes */
            if (u % 2) {
                /* Create "small" attribute on first dataset */
                attr = H5Acreate2(dataset, attrname, attr_tid, sid, H5P_DEFAULT, H5P_DEFAULT);
                CHECK(attr, FAIL, "H5Acreate2");

                /* Check that attribute is not shared */
                is_shared = H5A__is_shared_test(attr);
                VERIFY(is_shared, FALSE, "H5A__is_shared_test");

                /* Write data into the attribute */
                attr_value = u + 1;
                ret        = H5Awrite(attr, attr_tid, &attr_value);
                CHECK(ret, FAIL, "H5Awrite");
            } /* end if */
            else {
                /* Create "big" attribute on first dataset */
                attr = H5Acreate2(dataset, attrname, attr_tid, big_sid, H5P_DEFAULT, H5P_DEFAULT);
                CHECK(attr, FAIL, "H5Acreate2");

                /* Check that attribute is shared */
                is_shared = H5A__is_shared_test(attr);
                VERIFY(is_shared, TRUE, "H5A__is_shared_test");

                /* Check refcount for attribute */
                ret = H5A__get_shared_rc_test(attr, &shared_refcount);
                CHECK(ret, FAIL, "H5A__get_shared_rc_test");
                VERIFY(shared_refcount, 1, "H5A__get_shared_rc_test");

                /* Write data into the attribute */
                big_value[0] = u + 1;
                ret          = H5Awrite(attr, attr_tid, big_value);
                CHECK(ret, FAIL, "H5Awrite");

                /* Check refcount for attribute */
                ret = H5A__get_shared_rc_test(attr, &shared_refcount);
                CHECK(ret, FAIL, "H5A__get_shared_rc_test");
                VERIFY(shared_refcount, 1, "H5A__get_shared_rc_test");
            } /* end else */

            /* Close attribute */
            ret = H5Aclose(attr);
            CHECK(ret, FAIL, "H5Aclose");

            /* Check on dataset's attribute storage status */
            is_dense = H5O__is_attr_dense_test(dataset);
            if (u < max_compact)
                VERIFY(is_dense, FALSE, "H5O__is_attr_dense_test");
            else
                VERIFY(is_dense, TRUE, "H5O__is_attr_dense_test");

            /* Alternate between creating "small" & "big" attributes */
            if (u % 2) {
                /* Create "small" attribute on second dataset */
                attr = H5Acreate2(dataset2, attrname, attr_tid, sid, H5P_DEFAULT, H5P_DEFAULT);
                CHECK(attr, FAIL, "H5Acreate2");

                /* Check that attribute is not shared */
                is_shared = H5A__is_shared_test(attr);
                VERIFY(is_shared, FALSE, "H5A__is_shared_test");

                /* Write data into the attribute */
                attr_value = u + 1;
                ret        = H5Awrite(attr, attr_tid, &attr_value);
                CHECK(ret, FAIL, "H5Awrite");
            } /* end if */
            else {
                /* Create "big" attribute on second dataset */
                attr = H5Acreate2(dataset2, attrname, attr_tid, big_sid, H5P_DEFAULT, H5P_DEFAULT);
                CHECK(attr, FAIL, "H5Acreate2");

                /* Check that attribute is shared */
                is_shared = H5A__is_shared_test(attr);
                VERIFY(is_shared, TRUE, "H5A__is_shared_test");

                /* Check refcount for attribute */
                ret = H5A__get_shared_rc_test(attr, &shared_refcount);
                CHECK(ret, FAIL, "H5A__get_shared_rc_test");
                VERIFY(shared_refcount, 1, "H5A__get_shared_rc_test");

                /* Write data into the attribute */
                big_value[0] = u + 1;
                ret          = H5Awrite(attr, attr_tid, big_value);
                CHECK(ret, FAIL, "H5Awrite");

                /* Check refcount for attribute */
                ret = H5A__get_shared_rc_test(attr, &shared_refcount);
                CHECK(ret, FAIL, "H5A__get_shared_rc_test");
                VERIFY(shared_refcount, 2, "H5A__get_shared_rc_test");
            } /* end else */

            /* Close attribute */
            ret = H5Aclose(attr);
            CHECK(ret, FAIL, "H5Aclose");

            /* Check on dataset's attribute storage status */
            is_dense = H5O__is_attr_dense_test(dataset2);
            if (u < max_compact)
                VERIFY(is_dense, FALSE, "H5O__is_attr_dense_test");
            else
                VERIFY(is_dense, TRUE, "H5O__is_attr_dense_test");

            /* Create new attribute name */
            HDsprintf(attrname2, "new attr %02u", u);

            /* Change second dataset's attribute's name */
            ret = H5Arename_by_name(fid, DSET2_NAME, attrname, attrname2, H5P_DEFAULT);
            CHECK(ret, FAIL, "H5Arename_by_name");

            /* Check refcount on attributes now */

            /* Check refcount on renamed attribute */
            attr = H5Aopen(dataset2, attrname2, H5P_DEFAULT);
            CHECK(attr, FAIL, "H5Aopen");

            if (u % 2) {
                /* Check that attribute is not shared */
                is_shared = H5A__is_shared_test(attr);
                VERIFY(is_shared, FALSE, "H5A__is_shared_test");
            } /* end if */
            else {
                /* Check that attribute is shared */
                is_shared = H5A__is_shared_test(attr);
                VERIFY(is_shared, TRUE, "H5A__is_shared_test");

                /* Check refcount for attribute */
                ret = H5A__get_shared_rc_test(attr, &shared_refcount);
                CHECK(ret, FAIL, "H5A__get_shared_rc_test");
                VERIFY(shared_refcount, 1, "H5A__get_shared_rc_test");
            } /* end else */

            /* Close attribute */
            ret = H5Aclose(attr);
            CHECK(ret, FAIL, "H5Aclose");

            /* Check refcount on original attribute */
            attr = H5Aopen(dataset, attrname, H5P_DEFAULT);
            CHECK(attr, FAIL, "H5Aopen");

            if (u % 2) {
                /* Check that attribute is not shared */
                is_shared = H5A__is_shared_test(attr);
                VERIFY(is_shared, FALSE, "H5A__is_shared_test");
            } /* end if */
            else {
                /* Check that attribute is shared */
                is_shared = H5A__is_shared_test(attr);
                VERIFY(is_shared, TRUE, "H5A__is_shared_test");

                /* Check refcount for attribute */
                ret = H5A__get_shared_rc_test(attr, &shared_refcount);
                CHECK(ret, FAIL, "H5A__get_shared_rc_test");
                VERIFY(shared_refcount, 1, "H5A__get_shared_rc_test");
            } /* end else */

            /* Close attribute */
            ret = H5Aclose(attr);
            CHECK(ret, FAIL, "H5Aclose");

            /* Change second dataset's attribute's name back to original */
            ret = H5Arename_by_name(fid, DSET2_NAME, attrname2, attrname, H5P_DEFAULT);
            CHECK(ret, FAIL, "H5Arename_by_name");

            /* Check refcount on attributes now */

            /* Check refcount on renamed attribute */
            attr = H5Aopen(dataset2, attrname, H5P_DEFAULT);
            CHECK(attr, FAIL, "H5Aopen");

            if (u % 2) {
                /* Check that attribute is not shared */
                is_shared = H5A__is_shared_test(attr);
                VERIFY(is_shared, FALSE, "H5A__is_shared_test");
            } /* end if */
            else {
                /* Check that attribute is shared */
                is_shared = H5A__is_shared_test(attr);
                VERIFY(is_shared, TRUE, "H5A__is_shared_test");

                /* Check refcount for attribute */
                ret = H5A__get_shared_rc_test(attr, &shared_refcount);
                CHECK(ret, FAIL, "H5A__get_shared_rc_test");
                VERIFY(shared_refcount, 2, "H5A__get_shared_rc_test");
            } /* end else */

            /* Close attribute */
            ret = H5Aclose(attr);
            CHECK(ret, FAIL, "H5Aclose");

            /* Check refcount on original attribute */
            attr = H5Aopen(dataset, attrname, H5P_DEFAULT);
            CHECK(attr, FAIL, "H5Aopen");

            if (u % 2) {
                /* Check that attribute is not shared */
                is_shared = H5A__is_shared_test(attr);
                VERIFY(is_shared, FALSE, "H5A__is_shared_test");
            } /* end if */
            else {
                /* Check that attribute is shared */
                is_shared = H5A__is_shared_test(attr);
                VERIFY(is_shared, TRUE, "H5A__is_shared_test");

                /* Check refcount for attribute */
                ret = H5A__get_shared_rc_test(attr, &shared_refcount);
                CHECK(ret, FAIL, "H5A__get_shared_rc_test");
                VERIFY(shared_refcount, 2, "H5A__get_shared_rc_test");
            } /* end else */

            /* Close attribute */
            ret = H5Aclose(attr);
            CHECK(ret, FAIL, "H5Aclose");
        } /* end for */

        /* Close attribute's datatype */
        ret = H5Tclose(attr_tid);
        CHECK(ret, FAIL, "H5Tclose");

        /* Close Datasets */
        ret = H5Dclose(dataset);
        CHECK(ret, FAIL, "H5Dclose");
        ret = H5Dclose(dataset2);
        CHECK(ret, FAIL, "H5Dclose");

        /* Check on shared message status now */
        if (test_shared != 0) {
            if (test_shared == 1) {
                /* Check on datatype storage status */
                ret = H5F__get_sohm_mesg_count_test(fid, H5O_DTYPE_ID, &mesg_count);
                CHECK(ret, FAIL, "H5F__get_sohm_mesg_count_test");
                VERIFY(mesg_count, 2, "H5F__get_sohm_mesg_count_test");
            } /* end if */

            /* Check on dataspace storage status */
            ret = H5F__get_sohm_mesg_count_test(fid, H5O_SDSPACE_ID, &mesg_count);
            CHECK(ret, FAIL, "H5F__get_sohm_mesg_count_test");
            VERIFY(mesg_count, 2, "H5F__get_sohm_mesg_count_test");
        } /* end if */

        /* Unlink datasets with attributes */
        ret = H5Ldelete(fid, DSET1_NAME, H5P_DEFAULT);
        CHECK(ret, FAIL, "HLdelete");
        ret = H5Ldelete(fid, DSET2_NAME, H5P_DEFAULT);
        CHECK(ret, FAIL, "H5Ldelete");

        /* Unlink committed datatype */
        if (test_shared == 2) {
            ret = H5Ldelete(fid, TYPE1_NAME, H5P_DEFAULT);
            CHECK(ret, FAIL, "H5Ldelete");
        } /* end if */

        /* Check on attribute storage status */
        ret = H5F__get_sohm_mesg_count_test(fid, H5O_ATTR_ID, &mesg_count);
        CHECK(ret, FAIL, "H5F__get_sohm_mesg_count_test");
        VERIFY(mesg_count, 0, "H5F__get_sohm_mesg_count_test");

        if (test_shared != 0) {
            /* Check on datatype storage status */
            ret = H5F__get_sohm_mesg_count_test(fid, H5O_DTYPE_ID, &mesg_count);
            CHECK(ret, FAIL, "H5F__get_sohm_mesg_count_test");
            VERIFY(mesg_count, 0, "H5F__get_sohm_mesg_count_test");

            /* Check on dataspace storage status */
            ret = H5F__get_sohm_mesg_count_test(fid, H5O_SDSPACE_ID, &mesg_count);
            CHECK(ret, FAIL, "H5F__get_sohm_mesg_count_test");
            VERIFY(mesg_count, 0, "H5F__get_sohm_mesg_count_test");
        } /* end if */

        /* Close file */
        ret = H5Fclose(fid);
        CHECK(ret, FAIL, "H5Fclose");

        /* Check size of file */
        filesize = h5_get_file_size(FILENAME, fapl);
        VERIFY(filesize, empty_filesize, "h5_get_file_size");
    } /* end for */

    /* Close dataspaces */
    ret = H5Sclose(sid);
    CHECK(ret, FAIL, "H5Sclose");
    ret = H5Sclose(big_sid);
    CHECK(ret, FAIL, "H5Sclose");

    /* Release memory */
    HDfree(big_value);
} /* test_attr_shared_rename() */

/****************************************************************
**
**  test_attr_shared_delete(): Test basic H5A (attribute) code.
**      Tests deleting shared attributes in "compact" & "dense" storage
**
****************************************************************/
static void
test_attr_shared_delete(hid_t fcpl, hid_t fapl)
{
    hid_t          fid;                                                  /* File ID            */
    hid_t          my_fcpl;                                              /* File creation property list ID */
    hid_t          dataset, dataset2;                                    /* Dataset IDs            */
    hid_t          attr_tid;                                             /* Attribute's datatype ID    */
    hid_t          sid, big_sid;                                         /* Dataspace IDs        */
    hsize_t        big_dims[] = {SPACE1_DIM1, SPACE1_DIM2, SPACE1_DIM3}; /* Dimensions for "big" attribute */
    hid_t          attr;                                                 /* Attribute ID            */
    hid_t          dcpl;                    /* Dataset creation property list ID */
    char           attrname[NAME_BUF_SIZE]; /* Name of attribute on first dataset */
    unsigned       max_compact;             /* Maximum # of attributes to store compactly */
    unsigned       min_dense;               /* Minimum # of attributes to store "densely" */
    htri_t         is_dense;                /* Are attributes stored densely? */
    htri_t         is_shared;               /* Is attributes shared? */
    hsize_t        shared_refcount;         /* Reference count of shared attribute */
    unsigned       attr_value;              /* Attribute value */
    unsigned *     big_value;               /* Data for "big" attribute */
    size_t         mesg_count;              /* # of shared messages */
    unsigned       test_shared;             /* Index over shared component type */
    unsigned       u;                       /* Local index variable */
    h5_stat_size_t empty_filesize;          /* Size of empty file */
    h5_stat_size_t filesize;                /* Size of file after modifications */
    herr_t         ret;                     /* Generic return value        */

    /* Output message about test being performed */
    MESSAGE(5, ("Testing Deleting Shared & Unshared Attributes in Compact & Dense Storage\n"));

    /* Allocate & initialize "big" attribute data */
    big_value = (unsigned *)HDmalloc((size_t)(SPACE1_DIM1 * SPACE1_DIM2 * SPACE1_DIM3) * sizeof(unsigned));
    CHECK_PTR(big_value, "HDmalloc");
    HDmemset(big_value, 1, sizeof(unsigned) * (size_t)(SPACE1_DIM1 * SPACE1_DIM2 * SPACE1_DIM3));

    /* Create dataspace for dataset */
    sid = H5Screate(H5S_SCALAR);
    CHECK(sid, FAIL, "H5Screate");

    /* Create "big" dataspace for "large" attributes */
    big_sid = H5Screate_simple(SPACE1_RANK, big_dims, NULL);
    CHECK(big_sid, FAIL, "H5Screate_simple");

    /* Loop over type of shared components */
    for (test_shared = 0; test_shared < 3; test_shared++) {
        /* Make copy of file creation property list */
        my_fcpl = H5Pcopy(fcpl);
        CHECK(my_fcpl, FAIL, "H5Pcopy");

        /* Set up datatype for attributes */
        attr_tid = H5Tcopy(H5T_NATIVE_UINT);
        CHECK(attr_tid, FAIL, "H5Tcopy");

        /* Special setup for each type of shared components */
        if (test_shared == 0) {
            /* Make attributes > 500 bytes shared */
            ret = H5Pset_shared_mesg_nindexes(my_fcpl, (unsigned)1);
            CHECK_I(ret, "H5Pset_shared_mesg_nindexes");
            ret = H5Pset_shared_mesg_index(my_fcpl, (unsigned)0, H5O_SHMESG_ATTR_FLAG, (unsigned)500);
            CHECK_I(ret, "H5Pset_shared_mesg_index");
        } /* end if */
        else {
            /* Set up copy of file creation property list */

            ret = H5Pset_shared_mesg_nindexes(my_fcpl, (unsigned)3);
            CHECK_I(ret, "H5Pset_shared_mesg_nindexes");

            /* Make attributes > 500 bytes shared */
            ret = H5Pset_shared_mesg_index(my_fcpl, (unsigned)0, H5O_SHMESG_ATTR_FLAG, (unsigned)500);
            CHECK_I(ret, "H5Pset_shared_mesg_index");

            /* Make datatypes & dataspaces > 1 byte shared (i.e. all of them :-) */
            ret = H5Pset_shared_mesg_index(my_fcpl, (unsigned)1, H5O_SHMESG_DTYPE_FLAG, (unsigned)1);
            CHECK_I(ret, "H5Pset_shared_mesg_index");
            ret = H5Pset_shared_mesg_index(my_fcpl, (unsigned)2, H5O_SHMESG_SDSPACE_FLAG, (unsigned)1);
            CHECK_I(ret, "H5Pset_shared_mesg_index");
        } /* end else */

        /* Create file */
        fid = H5Fcreate(FILENAME, H5F_ACC_TRUNC, my_fcpl, fapl);
        CHECK(fid, FAIL, "H5Fcreate");

        /* Close FCPL copy */
        ret = H5Pclose(my_fcpl);
        CHECK(ret, FAIL, "H5Pclose");

        /* Close file */
        ret = H5Fclose(fid);
        CHECK(ret, FAIL, "H5Fclose");

        /* Get size of file */
        empty_filesize = h5_get_file_size(FILENAME, fapl);
        if (empty_filesize < 0)
            TestErrPrintf("Line %d: file size wrong!\n", __LINE__);

        /* Re-open file */
        fid = H5Fopen(FILENAME, H5F_ACC_RDWR, fapl);
        CHECK(fid, FAIL, "H5Fopen");

        /* Commit datatype to file */
        if (test_shared == 2) {
            ret = H5Tcommit2(fid, TYPE1_NAME, attr_tid, H5P_DEFAULT, H5P_DEFAULT, H5P_DEFAULT);
            CHECK(ret, FAIL, "H5Tcommit2");
        } /* end if */

        /* Set up to query the object creation properties */
        if (dcpl_g == H5P_DEFAULT) {
            dcpl = H5Pcreate(H5P_DATASET_CREATE);
            CHECK(dcpl, FAIL, "H5Pcreate");
        }
        else {
            dcpl = H5Pcopy(dcpl_g);
            CHECK(dcpl, FAIL, "H5Pcopy");
        }

        /* Create datasets */
        dataset = H5Dcreate2(fid, DSET1_NAME, H5T_NATIVE_UCHAR, sid, H5P_DEFAULT, dcpl, H5P_DEFAULT);
        CHECK(dataset, FAIL, "H5Dcreate2");
        dataset2 = H5Dcreate2(fid, DSET2_NAME, H5T_NATIVE_UCHAR, sid, H5P_DEFAULT, dcpl, H5P_DEFAULT);
        CHECK(dataset2, FAIL, "H5Dcreate2");

        /* Check on dataset's message storage status */
        if (test_shared != 0) {
            /* Datasets' datatypes can be shared */
            ret = H5F__get_sohm_mesg_count_test(fid, H5O_DTYPE_ID, &mesg_count);
            CHECK(ret, FAIL, "H5F__get_sohm_mesg_count_test");
            VERIFY(mesg_count, 1, "H5F__get_sohm_mesg_count_test");

            /* Datasets' dataspace can be shared */
            ret = H5F__get_sohm_mesg_count_test(fid, H5O_SDSPACE_ID, &mesg_count);
            CHECK(ret, FAIL, "H5F__get_sohm_mesg_count_test");
            VERIFY(mesg_count, 1, "H5F__get_sohm_mesg_count_test");
        } /* end if */

        /* Retrieve limits for compact/dense attribute storage */
        ret = H5Pget_attr_phase_change(dcpl, &max_compact, &min_dense);
        CHECK(ret, FAIL, "H5Pget_attr_phase_change");

        /* Close property list */
        ret = H5Pclose(dcpl);
        CHECK(ret, FAIL, "H5Pclose");

        /* Check on datasets' attribute storage status */
        is_dense = H5O__is_attr_dense_test(dataset);
        VERIFY(is_dense, FALSE, "H5O__is_attr_dense_test");
        is_dense = H5O__is_attr_dense_test(dataset2);
        VERIFY(is_dense, FALSE, "H5O__is_attr_dense_test");

        /* Add attributes to each dataset, until after converting to dense storage */
        for (u = 0; u < max_compact * 2; u++) {
            /* Create attribute name */
            HDsprintf(attrname, "attr %02u", u);

            /* Alternate between creating "small" & "big" attributes */
            if (u % 2) {
                /* Create "small" attribute on first dataset */
                attr = H5Acreate2(dataset, attrname, attr_tid, sid, H5P_DEFAULT, H5P_DEFAULT);
                CHECK(attr, FAIL, "H5Acreate2");

                /* Check that attribute is not shared */
                is_shared = H5A__is_shared_test(attr);
                VERIFY(is_shared, FALSE, "H5A__is_shared_test");

                /* Write data into the attribute */
                attr_value = u + 1;
                ret        = H5Awrite(attr, attr_tid, &attr_value);
                CHECK(ret, FAIL, "H5Awrite");
            } /* end if */
            else {
                /* Create "big" attribute on first dataset */
                attr = H5Acreate2(dataset, attrname, attr_tid, big_sid, H5P_DEFAULT, H5P_DEFAULT);
                CHECK(attr, FAIL, "H5Acreate2");

                /* Check that attribute is shared */
                is_shared = H5A__is_shared_test(attr);
                VERIFY(is_shared, TRUE, "H5A__is_shared_test");

                /* Check refcount for attribute */
                ret = H5A__get_shared_rc_test(attr, &shared_refcount);
                CHECK(ret, FAIL, "H5A__get_shared_rc_test");
                VERIFY(shared_refcount, 1, "H5A__get_shared_rc_test");

                /* Write data into the attribute */
                big_value[0] = u + 1;
                ret          = H5Awrite(attr, attr_tid, big_value);
                CHECK(ret, FAIL, "H5Awrite");

                /* Check refcount for attribute */
                ret = H5A__get_shared_rc_test(attr, &shared_refcount);
                CHECK(ret, FAIL, "H5A__get_shared_rc_test");
                VERIFY(shared_refcount, 1, "H5A__get_shared_rc_test");
            } /* end else */

            /* Close attribute */
            ret = H5Aclose(attr);
            CHECK(ret, FAIL, "H5Aclose");

            /* Check on dataset's attribute storage status */
            is_dense = H5O__is_attr_dense_test(dataset);
            if (u < max_compact)
                VERIFY(is_dense, FALSE, "H5O__is_attr_dense_test");
            else
                VERIFY(is_dense, TRUE, "H5O__is_attr_dense_test");

            /* Alternate between creating "small" & "big" attributes */
            if (u % 2) {
                /* Create "small" attribute on second dataset */
                attr = H5Acreate2(dataset2, attrname, attr_tid, sid, H5P_DEFAULT, H5P_DEFAULT);
                CHECK(attr, FAIL, "H5Acreate2");

                /* Check that attribute is not shared */
                is_shared = H5A__is_shared_test(attr);
                VERIFY(is_shared, FALSE, "H5A__is_shared_test");

                /* Write data into the attribute */
                attr_value = u + 1;
                ret        = H5Awrite(attr, attr_tid, &attr_value);
                CHECK(ret, FAIL, "H5Awrite");
            } /* end if */
            else {
                /* Create "big" attribute on second dataset */
                attr = H5Acreate2(dataset2, attrname, attr_tid, big_sid, H5P_DEFAULT, H5P_DEFAULT);
                CHECK(attr, FAIL, "H5Acreate2");

                /* Check that attribute is shared */
                is_shared = H5A__is_shared_test(attr);
                VERIFY(is_shared, TRUE, "H5A__is_shared_test");

                /* Check refcount for attribute */
                ret = H5A__get_shared_rc_test(attr, &shared_refcount);
                CHECK(ret, FAIL, "H5A__get_shared_rc_test");
                VERIFY(shared_refcount, 1, "H5A__get_shared_rc_test");

                /* Write data into the attribute */
                big_value[0] = u + 1;
                ret          = H5Awrite(attr, attr_tid, big_value);
                CHECK(ret, FAIL, "H5Awrite");

                /* Check refcount for attribute */
                ret = H5A__get_shared_rc_test(attr, &shared_refcount);
                CHECK(ret, FAIL, "H5A__get_shared_rc_test");
                VERIFY(shared_refcount, 2, "H5A__get_shared_rc_test");
            } /* end else */

            /* Close attribute */
            ret = H5Aclose(attr);
            CHECK(ret, FAIL, "H5Aclose");

            /* Check on dataset's attribute storage status */
            is_dense = H5O__is_attr_dense_test(dataset2);
            if (u < max_compact)
                VERIFY(is_dense, FALSE, "H5O__is_attr_dense_test");
            else
                VERIFY(is_dense, TRUE, "H5O__is_attr_dense_test");
        } /* end for */

        /* Delete attributes from second dataset */
        for (u = 0; u < max_compact * 2; u++) {
            /* Create attribute name */
            HDsprintf(attrname, "attr %02u", u);

            /* Delete second dataset's attribute */
            ret = H5Adelete_by_name(fid, DSET2_NAME, attrname, H5P_DEFAULT);
            CHECK(ret, FAIL, "H5Adelete_by_name");

            /* Check refcount on attributes now */

            /* Check refcount on first dataset's attribute */
            attr = H5Aopen(dataset, attrname, H5P_DEFAULT);
            CHECK(attr, FAIL, "H5Aopen");

            if (u % 2) {
                /* Check that attribute is not shared */
                is_shared = H5A__is_shared_test(attr);
                VERIFY(is_shared, FALSE, "H5A__is_shared_test");
            } /* end if */
            else {
                /* Check that attribute is shared */
                is_shared = H5A__is_shared_test(attr);
                VERIFY(is_shared, TRUE, "H5A__is_shared_test");

                /* Check refcount for attribute */
                ret = H5A__get_shared_rc_test(attr, &shared_refcount);
                CHECK(ret, FAIL, "H5A__get_shared_rc_test");
                VERIFY(shared_refcount, 1, "H5A__get_shared_rc_test");
            } /* end else */

            /* Close attribute */
            ret = H5Aclose(attr);
            CHECK(ret, FAIL, "H5Aclose");
        } /* end for */

        /* Close attribute's datatype */
        ret = H5Tclose(attr_tid);
        CHECK(ret, FAIL, "H5Tclose");

        /* Close Datasets */
        ret = H5Dclose(dataset);
        CHECK(ret, FAIL, "H5Dclose");
        ret = H5Dclose(dataset2);
        CHECK(ret, FAIL, "H5Dclose");

        /* Check on shared message status now */
        if (test_shared != 0) {
            if (test_shared == 1) {
                /* Check on datatype storage status */
                ret = H5F__get_sohm_mesg_count_test(fid, H5O_DTYPE_ID, &mesg_count);
                CHECK(ret, FAIL, "H5F__get_sohm_mesg_count_test");
                VERIFY(mesg_count, 2, "H5F__get_sohm_mesg_count_test");
            } /* end if */

            /* Check on dataspace storage status */
            ret = H5F__get_sohm_mesg_count_test(fid, H5O_SDSPACE_ID, &mesg_count);
            CHECK(ret, FAIL, "H5F__get_sohm_mesg_count_test");
            VERIFY(mesg_count, 2, "H5F__get_sohm_mesg_count_test");
        } /* end if */

        /* Unlink datasets with attributes */
        ret = H5Ldelete(fid, DSET1_NAME, H5P_DEFAULT);
        CHECK(ret, FAIL, "H5Ldelete");
        ret = H5Ldelete(fid, DSET2_NAME, H5P_DEFAULT);
        CHECK(ret, FAIL, "H5Ldelete");

        /* Unlink committed datatype */
        if (test_shared == 2) {
            ret = H5Ldelete(fid, TYPE1_NAME, H5P_DEFAULT);
            CHECK(ret, FAIL, "H5Ldelete");
        } /* end if */

        /* Check on attribute storage status */
        ret = H5F__get_sohm_mesg_count_test(fid, H5O_ATTR_ID, &mesg_count);
        CHECK(ret, FAIL, "H5F__get_sohm_mesg_count_test");
        VERIFY(mesg_count, 0, "H5F__get_sohm_mesg_count_test");

        if (test_shared != 0) {
            /* Check on datatype storage status */
            ret = H5F__get_sohm_mesg_count_test(fid, H5O_DTYPE_ID, &mesg_count);
            CHECK(ret, FAIL, "H5F__get_sohm_mesg_count_test");
            VERIFY(mesg_count, 0, "H5F__get_sohm_mesg_count_test");

            /* Check on dataspace storage status */
            ret = H5F__get_sohm_mesg_count_test(fid, H5O_SDSPACE_ID, &mesg_count);
            CHECK(ret, FAIL, "H5F__get_sohm_mesg_count_test");
            VERIFY(mesg_count, 0, "H5F__get_sohm_mesg_count_test");
        } /* end if */

        /* Close file */
        ret = H5Fclose(fid);
        CHECK(ret, FAIL, "H5Fclose");

        /* Check size of file */
        filesize = h5_get_file_size(FILENAME, fapl);
        VERIFY(filesize, empty_filesize, "h5_get_file_size");
    } /* end for */

    /* Close dataspaces */
    ret = H5Sclose(sid);
    CHECK(ret, FAIL, "H5Sclose");
    ret = H5Sclose(big_sid);
    CHECK(ret, FAIL, "H5Sclose");

    /* Release memory */
    HDfree(big_value);
} /* test_attr_shared_delete() */

/****************************************************************
**
**  test_attr_shared_unlink(): Test basic H5A (attribute) code.
**      Tests unlinking object with  shared attributes in "compact" & "dense" storage
**
****************************************************************/
static void
test_attr_shared_unlink(hid_t fcpl, hid_t fapl)
{
    hid_t          fid;                                                  /* File ID            */
    hid_t          my_fcpl;                                              /* File creation property list ID */
    hid_t          dataset, dataset2;                                    /* Dataset IDs            */
    hid_t          attr_tid;                                             /* Attribute's datatype ID    */
    hid_t          sid, big_sid;                                         /* Dataspace IDs        */
    hsize_t        big_dims[] = {SPACE1_DIM1, SPACE1_DIM2, SPACE1_DIM3}; /* Dimensions for "big" attribute */
    hid_t          attr;                                                 /* Attribute ID            */
    hid_t          dcpl;                    /* Dataset creation property list ID */
    char           attrname[NAME_BUF_SIZE]; /* Name of attribute on first dataset */
    unsigned       max_compact;             /* Maximum # of attributes to store compactly */
    unsigned       min_dense;               /* Minimum # of attributes to store "densely" */
    htri_t         is_dense;                /* Are attributes stored densely? */
    htri_t         is_shared;               /* Is attributes shared? */
    hsize_t        shared_refcount;         /* Reference count of shared attribute */
    unsigned       attr_value;              /* Attribute value */
    unsigned *     big_value;               /* Data for "big" attribute */
    size_t         mesg_count;              /* # of shared messages */
    unsigned       test_shared;             /* Index over shared component type */
    unsigned       u;                       /* Local index variable */
    h5_stat_size_t empty_filesize;          /* Size of empty file */
    h5_stat_size_t filesize;                /* Size of file after modifications */
    herr_t         ret;                     /* Generic return value        */

    /* Output message about test being performed */
    MESSAGE(5, ("Testing Unlinking Object with Shared Attributes in Compact & Dense Storage\n"));

    /* Allocate & initialize "big" attribute data */
    big_value = (unsigned *)HDmalloc((size_t)(SPACE1_DIM1 * SPACE1_DIM2 * SPACE1_DIM3) * sizeof(unsigned));
    CHECK_PTR(big_value, "HDmalloc");
    HDmemset(big_value, 1, sizeof(unsigned) * (size_t)(SPACE1_DIM1 * SPACE1_DIM2 * SPACE1_DIM3));

    /* Create dataspace for dataset */
    sid = H5Screate(H5S_SCALAR);
    CHECK(sid, FAIL, "H5Screate");

    /* Create "big" dataspace for "large" attributes */
    big_sid = H5Screate_simple(SPACE1_RANK, big_dims, NULL);
    CHECK(big_sid, FAIL, "H5Screate_simple");

    /* Loop over type of shared components */
    for (test_shared = 0; test_shared < 3; test_shared++) {
        /* Make copy of file creation property list */
        my_fcpl = H5Pcopy(fcpl);
        CHECK(my_fcpl, FAIL, "H5Pcopy");

        /* Set up datatype for attributes */
        attr_tid = H5Tcopy(H5T_NATIVE_UINT);
        CHECK(attr_tid, FAIL, "H5Tcopy");

        /* Special setup for each type of shared components */
        if (test_shared == 0) {
            /* Make attributes > 500 bytes shared */
            ret = H5Pset_shared_mesg_nindexes(my_fcpl, (unsigned)1);
            CHECK_I(ret, "H5Pset_shared_mesg_nindexes");
            ret = H5Pset_shared_mesg_index(my_fcpl, (unsigned)0, H5O_SHMESG_ATTR_FLAG, (unsigned)500);
            CHECK_I(ret, "H5Pset_shared_mesg_index");
        } /* end if */
        else {
            /* Set up copy of file creation property list */

            ret = H5Pset_shared_mesg_nindexes(my_fcpl, (unsigned)3);
            CHECK_I(ret, "H5Pset_shared_mesg_nindexes");

            /* Make attributes > 500 bytes shared */
            ret = H5Pset_shared_mesg_index(my_fcpl, (unsigned)0, H5O_SHMESG_ATTR_FLAG, (unsigned)500);
            CHECK_I(ret, "H5Pset_shared_mesg_index");

            /* Make datatypes & dataspaces > 1 byte shared (i.e. all of them :-) */
            ret = H5Pset_shared_mesg_index(my_fcpl, (unsigned)1, H5O_SHMESG_DTYPE_FLAG, (unsigned)1);
            CHECK_I(ret, "H5Pset_shared_mesg_index");
            ret = H5Pset_shared_mesg_index(my_fcpl, (unsigned)2, H5O_SHMESG_SDSPACE_FLAG, (unsigned)1);
            CHECK_I(ret, "H5Pset_shared_mesg_index");
        } /* end else */

        /* Create file */
        fid = H5Fcreate(FILENAME, H5F_ACC_TRUNC, my_fcpl, fapl);
        CHECK(fid, FAIL, "H5Fcreate");

        /* Close FCPL copy */
        ret = H5Pclose(my_fcpl);
        CHECK(ret, FAIL, "H5Pclose");

        /* Close file */
        ret = H5Fclose(fid);
        CHECK(ret, FAIL, "H5Fclose");

        /* Get size of file */
        empty_filesize = h5_get_file_size(FILENAME, fapl);
        if (empty_filesize < 0)
            TestErrPrintf("Line %d: file size wrong!\n", __LINE__);

        /* Re-open file */
        fid = H5Fopen(FILENAME, H5F_ACC_RDWR, fapl);
        CHECK(fid, FAIL, "H5Fopen");

        /* Commit datatype to file */
        if (test_shared == 2) {
            ret = H5Tcommit2(fid, TYPE1_NAME, attr_tid, H5P_DEFAULT, H5P_DEFAULT, H5P_DEFAULT);
            CHECK(ret, FAIL, "H5Tcommit2");
        } /* end if */

        /* Set up to query the object creation properties */
        if (dcpl_g == H5P_DEFAULT) {
            dcpl = H5Pcreate(H5P_DATASET_CREATE);
            CHECK(dcpl, FAIL, "H5Pcreate");
        }
        else {
            dcpl = H5Pcopy(dcpl_g);
            CHECK(dcpl, FAIL, "H5Pcopy");
        }

        /* Create datasets */
        dataset = H5Dcreate2(fid, DSET1_NAME, H5T_NATIVE_UCHAR, sid, H5P_DEFAULT, dcpl, H5P_DEFAULT);
        CHECK(dataset, FAIL, "H5Dcreate2");
        dataset2 = H5Dcreate2(fid, DSET2_NAME, H5T_NATIVE_UCHAR, sid, H5P_DEFAULT, dcpl, H5P_DEFAULT);
        CHECK(dataset2, FAIL, "H5Dcreate2");

        /* Check on dataset's message storage status */
        if (test_shared != 0) {
            /* Datasets' datatypes can be shared */
            ret = H5F__get_sohm_mesg_count_test(fid, H5O_DTYPE_ID, &mesg_count);
            CHECK(ret, FAIL, "H5F__get_sohm_mesg_count_test");
            VERIFY(mesg_count, 1, "H5F__get_sohm_mesg_count_test");

            /* Datasets' dataspace can be shared */
            ret = H5F__get_sohm_mesg_count_test(fid, H5O_SDSPACE_ID, &mesg_count);
            CHECK(ret, FAIL, "H5F__get_sohm_mesg_count_test");
            VERIFY(mesg_count, 1, "H5F__get_sohm_mesg_count_test");
        } /* end if */

        /* Retrieve limits for compact/dense attribute storage */
        ret = H5Pget_attr_phase_change(dcpl, &max_compact, &min_dense);
        CHECK(ret, FAIL, "H5Pget_attr_phase_change");

        /* Close property list */
        ret = H5Pclose(dcpl);
        CHECK(ret, FAIL, "H5Pclose");

        /* Check on datasets' attribute storage status */
        is_dense = H5O__is_attr_dense_test(dataset);
        VERIFY(is_dense, FALSE, "H5O__is_attr_dense_test");
        is_dense = H5O__is_attr_dense_test(dataset2);
        VERIFY(is_dense, FALSE, "H5O__is_attr_dense_test");

        /* Add attributes to each dataset, until after converting to dense storage */
        for (u = 0; u < max_compact * 2; u++) {
            /* Create attribute name */
            HDsprintf(attrname, "attr %02u", u);

            /* Alternate between creating "small" & "big" attributes */
            if (u % 2) {
                /* Create "small" attribute on first dataset */
                attr = H5Acreate2(dataset, attrname, attr_tid, sid, H5P_DEFAULT, H5P_DEFAULT);
                CHECK(attr, FAIL, "H5Acreate2");

                /* Check that attribute is not shared */
                is_shared = H5A__is_shared_test(attr);
                VERIFY(is_shared, FALSE, "H5A__is_shared_test");

                /* Write data into the attribute */
                attr_value = u + 1;
                ret        = H5Awrite(attr, attr_tid, &attr_value);
                CHECK(ret, FAIL, "H5Awrite");
            } /* end if */
            else {
                /* Create "big" attribute on first dataset */
                attr = H5Acreate2(dataset, attrname, attr_tid, big_sid, H5P_DEFAULT, H5P_DEFAULT);
                CHECK(attr, FAIL, "H5Acreate2");

                /* ChecFk that attribute is shared */
                is_shared = H5A__is_shared_test(attr);
                VERIFY(is_shared, TRUE, "H5A__is_shared_test");

                /* Check refcount for attribute */
                ret = H5A__get_shared_rc_test(attr, &shared_refcount);
                CHECK(ret, FAIL, "H5A__get_shared_rc_test");
                VERIFY(shared_refcount, 1, "H5A__get_shared_rc_test");

                /* Write data into the attribute */
                big_value[0] = u + 1;
                ret          = H5Awrite(attr, attr_tid, big_value);
                CHECK(ret, FAIL, "H5Awrite");

                /* Check refcount for attribute */
                ret = H5A__get_shared_rc_test(attr, &shared_refcount);
                CHECK(ret, FAIL, "H5A__get_shared_rc_test");
                VERIFY(shared_refcount, 1, "H5A__get_shared_rc_test");
            } /* end else */

            /* Close attribute */
            ret = H5Aclose(attr);
            CHECK(ret, FAIL, "H5Aclose");

            /* Check on dataset's attribute storage status */
            is_dense = H5O__is_attr_dense_test(dataset);
            if (u < max_compact)
                VERIFY(is_dense, FALSE, "H5O__is_attr_dense_test");
            else
                VERIFY(is_dense, TRUE, "H5O__is_attr_dense_test");

            /* Alternate between creating "small" & "big" attributes */
            if (u % 2) {
                /* Create "small" attribute on second dataset */
                attr = H5Acreate2(dataset2, attrname, attr_tid, sid, H5P_DEFAULT, H5P_DEFAULT);
                CHECK(attr, FAIL, "H5Acreate2");

                /* Check that attribute is not shared */
                is_shared = H5A__is_shared_test(attr);
                VERIFY(is_shared, FALSE, "H5A__is_shared_test");

                /* Write data into the attribute */
                attr_value = u + 1;
                ret        = H5Awrite(attr, attr_tid, &attr_value);
                CHECK(ret, FAIL, "H5Awrite");
            } /* end if */
            else {
                /* Create "big" attribute on second dataset */
                attr = H5Acreate2(dataset2, attrname, attr_tid, big_sid, H5P_DEFAULT, H5P_DEFAULT);
                CHECK(attr, FAIL, "H5Acreate2");

                /* Check that attribute is shared */
                is_shared = H5A__is_shared_test(attr);
                VERIFY(is_shared, TRUE, "H5A__is_shared_test");

                /* Check refcount for attribute */
                ret = H5A__get_shared_rc_test(attr, &shared_refcount);
                CHECK(ret, FAIL, "H5A__get_shared_rc_test");
                VERIFY(shared_refcount, 1, "H5A__get_shared_rc_test");

                /* Write data into the attribute */
                big_value[0] = u + 1;
                ret          = H5Awrite(attr, attr_tid, big_value);
                CHECK(ret, FAIL, "H5Awrite");

                /* Check refcount for attribute */
                ret = H5A__get_shared_rc_test(attr, &shared_refcount);
                CHECK(ret, FAIL, "H5A__get_shared_rc_test");
                VERIFY(shared_refcount, 2, "H5A__get_shared_rc_test");
            } /* end else */

            /* Close attribute */
            ret = H5Aclose(attr);
            CHECK(ret, FAIL, "H5Aclose");

            /* Check on dataset's attribute storage status */
            is_dense = H5O__is_attr_dense_test(dataset2);
            if (u < max_compact)
                VERIFY(is_dense, FALSE, "H5O__is_attr_dense_test");
            else
                VERIFY(is_dense, TRUE, "H5O__is_attr_dense_test");
        } /* end for */

        /* Close attribute's datatype */
        ret = H5Tclose(attr_tid);
        CHECK(ret, FAIL, "H5Tclose");

        /* Close second dataset */
        ret = H5Dclose(dataset2);
        CHECK(ret, FAIL, "H5Dclose");

        /* Unlink second dataset */
        ret = H5Ldelete(fid, DSET2_NAME, H5P_DEFAULT);
        CHECK(ret, FAIL, "H5Ldelete");

        /* Check on first dataset's attribute storage status */
        is_dense = H5O__is_attr_dense_test(dataset);
        VERIFY(is_dense, TRUE, "H5O__is_attr_dense_test");

        /* Check ref count on  attributes of first dataset */
        for (u = 0; u < max_compact * 2; u++) {
            /* Create attribute name */
            HDsprintf(attrname, "attr %02u", u);

            /* Open attribute on first dataset */
            attr = H5Aopen(dataset, attrname, H5P_DEFAULT);
            CHECK(attr, FAIL, "H5Aopen");

            if (u % 2) {
                /* Check that attribute is not shared */
                is_shared = H5A__is_shared_test(attr);
                VERIFY(is_shared, FALSE, "H5A__is_shared_test");
            } /* end if */
            else {
                /* Check that attribute is shared */
                is_shared = H5A__is_shared_test(attr);
                VERIFY(is_shared, TRUE, "H5A__is_shared_test");

                /* Check refcount for attribute */
                ret = H5A__get_shared_rc_test(attr, &shared_refcount);
                CHECK(ret, FAIL, "H5A__get_shared_rc_test");
                VERIFY(shared_refcount, 1, "H5A__get_shared_rc_test");
            } /* end else */

            /* Close attribute */
            ret = H5Aclose(attr);
            CHECK(ret, FAIL, "H5Aclose");
        } /* end for */

        /* Close Datasets */
        ret = H5Dclose(dataset);
        CHECK(ret, FAIL, "H5Dclose");

        /* Unlink first dataset */
        ret = H5Ldelete(fid, DSET1_NAME, H5P_DEFAULT);
        CHECK(ret, FAIL, "H5Ldelete");

        /* Unlink committed datatype */
        if (test_shared == 2) {
            ret = H5Ldelete(fid, TYPE1_NAME, H5P_DEFAULT);
            CHECK(ret, FAIL, "H5Ldelete");
        } /* end if */

        /* Check on attribute storage status */
        ret = H5F__get_sohm_mesg_count_test(fid, H5O_ATTR_ID, &mesg_count);
        CHECK(ret, FAIL, "H5F__get_sohm_mesg_count_test");
        VERIFY(mesg_count, 0, "H5F__get_sohm_mesg_count_test");

        if (test_shared != 0) {
            /* Check on datatype storage status */
            ret = H5F__get_sohm_mesg_count_test(fid, H5O_DTYPE_ID, &mesg_count);
            CHECK(ret, FAIL, "H5F__get_sohm_mesg_count_test");
            VERIFY(mesg_count, 0, "H5F__get_sohm_mesg_count_test");

            /* Check on dataspace storage status */
            ret = H5F__get_sohm_mesg_count_test(fid, H5O_SDSPACE_ID, &mesg_count);
            CHECK(ret, FAIL, "H5F__get_sohm_mesg_count_test");
            VERIFY(mesg_count, 0, "H5F__get_sohm_mesg_count_test");
        } /* end if */

        /* Close file */
        ret = H5Fclose(fid);
        CHECK(ret, FAIL, "H5Fclose");

        /* Check size of file */
        filesize = h5_get_file_size(FILENAME, fapl);
        VERIFY(filesize, empty_filesize, "h5_get_file_size");
    } /* end for */

    /* Close dataspaces */
    ret = H5Sclose(sid);
    CHECK(ret, FAIL, "H5Sclose");
    ret = H5Sclose(big_sid);
    CHECK(ret, FAIL, "H5Sclose");

    /* Release memory */
    HDfree(big_value);
} /* test_attr_shared_unlink() */

/****************************************************************
**
**  test_attr_bug1(): Test basic H5A (attribute) code.
**      Tests odd sequence of allocating and deallocating space in the file.
**      The series of actions below constructs a file with an attribute
**      in each object header chunk, except the first.  Then, the attributes
**      are removed and re-created in a way that makes the object header
**      allocation code remove an object header chunk "in the middle" of
**      the sequence of the chunks.
**
****************************************************************/
static void
test_attr_bug1(hid_t fcpl, hid_t fapl)
{
    hid_t  fid; /* File ID */
    hid_t  gid; /* Group ID */
    hid_t  aid; /* Attribute ID */
    hid_t  sid; /* Dataspace ID */
    herr_t ret; /* Generic return status */

    /* Output message about test being performed */
    MESSAGE(5, ("Testing Allocating and De-allocating Attributes in Unusual Way\n"));

    /* Create dataspace ID for attributes */
    sid = H5Screate(H5S_SCALAR);
    CHECK(sid, FAIL, "H5Screate");

    /* Create main group to operate on */
    fid = H5Fcreate(FILENAME, H5F_ACC_TRUNC, fcpl, fapl);
    CHECK(fid, FAIL, "H5Fcreate");

    gid = H5Gcreate2(fid, GROUP1_NAME, H5P_DEFAULT, H5P_DEFAULT, H5P_DEFAULT);
    CHECK(gid, FAIL, "H5Gcreate2");

    ret = H5Gclose(gid);
    CHECK(ret, FAIL, "H5Gclose");

    ret = H5Fclose(fid);
    CHECK(ret, FAIL, "H5Fclose");

    /* Re-open file and create another group, then attribute on first group */
    fid = H5Fopen(FILENAME, H5F_ACC_RDWR, fapl);
    CHECK(fid, FAIL, "H5Fopen");

    /* Create second group */
    gid = H5Gcreate2(fid, GROUP2_NAME, H5P_DEFAULT, H5P_DEFAULT, H5P_DEFAULT);
    CHECK(gid, FAIL, "H5Gcreate2");

    ret = H5Gclose(gid);
    CHECK(ret, FAIL, "H5Gclose");

    /* Re-open first group */
    gid = H5Gopen2(fid, GROUP1_NAME, H5P_DEFAULT);
    CHECK(gid, FAIL, "H5Gopen2");

    /* Create attribute on first group */
    aid = H5Acreate2(gid, ATTR7_NAME, H5T_NATIVE_DOUBLE, sid, H5P_DEFAULT, H5P_DEFAULT);
    CHECK(aid, FAIL, "H5Acreate2");

    ret = H5Aclose(aid);
    CHECK(ret, FAIL, "H5Aclose");

    ret = H5Gclose(gid);
    CHECK(ret, FAIL, "H5Gclose");

    ret = H5Fclose(fid);
    CHECK(ret, FAIL, "H5Fclose");

    /* Re-open file and create another group, then another attribute on first group */
    fid = H5Fopen(FILENAME, H5F_ACC_RDWR, fapl);
    CHECK(fid, FAIL, "H5Fopen");

    /* Create third group */
    gid = H5Gcreate2(fid, GROUP3_NAME, H5P_DEFAULT, H5P_DEFAULT, H5P_DEFAULT);
    CHECK(gid, FAIL, "H5Gcreate2");

    ret = H5Gclose(gid);
    CHECK(ret, FAIL, "H5Gclose");

    /* Unlink second group */
    ret = H5Ldelete(fid, GROUP2_NAME, H5P_DEFAULT);
    CHECK(ret, FAIL, "H5Ldelete");

    /* Re-open first group */
    gid = H5Gopen2(fid, GROUP1_NAME, H5P_DEFAULT);
    CHECK(gid, FAIL, "H5Gopen2");

    /* Create another attribute on first group */
    aid = H5Acreate2(gid, ATTR8_NAME, H5T_NATIVE_DOUBLE, sid, H5P_DEFAULT, H5P_DEFAULT);
    CHECK(aid, FAIL, "H5Acreate2");

    ret = H5Aclose(aid);
    CHECK(ret, FAIL, "H5Aclose");

    ret = H5Gclose(gid);
    CHECK(ret, FAIL, "H5Gclose");

    ret = H5Fclose(fid);
    CHECK(ret, FAIL, "H5Fclose");

    /* Re-open file and re-create attributes on first group */
    fid = H5Fopen(FILENAME, H5F_ACC_RDWR, fapl);
    CHECK(fid, FAIL, "H5Fopen");

    /* Re-open first group */
    gid = H5Gopen2(fid, GROUP1_NAME, H5P_DEFAULT);
    CHECK(gid, FAIL, "H5Gopen2");

    /* Delete first attribute */
    ret = H5Adelete(gid, ATTR7_NAME);
    CHECK(ret, FAIL, "H5Adelete");

    /* Re-create first attribute */
    aid = H5Acreate2(gid, ATTR7_NAME, H5T_NATIVE_DOUBLE, sid, H5P_DEFAULT, H5P_DEFAULT);
    CHECK(aid, FAIL, "H5Acreate2");

    ret = H5Aclose(aid);
    CHECK(ret, FAIL, "H5Aclose");

    /* Delete second attribute */
    ret = H5Adelete(gid, ATTR8_NAME);
    CHECK(ret, FAIL, "H5Adelete");

    /* Re-create second attribute */
    aid = H5Acreate2(gid, ATTR8_NAME, H5T_NATIVE_DOUBLE, sid, H5P_DEFAULT, H5P_DEFAULT);
    CHECK(aid, FAIL, "H5Acreate2");

    ret = H5Aclose(aid);
    CHECK(ret, FAIL, "H5Aclose");

    ret = H5Gclose(gid);
    CHECK(ret, FAIL, "H5Gclose");

    ret = H5Fclose(fid);
    CHECK(ret, FAIL, "H5Fclose");

    /* Close dataspace ID */
    ret = H5Sclose(sid);
    CHECK(ret, FAIL, "H5Gclose");
} /* test_attr_bug1() */

/****************************************************************
**
**  test_attr_bug2(): Test basic H5A (attribute) code.
**      Tests deleting a large number of attributes with the
**      intention of creating a null message with a size that
**      is too large.  This routine deletes every other
**      attribute, but the original bug could also be
**      reproduced by deleting every attribute except a few to
**      keep the chunk open.
**
****************************************************************/
static void
test_attr_bug2(hid_t fcpl, hid_t fapl)
{
    hid_t    fid;                 /* File ID */
    hid_t    gid;                 /* Group ID */
    hid_t    aid;                 /* Attribute ID */
    hid_t    sid;                 /* Dataspace ID */
    hid_t    tid;                 /* Datatype ID */
    hid_t    gcpl;                /* Group creation property list */
    hsize_t  dims[2] = {10, 100}; /* Attribute dimensions */
    char     aname[16];           /* Attribute name */
    unsigned i;                   /* index */
    herr_t   ret;                 /* Generic return status */
    htri_t   tri_ret;             /* htri_t return status */

    /* Output message about test being performed */
    MESSAGE(5, ("Testing Allocating and De-allocating Attributes in Unusual Way\n"));

    /* Create group creation property list */
    gcpl = H5Pcreate(H5P_GROUP_CREATE);
    CHECK(gcpl, FAIL, "H5Pcreate");

    /* Prevent the library from switching to dense attribute storage */
    /* Not doing this with the latest format actually triggers a different bug.
     * This will be tested here as soon as it is fixed.  -NAF
     */
    ret = H5Pset_attr_phase_change(gcpl, BUG2_NATTR + 10, BUG2_NATTR + 5);
    CHECK(ret, FAIL, "H5Pset_attr_phase_change");

    /* Create dataspace ID for attributes */
    sid = H5Screate_simple(2, dims, NULL);
    CHECK(sid, FAIL, "H5Screate_simple");

    /* Create main group to operate on */
    fid = H5Fcreate(FILENAME, H5F_ACC_TRUNC, fcpl, fapl);
    CHECK(fid, FAIL, "H5Fcreate");

    gid = H5Gcreate2(fid, GROUP1_NAME, H5P_DEFAULT, gcpl, H5P_DEFAULT);
    CHECK(gid, FAIL, "H5Gcreate2");

    /* Create attributes on group */
    for (i = 0; i < BUG2_NATTR; i++) {
        HDsprintf(aname, "%03u", i);
        aid = H5Acreate2(gid, aname, H5T_STD_I32LE, sid, H5P_DEFAULT, H5P_DEFAULT);
        CHECK(aid, FAIL, "H5Acreate2");

        ret = H5Aclose(aid);
        CHECK(ret, FAIL, "H5Aclose");
    }

    /* Delete every other attribute */
    for (i = 1; i < BUG2_NATTR; i += 2) {
        HDsprintf(aname, "%03u", i);
        ret = H5Adelete(gid, aname);
        CHECK(ret, FAIL, "H5Adelete");
    }

    /* Close IDs */
    ret = H5Gclose(gid);
    CHECK(ret, FAIL, "H5Gclose");

    ret = H5Fclose(fid);
    CHECK(ret, FAIL, "H5Fclose");

    ret = H5Sclose(sid);
    CHECK(ret, FAIL, "H5Sclose");

    /* Reopen file and group */
    fid = H5Fopen(FILENAME, H5F_ACC_RDONLY, fapl);
    CHECK(fid, FAIL, "H5Fopen");

    gid = H5Gopen2(fid, GROUP1_NAME, H5P_DEFAULT);
    CHECK(gid, FAIL, "H5Gopen");

    /* Open an attribute in the middle */
    i = (BUG2_NATTR / 4) * 2;
    HDsprintf(aname, "%03u", i);
    aid = H5Aopen(gid, aname, H5P_DEFAULT);
    CHECK(aid, FAIL, "H5Aopen");

    /* Verify that the attribute has the correct datatype */
    tid = H5Aget_type(aid);
    CHECK(tid, FAIL, "H5Aget_type");

    tri_ret = H5Tequal(tid, H5T_STD_I32LE);
    VERIFY(tri_ret, TRUE, "H5Tequal");

    /* Close IDs */
    ret = H5Tclose(tid);
    CHECK(ret, FAIL, "H5Tclose");

    ret = H5Aclose(aid);
    CHECK(ret, FAIL, "H5Aclose");

    ret = H5Gclose(gid);
    CHECK(ret, FAIL, "H5Gclose");

    ret = H5Fclose(fid);
    CHECK(ret, FAIL, "H5Fclose");

    /* Now test a variation on this bug - where either the size of chunk 0 goes
     * down a "notch" or two, or chunk 1 becomes completely null at the same
     * time that a null message that is too large is formed */
    dims[0] = 25;
    dims[1] = 41; /* 1025*4 byte attribute size */

    /* Create dataspace ID for attributes */
    sid = H5Screate_simple(2, dims, NULL);
    CHECK(sid, FAIL, "H5Screate_simple");

    /* Create main group to operate on */
    fid = H5Fcreate(FILENAME, H5F_ACC_TRUNC, fcpl, fapl);
    CHECK(fid, FAIL, "H5Fcreate");

    gid = H5Gcreate2(fid, GROUP1_NAME, H5P_DEFAULT, gcpl, H5P_DEFAULT);
    CHECK(gid, FAIL, "H5Gcreate2");

    /* Create attributes on group */
    for (i = 0; i < BUG2_NATTR2; i++) {
        HDsprintf(aname, "%03u", i);
        aid = H5Acreate2(gid, aname, H5T_STD_I32LE, sid, H5P_DEFAULT, H5P_DEFAULT);
        CHECK(aid, FAIL, "H5Acreate2");

        ret = H5Aclose(aid);
        CHECK(ret, FAIL, "H5Aclose");
    }

    /* Delete every other attribute */
    for (i = 0; i < BUG2_NATTR2; i++) {
        HDsprintf(aname, "%03u", i);
        ret = H5Adelete(gid, aname);
        CHECK(ret, FAIL, "H5Adelete");
    }

    /* Close IDs */
    ret = H5Gclose(gid);
    CHECK(ret, FAIL, "H5Gclose");

    ret = H5Fclose(fid);
    CHECK(ret, FAIL, "H5Fclose");

    ret = H5Sclose(sid);
    CHECK(ret, FAIL, "H5Sclose");

    ret = H5Pclose(gcpl);
    CHECK(ret, FAIL, "H5Pclose");
} /* test_attr_bug2() */

/****************************************************************
**
**  test_attr_bug3(): Test basic H5A (attribute) code.
**      Tests creating and deleting attributes which use a
**      datatype and/or dataspace stored in the same object
**      header.
**
****************************************************************/
static void
test_attr_bug3(hid_t fcpl, hid_t fapl)
{
    hid_t    fid;                                  /* File ID */
    hid_t    aid1, aid2;                           /* Attribute IDs */
    hid_t    sid1, sid2;                           /* Dataspace ID */
    hid_t    tid1, tid2;                           /* Datatype IDs */
    hid_t    did;                                  /* Dataset ID */
    hsize_t  dims1[2] = {2, 2}, dims2[2] = {3, 3}; /* Dimensions */
    int      wdata1[2][2];
    unsigned wdata2[3][3]; /* Write buffers */
    unsigned u, v;         /* Local index variables */
    herr_t   ret;          /* Generic return status */

    /* Output message about test being performed */
    MESSAGE(5, ("Testing Attributes in the Same Header as their Datatypes\n"));

    /* Create dataspaces */
    sid1 = H5Screate_simple(2, dims1, NULL);
    CHECK(sid1, FAIL, "H5Screate_simple");
    sid2 = H5Screate_simple(2, dims2, NULL);
    CHECK(sid2, FAIL, "H5Screate_simple");

    /* Create file to operate on */
    fid = H5Fcreate(FILENAME, H5F_ACC_TRUNC, fcpl, fapl);
    CHECK(fid, FAIL, "H5Fcreate");

    /* Create datatypes and commit tid1 */
    tid1 = H5Tcopy(H5T_STD_I16BE);
    CHECK(tid1, FAIL, "H5Tcopy");
    tid2 = H5Tcopy(H5T_STD_U64LE);
    CHECK(tid1, FAIL, "H5Tcopy");
    ret = H5Tcommit2(fid, "dtype", tid1, H5P_DEFAULT, H5P_DEFAULT, H5P_DEFAULT);
    CHECK(ret, FAIL, "H5Tcommit2");

    /* Create dataset */
    did = H5Dcreate2(fid, "dset", tid2, sid2, H5P_DEFAULT, dcpl_g, H5P_DEFAULT);
    CHECK(did, FAIL, "H5Dcreate2");

    /* Create attribute on datatype, using that datatype as its datatype */
    aid1 = H5Acreate2(tid1, "attr", tid1, sid1, H5P_DEFAULT, H5P_DEFAULT);
    CHECK(aid1, FAIL, "H5Acreate2");

    /* Create attribute on dataset, using its datatype and dataspace */
    aid2 = H5Acreate2(did, "attr", tid2, sid2, H5P_DEFAULT, H5P_DEFAULT);
    CHECK(aid2, FAIL, "H5Acreate2");

    /* Close attributes */
    ret = H5Aclose(aid1);
    CHECK(ret, FAIL, "H5Aclose");
    ret = H5Aclose(aid2);
    CHECK(ret, FAIL, "H5Aclose");

    /* Reopen attributes */
    aid1 = H5Aopen(tid1, "attr", H5P_DEFAULT);
    CHECK(aid1, FAIL, "H5Aopen");
    aid2 = H5Aopen(did, "attr", H5P_DEFAULT);
    CHECK(aid2, FAIL, "H5Aopen");

    /* Initialize the write buffers */
    for (u = 0; u < dims1[0]; u++)
        for (v = 0; v < dims1[1]; v++)
            wdata1[u][v] = (int)((u * dims1[1]) + v);
    for (u = 0; u < dims2[0]; u++)
        for (v = 0; v < dims2[1]; v++)
            wdata2[u][v] = (unsigned)((u * dims2[1]) + v);

    /* Write data to the attributes */
    ret = H5Awrite(aid1, H5T_NATIVE_INT, wdata1);
    CHECK(ret, FAIL, "H5Awrite");
    ret = H5Awrite(aid2, H5T_NATIVE_UINT, wdata2);
    CHECK(ret, FAIL, "H5Awrite");

    /* Close attributes */
    ret = H5Aclose(aid1);
    CHECK(ret, FAIL, "H5Aclose");
    ret = H5Aclose(aid2);
    CHECK(ret, FAIL, "H5Aclose");

    /* Delete attributes */
    ret = H5Adelete(tid1, "attr");
    CHECK(ret, FAIL, "H5Adelete");
    ret = H5Adelete(did, "attr");
    CHECK(ret, FAIL, "H5Adelete");

    /* Recreate attributes */
    aid1 = H5Acreate2(tid1, "attr", tid1, sid1, H5P_DEFAULT, H5P_DEFAULT);
    CHECK(aid1, FAIL, "H5Acreate2");
    aid2 = H5Acreate2(did, "attr", tid2, sid2, H5P_DEFAULT, H5P_DEFAULT);
    CHECK(aid2, FAIL, "H5Acreate2");

    /* Delete attributes (note they are still open) */
    ret = H5Adelete(tid1, "attr");
    CHECK(ret, FAIL, "H5Adelete");
    ret = H5Adelete(did, "attr");
    CHECK(ret, FAIL, "H5Adelete");

    /* Close dataspaces and transient datatype */
    ret = H5Sclose(sid1);
    CHECK(ret, FAIL, "H5Sclose");
    ret = H5Sclose(sid2);
    CHECK(ret, FAIL, "H5Sclose");
    ret = H5Tclose(tid2);
    CHECK(ret, FAIL, "H5Tclose");

    /* Close dataset and committed datatype */
    ret = H5Tclose(tid1);
    CHECK(ret, FAIL, "H5Tclose");
    ret = H5Dclose(did);
    CHECK(ret, FAIL, "H5Dclose");

    /* Delete dataset and committed datatype */
    ret = H5Ldelete(fid, "dtype", H5P_DEFAULT);
    CHECK(ret, FAIL, "H5Tclose");
    ret = H5Ldelete(fid, "dset", H5P_DEFAULT);
    CHECK(ret, FAIL, "H5Dclose");

    /* Close attributes */
    ret = H5Aclose(aid1);
    CHECK(ret, FAIL, "H5Aclose");
    ret = H5Aclose(aid2);
    CHECK(ret, FAIL, "H5Aclose");

    /* Close file */
    ret = H5Fclose(fid);
    CHECK(ret, FAIL, "H5Fclose");
} /* test_attr_bug3() */

/****************************************************************
**
**  test_attr_bug4(): Test basic H5A (attribute) code.
**      Attempts to trigger a bug which would result in being
**      unable to add an attribute to a named datatype.  This
**      happened when an object header chunk was too small to
**      hold a continuation message and could not be extended.
**
****************************************************************/
static void
test_attr_bug4(hid_t fcpl, hid_t fapl)
{
    hid_t   fid;              /* File ID */
    hid_t   gid;              /* Group ID */
    hid_t   aid1, aid2, aid3; /* Attribute IDs */
    hid_t   sid;              /* Dataspace ID */
    hid_t   tid;              /* Datatype ID */
    hid_t   did;              /* Dataset ID */
    hsize_t dims[1] = {5};    /* Attribute dimensions */
    herr_t  ret;              /* Generic return status */

    /* Output message about test being performed */
    MESSAGE(5, ("Testing that attributes can always be added to named datatypes\n"));

    /* Create dataspace */
    sid = H5Screate_simple(1, dims, NULL);
    CHECK(sid, FAIL, "H5Screate_simple");

    /* Create file */
    fid = H5Fcreate(FILENAME, H5F_ACC_TRUNC, fcpl, fapl);
    CHECK(fid, FAIL, "H5Fcreate");

    /* Open root group */
    gid = H5Gopen2(fid, "/", H5P_DEFAULT);
    CHECK(gid, FAIL, "H5Gcreate2");

    /* Create committed datatype */
    tid = H5Tcopy(H5T_STD_I32LE);
    CHECK(tid, FAIL, "H5Tcopy");
    ret = H5Tcommit2(fid, "dtype", tid, H5P_DEFAULT, H5P_DEFAULT, H5P_DEFAULT);
    CHECK(ret, FAIL, "H5Tcommit2");

    /* Create dataset */
    did = H5Dcreate2(fid, "dset", tid, sid, H5P_DEFAULT, dcpl_g, H5P_DEFAULT);
    CHECK(did, FAIL, "H5Dcreate2");

    /* Create attributes on group and dataset */
    aid1 = H5Acreate2(gid, "attr", tid, sid, H5P_DEFAULT, H5P_DEFAULT);
    CHECK(aid1, FAIL, "H5Acreate2");
    aid2 = H5Acreate2(did, "attr", tid, sid, H5P_DEFAULT, H5P_DEFAULT);
    CHECK(aid2, FAIL, "H5Acreate2");

    /* Create attribute on datatype (this is the main test) */
    aid3 = H5Acreate2(tid, "attr", tid, sid, H5P_DEFAULT, H5P_DEFAULT);
    CHECK(aid3, FAIL, "H5Acreate2");

    /* Close IDs */
    ret = H5Aclose(aid3);
    CHECK(ret, FAIL, "H5Aclose");

    ret = H5Aclose(aid2);
    CHECK(ret, FAIL, "H5Aclose");

    ret = H5Aclose(aid1);
    CHECK(ret, FAIL, "H5Aclose");

    ret = H5Dclose(did);
    CHECK(ret, FAIL, "H5Dclose");

    ret = H5Tclose(tid);
    CHECK(ret, FAIL, "H5Tclose");

    ret = H5Gclose(gid);
    CHECK(ret, FAIL, "H5Gclose");

    ret = H5Fclose(fid);
    CHECK(ret, FAIL, "H5Fclose");

    ret = H5Sclose(sid);
    CHECK(ret, FAIL, "H5Sclose");
} /* test_attr_bug4() */

/****************************************************************
**
**  test_attr_bug5(): Test basic H5A (attribute) code.
**      Tests opening an attribute multiple times through
**      objects opened through different file handles.
**
****************************************************************/
static void
test_attr_bug5(hid_t fcpl, hid_t fapl)
{
    hid_t   fid1, fid2;                               /* File IDs */
    hid_t   gid1, gid2;                               /* Group IDs */
    hid_t   did1, did2;                               /* Dataset IDs */
    hid_t   tid1, tid2;                               /* Datatype IDs */
    hid_t   aidg1, aidg2, aidd1, aidd2, aidt1, aidt2; /* Attribute IDs */
    hid_t   sid;                                      /* Dataspace ID */
    hsize_t dims[1] = {5};                            /* Attribute dimensions */
    herr_t  ret;                                      /* Generic return status */

    /* Output message about test being performed */
    MESSAGE(5, ("Testing Opening an Attribute Through Multiple Files Concurrently\n"));

    /* Create dataspace ID for attributes and datasets */
    sid = H5Screate_simple(1, dims, NULL);
    CHECK(sid, FAIL, "H5Screate_simple");

    /* Create file */
    fid1 = H5Fcreate(FILENAME, H5F_ACC_TRUNC, fcpl, fapl);
    CHECK(fid1, FAIL, "H5Fcreate");

    /* Open root group */
    gid1 = H5Gopen2(fid1, "/", H5P_DEFAULT);
    CHECK(gid1, FAIL, "H5Gopen2");

    /* Create and commit datatype */
    tid1 = H5Tcopy(H5T_STD_I32LE);
    CHECK(tid1, FAIL, "H5Tcopy");
    ret = H5Tcommit2(fid1, BUG3_DT_NAME, tid1, H5P_DEFAULT, H5P_DEFAULT, H5P_DEFAULT);
    CHECK(ret, FAIL, "H5Tcommit2");

    /* Create dataset */
    did1 = H5Dcreate2(fid1, BUG3_DSET_NAME, tid1, sid, H5P_DEFAULT, dcpl_g, H5P_DEFAULT);
    CHECK(did1, FAIL, "H5Dcreate2");

    /* Create attribute on root group */
    aidg1 = H5Acreate2(gid1, BUG3_ATTR_NAME, tid1, sid, H5P_DEFAULT, H5P_DEFAULT);
    CHECK(aidg1, FAIL, "H5Acreate2");

    /* Create attribute on dataset */
    aidd1 = H5Acreate2(did1, BUG3_ATTR_NAME, tid1, sid, H5P_DEFAULT, H5P_DEFAULT);
    CHECK(aidd1, FAIL, "H5Acreate2");

    /* Create attribute on datatype */
    aidt1 = H5Acreate2(tid1, BUG3_ATTR_NAME, tid1, sid, H5P_DEFAULT, H5P_DEFAULT);
    CHECK(aidt1, FAIL, "H5Acreate2");

    /* Close all IDs */
    ret = H5Aclose(aidt1);
    CHECK(ret, FAIL, "H5Aclose");
    ret = H5Aclose(aidd1);
    CHECK(ret, FAIL, "H5Aclose");
    ret = H5Aclose(aidg1);
    CHECK(ret, FAIL, "H5Aclose");
    ret = H5Dclose(did1);
    CHECK(ret, FAIL, "H5Dclose");
    ret = H5Tclose(tid1);
    CHECK(ret, FAIL, "H5Tclose");
    ret = H5Gclose(gid1);
    CHECK(ret, FAIL, "H5Gclose");
    ret = H5Fclose(fid1);
    CHECK(ret, FAIL, "H5Fclose");
    ret = H5Sclose(sid);
    CHECK(ret, FAIL, "H5Sclose");

    /* Open file twice */
    fid1 = H5Fopen(FILENAME, H5F_ACC_RDONLY, fapl);
    CHECK(fid1, FAIL, "H5Fopen");
    fid2 = H5Fopen(FILENAME, H5F_ACC_RDONLY, fapl);
    CHECK(fid2, FAIL, "H5Fopen");

    /* Open the root group twice */
    gid1 = H5Gopen2(fid1, "/", H5P_DEFAULT);
    CHECK(gid1, FAIL, "H5Gopen2");
    gid2 = H5Gopen2(fid2, "/", H5P_DEFAULT);
    CHECK(gid2, FAIL, "H5Gopen2");

    /* Open the root group attribute twice */
    aidg1 = H5Aopen(gid1, BUG3_ATTR_NAME, H5P_DEFAULT);
    CHECK(aidg1, FAIL, "H5Aopen");
    aidg2 = H5Aopen(gid2, BUG3_ATTR_NAME, H5P_DEFAULT);
    CHECK(aidg1, FAIL, "H5Aopen");

    /* Open the dataset twice */
    did1 = H5Dopen2(fid1, BUG3_DSET_NAME, H5P_DEFAULT);
    CHECK(did1, FAIL, "H5Dopen2");
    did2 = H5Dopen2(fid2, BUG3_DSET_NAME, H5P_DEFAULT);
    CHECK(did2, FAIL, "H5Dopen2");

    /* Open the dataset attribute twice */
    aidd1 = H5Aopen(did1, BUG3_ATTR_NAME, H5P_DEFAULT);
    CHECK(aidd1, FAIL, "H5Aopen");
    aidd2 = H5Aopen(did2, BUG3_ATTR_NAME, H5P_DEFAULT);
    CHECK(aidd1, FAIL, "H5Aopen");

    /* Open the datatype twice */
    tid1 = H5Topen2(fid1, BUG3_DT_NAME, H5P_DEFAULT);
    CHECK(tid1, FAIL, "H5Topen2");
    tid2 = H5Topen2(fid2, BUG3_DT_NAME, H5P_DEFAULT);
    CHECK(tid2, FAIL, "H5Topen2");

    /* Open the datatype attribute twice */
    aidt1 = H5Aopen(tid1, BUG3_ATTR_NAME, H5P_DEFAULT);
    CHECK(aidt1, FAIL, "H5Aopen");
    aidt2 = H5Aopen(tid2, BUG3_ATTR_NAME, H5P_DEFAULT);
    CHECK(aidt2, FAIL, "H5Aopen");

    /* Close all attributes */
    ret = H5Aclose(aidg1);
    CHECK(ret, FAIL, "H5Aclose");
    ret = H5Aclose(aidg2);
    CHECK(ret, FAIL, "H5Aclose");
    ret = H5Aclose(aidd1);
    CHECK(ret, FAIL, "H5Aclose");
    ret = H5Aclose(aidd2);
    CHECK(ret, FAIL, "H5Aclose");
    ret = H5Aclose(aidt1);
    CHECK(ret, FAIL, "H5Aclose");
    ret = H5Aclose(aidt2);
    CHECK(ret, FAIL, "H5Aclose");

    /* Close root groups */
    ret = H5Gclose(gid1);
    CHECK(ret, FAIL, "H5Gclose");
    ret = H5Gclose(gid2);
    CHECK(ret, FAIL, "H5Gclose");

    /* Close datasets */
    ret = H5Dclose(did1);
    CHECK(ret, FAIL, "H5Dclose");
    ret = H5Dclose(did2);
    CHECK(ret, FAIL, "H5Dclose");

    /* Close datatypes */
    ret = H5Tclose(tid1);
    CHECK(ret, FAIL, "H5Tclose");
    ret = H5Tclose(tid2);
    CHECK(ret, FAIL, "H5Tclose");

    /* Close files */
    ret = H5Fclose(fid1);
    CHECK(ret, FAIL, "H5Fclose");
    ret = H5Fclose(fid2);
    CHECK(ret, FAIL, "H5Fclose");
} /* test_attr_bug5() */

/****************************************************************
**
**  test_attr_bug6(): Test basic H5A (attribute) code.
**      Tests if reading an empty attribute is OK.
**
****************************************************************/
static void
test_attr_bug6(hid_t fcpl, hid_t fapl)
{
    hid_t   fid;                             /* File ID */
    hid_t   gid;                             /* Group ID */
    hid_t   aid1, aid2;                      /* Attribute IDs */
    hid_t   sid;                             /* Dataspace ID */
    hsize_t dims[ATTR1_RANK] = {ATTR1_DIM1}; /* Attribute dimensions */
    int     intar[ATTR1_DIM1];               /* Data reading buffer */
    herr_t  ret;                             /* Generic return status */

    /* Output message about test being performed */
    MESSAGE(5, ("Testing that empty attribute can be read\n"));

    /* Create file */
    fid = H5Fcreate(FILENAME, H5F_ACC_TRUNC, fcpl, fapl);
    CHECK(fid, FAIL, "H5Fcreate");

    /* Open root group */
    gid = H5Gopen2(fid, "/", H5P_DEFAULT);
    CHECK(gid, FAIL, "H5Gopen2");

    /* Create dataspace */
    sid = H5Screate_simple(1, dims, NULL);
    CHECK(sid, FAIL, "H5Screate_simple");

    /* Create attribute on group */
    aid1 = H5Acreate2(gid, ATTR1_NAME, H5T_NATIVE_INT, sid, H5P_DEFAULT, H5P_DEFAULT);
    CHECK(aid1, FAIL, "H5Acreate2");

    ret = H5Aclose(aid1);
    CHECK(ret, FAIL, "H5Aclose");

    /* Open the attribute again */
    aid2 = H5Aopen(gid, ATTR1_NAME, H5P_DEFAULT);
    CHECK(aid2, FAIL, "H5Aopen");

    ret = H5Aread(aid2, H5T_NATIVE_INT, intar);
    CHECK(ret, FAIL, "H5Aread");

    /* Close IDs */
    ret = H5Aclose(aid2);
    CHECK(ret, FAIL, "H5Aclose");

    ret = H5Gclose(gid);
    CHECK(ret, FAIL, "H5Gclose");

    ret = H5Fclose(fid);
    CHECK(ret, FAIL, "H5Fclose");

    ret = H5Sclose(sid);
    CHECK(ret, FAIL, "H5Sclose");
} /* test_attr_bug6() */

/****************************************************************
**
**  test_attr_bug7(): Test basic H5A (attribute) code.
**      (Really tests object header allocation code).
**      Tests creating and deleting attributes in such a way as
**      to change the size of the "chunk #0 size" field.
**      Includes testing "skipping" a possible size of the
**      field, i.e. going from 1 to 4 bytes or 4 to 1 byte.
**
****************************************************************/
static void
test_attr_bug7(hid_t fcpl, hid_t fapl)
{
    hid_t      fid;            /* File ID */
    hid_t      aid;            /* Attribute ID */
    hid_t      sid;            /* Dataspace ID */
    hid_t      tid;            /* Datatype ID */
    hsize_t    dims_s = 140;   /* Small attribute dimensions */
    hsize_t    dims_l = 65480; /* Large attribute dimensions */
    H5A_info_t ainfo;          /* Attribute info */
    herr_t     ret;            /* Generic return status */

    /* Output message about test being performed */
    MESSAGE(5, ("Testing adding and deleting large attributes\n"));

    /* Create committed datatype to operate on.  Use a committed datatype so that
     * there is nothing after the object header and the first chunk can expand and
     * contract as necessary. */
    fid = H5Fcreate(FILENAME, H5F_ACC_TRUNC, fcpl, fapl);
    CHECK(fid, FAIL, "H5Fcreate");
    tid = H5Tcopy(H5T_STD_I32LE);
    CHECK(tid, FAIL, "H5Tcopy");
    ret = H5Tcommit2(fid, TYPE1_NAME, tid, H5P_DEFAULT, H5P_DEFAULT, H5P_DEFAULT);
    CHECK(ret, FAIL, "H5Tcommit2");

    /*
     * Create small attribute
     */
    sid = H5Screate_simple(1, &dims_s, NULL);
    CHECK(sid, FAIL, "H5Screate_simple");
    aid = H5Acreate2(tid, ATTR1_NAME, H5T_STD_I8LE, sid, H5P_DEFAULT, H5P_DEFAULT);
    CHECK(aid, FAIL, "H5Acreate2");

    /* Close file */
    ret = H5Aclose(aid);
    CHECK(ret, FAIL, "H5Aclose");
    ret = H5Fclose(fid);
    CHECK(ret, FAIL, "H5Fclose");
    ret = H5Tclose(tid);
    CHECK(ret, FAIL, "H5Tclose");

    /* Open file */
    fid = H5Fopen(FILENAME, H5F_ACC_RDWR, fapl);
    CHECK(fid, FAIL, "H5Fopen");

    /* Check attribute */
    tid = H5Topen2(fid, TYPE1_NAME, H5P_DEFAULT);
    CHECK(tid, FAIL, "H5Topen2");
    ret = H5Aget_info_by_name(tid, ".", ATTR1_NAME, &ainfo, H5P_DEFAULT);
    CHECK(ret, FAIL, "H5Aget_info_by_name");
    if (ainfo.data_size != dims_s)
        TestErrPrintf("attribute data size different: data_size=%llu, should be %llu\n",
                      (long long unsigned)ainfo.data_size, (long long unsigned)dims_s);

    /*
     * Create another small attribute.  Should cause chunk size field to expand by
     * 1 byte (1->2).
     */
    aid = H5Acreate2(tid, ATTR2_NAME, H5T_STD_I8LE, sid, H5P_DEFAULT, H5P_DEFAULT);
    CHECK(aid, FAIL, "H5Acreate2");

    /* Close file */
    ret = H5Aclose(aid);
    CHECK(ret, FAIL, "H5Aclose");
    ret = H5Fclose(fid);
    CHECK(ret, FAIL, "H5Fclose");
    ret = H5Tclose(tid);
    CHECK(ret, FAIL, "H5Tclose");

    /* Open file */
    fid = H5Fopen(FILENAME, H5F_ACC_RDWR, fapl);
    CHECK(fid, FAIL, "H5Fopen");

    /* Check attributes */
    tid = H5Topen2(fid, TYPE1_NAME, H5P_DEFAULT);
    CHECK(tid, FAIL, "H5Topen2");
    ret = H5Aget_info_by_name(tid, ".", ATTR1_NAME, &ainfo, H5P_DEFAULT);
    CHECK(ret, FAIL, "H5Aget_info_by_name");
    if (ainfo.data_size != dims_s)
        TestErrPrintf("attribute data size different: data_size=%llu, should be %llu\n",
                      (long long unsigned)ainfo.data_size, (long long unsigned)dims_s);
    ret = H5Aget_info_by_name(tid, ".", ATTR2_NAME, &ainfo, H5P_DEFAULT);
    CHECK(ret, FAIL, "H5Aget_info_by_name");
    if (ainfo.data_size != dims_s)
        TestErrPrintf("attribute data size different: data_size=%llu, should be %llu\n",
                      (long long unsigned)ainfo.data_size, (long long unsigned)dims_s);

    /*
     * Create large attribute.  Should cause chunk size field to expand by 2 bytes
     * (2->4).
     */
    ret = H5Sset_extent_simple(sid, 1, &dims_l, NULL);
    CHECK(ret, FAIL, "H5Sset_extent_simple");
    aid = H5Acreate2(tid, ATTR3_NAME, H5T_STD_I8LE, sid, H5P_DEFAULT, H5P_DEFAULT);
    CHECK(aid, FAIL, "H5Acreate2");

    /* Close file */
    ret = H5Aclose(aid);
    CHECK(ret, FAIL, "H5Aclose");
    ret = H5Fclose(fid);
    CHECK(ret, FAIL, "H5Fclose");
    ret = H5Tclose(tid);
    CHECK(ret, FAIL, "H5Tclose");

    /* Open file */
    fid = H5Fopen(FILENAME, H5F_ACC_RDWR, fapl);
    CHECK(fid, FAIL, "H5Fopen");

    /* Check attributes */
    tid = H5Topen2(fid, TYPE1_NAME, H5P_DEFAULT);
    CHECK(tid, FAIL, "H5Topen2");
    ret = H5Aget_info_by_name(tid, ".", ATTR1_NAME, &ainfo, H5P_DEFAULT);
    CHECK(ret, FAIL, "H5Aget_info_by_name");
    if (ainfo.data_size != dims_s)
        TestErrPrintf("attribute data size different: data_size=%llu, should be %llu\n",
                      (long long unsigned)ainfo.data_size, (long long unsigned)dims_s);
    ret = H5Aget_info_by_name(tid, ".", ATTR2_NAME, &ainfo, H5P_DEFAULT);
    CHECK(ret, FAIL, "H5Aget_info_by_name");
    if (ainfo.data_size != dims_s)
        TestErrPrintf("attribute data size different: data_size=%llu, should be %llu\n",
                      (long long unsigned)ainfo.data_size, (long long unsigned)dims_s);
    ret = H5Aget_info_by_name(tid, ".", ATTR3_NAME, &ainfo, H5P_DEFAULT);
    CHECK(ret, FAIL, "H5Aget_info_by_name");
    if (ainfo.data_size != dims_l)
        TestErrPrintf("attribute data size different: data_size=%llu, should be %llu\n",
                      (long long unsigned)ainfo.data_size, (long long unsigned)dims_l);

    /*
     * Delete last two attributes - should merge into a null message that is too
     * large, causing the chunk size field to shrink by 3 bytes (4->1).
     */
    ret = H5Sset_extent_simple(sid, 1, &dims_l, NULL);
    CHECK(ret, FAIL, "H5Sset_extent_simple");
    ret = H5Adelete(tid, ATTR2_NAME);
    CHECK(ret, FAIL, "H5Adelete");
    ret = H5Adelete(tid, ATTR3_NAME);
    CHECK(ret, FAIL, "H5Adelete");

    /* Close file */
    ret = H5Fclose(fid);
    CHECK(ret, FAIL, "H5Fclose");
    ret = H5Tclose(tid);
    CHECK(ret, FAIL, "H5Tclose");

    /* Open file */
    fid = H5Fopen(FILENAME, H5F_ACC_RDWR, fapl);
    CHECK(fid, FAIL, "H5Fopen");

    /* Check attribute */
    tid = H5Topen2(fid, TYPE1_NAME, H5P_DEFAULT);
    CHECK(tid, FAIL, "H5Topen2");
    ret = H5Aget_info_by_name(tid, ".", ATTR1_NAME, &ainfo, H5P_DEFAULT);
    CHECK(ret, FAIL, "H5Aget_info_by_name");
    if (ainfo.data_size != dims_s)
        TestErrPrintf("attribute data size different: data_size=%llu, should be %llu\n",
                      (long long unsigned)ainfo.data_size, (long long unsigned)dims_s);

    /*
     * Create large attribute.  Should cause chunk size field to expand by 3 bytes
     * (1->4).
     */
    aid = H5Acreate2(tid, ATTR2_NAME, H5T_STD_I8LE, sid, H5P_DEFAULT, H5P_DEFAULT);
    CHECK(aid, FAIL, "H5Acreate2");

    /* Close file */
    ret = H5Aclose(aid);
    CHECK(ret, FAIL, "H5Aclose");
    ret = H5Fclose(fid);
    CHECK(ret, FAIL, "H5Fclose");
    ret = H5Tclose(tid);
    CHECK(ret, FAIL, "H5Tclose");

    /* Open file */
    fid = H5Fopen(FILENAME, H5F_ACC_RDWR, fapl);
    CHECK(fid, FAIL, "H5Fopen");

    /* Check attributes */
    tid = H5Topen2(fid, TYPE1_NAME, H5P_DEFAULT);
    CHECK(tid, FAIL, "H5Topen2");
    ret = H5Aget_info_by_name(tid, ".", ATTR1_NAME, &ainfo, H5P_DEFAULT);
    CHECK(ret, FAIL, "H5Aget_info_by_name");
    if (ainfo.data_size != dims_s)
        TestErrPrintf("attribute data size different: data_size=%llu, should be %llu\n",
                      (long long unsigned)ainfo.data_size, (long long unsigned)dims_s);
    ret = H5Aget_info_by_name(tid, ".", ATTR2_NAME, &ainfo, H5P_DEFAULT);
    CHECK(ret, FAIL, "H5Aget_info_by_name");
    if (ainfo.data_size != dims_l)
        TestErrPrintf("attribute data size different: data_size=%llu, should be %llu\n",
                      (long long unsigned)ainfo.data_size, (long long unsigned)dims_l);

    /* Close IDs */
    ret = H5Tclose(tid);
    CHECK(ret, FAIL, "H5Tclose");
    ret = H5Sclose(sid);
    CHECK(ret, FAIL, "H5Sclose");
    ret = H5Fclose(fid);
    CHECK(ret, FAIL, "H5Fclose");
} /* test_attr_bug7() */

/****************************************************************
**
**  test_attr_bug8(): Test basic H5A (attribute) code.
**      (Really tests object header code).
**      Tests adding a link and attribute to a group in such a
**      way as to cause the "chunk #0 size" field to expand
**      when some object header messages are not loaded into
**      cache.  Before the bug was fixed, this would prevent
**      these messages from being shifted to the correct
**      position as the expansion algorithm marked them dirty,
**      invalidating the raw form, when there was no native
**      form to encode.
**
****************************************************************/
static void
test_attr_bug8(hid_t fcpl, hid_t fapl)
{
    hid_t       fid;        /* File ID */
    hid_t       aid;        /* Attribute ID */
    hid_t       sid;        /* Dataspace ID */
    hid_t       gid;        /* Group ID */
    hid_t       oid;        /* Object ID */
    hsize_t     dims = 256; /* Attribute dimensions */
    H5O_info2_t oinfo;      /* Object info */
    H5A_info_t  ainfo;      /* Attribute info */
    haddr_t     root_addr;  /* Root group address */
    haddr_t     link_addr;  /* Link (to root group) address */
    herr_t      ret;        /* Generic return status */

    /* Output message about test being performed */
    MESSAGE(5, ("Testing attribute expanding object header with undecoded messages\n"));

    /* Create committed datatype to operate on.  Use a committed datatype so that
     * there is nothing after the object header and the first chunk can expand and
     * contract as necessary. */
    fid = H5Fcreate(FILENAME, H5F_ACC_TRUNC, fcpl, fapl);
    CHECK(fid, FAIL, "H5Fcreate");
    gid = H5Gcreate2(fid, GROUP1_NAME, H5P_DEFAULT, H5P_DEFAULT, H5P_DEFAULT);
    CHECK(gid, FAIL, "H5Gcreate2");

    /* Get root group address */
    ret = H5Oget_info3(fid, &oinfo, H5O_INFO_BASIC);
    CHECK(ret, FAIL, "H5Oget_info");
    ret = H5VLnative_token_to_addr(fid, oinfo.token, &root_addr);
    CHECK(ret, FAIL, "H5VLnative_token_to_addr");

    /*
     * Create link to root group
     */
    ret = H5Lcreate_hard(fid, "/", gid, LINK1_NAME, H5P_DEFAULT, H5P_DEFAULT);
    CHECK(ret, FAIL, "H5Lcreate_hard");

    /* Close file */
    ret = H5Fclose(fid);
    CHECK(ret, FAIL, "H5Fclose");
    ret = H5Gclose(gid);
    CHECK(ret, FAIL, "H5Gclose");

    /* Open file */
    fid = H5Fopen(FILENAME, H5F_ACC_RDONLY, fapl);
    CHECK(fid, FAIL, "H5Fopen");

    /* Check link */
    gid = H5Gopen2(fid, GROUP1_NAME, H5P_DEFAULT);
    CHECK(gid, FAIL, "H5Gopen2");
    oid = H5Oopen(gid, LINK1_NAME, H5P_DEFAULT);
    CHECK(oid, FAIL, "H5Oopen");
    ret = H5Oget_info3(oid, &oinfo, H5O_INFO_BASIC);
    CHECK(ret, FAIL, "H5Oget_info");
    ret = H5VLnative_token_to_addr(fid, oinfo.token, &link_addr);
    CHECK(ret, FAIL, "H5VLnative_token_to_addr");
    if (link_addr != root_addr)
        TestErrPrintf("incorrect link target address: addr: %llu, expected: %llu\n",
                      (long long unsigned)link_addr, (long long unsigned)root_addr);

    /* Close file */
    ret = H5Fclose(fid);
    CHECK(ret, FAIL, "H5Fclose");
    ret = H5Gclose(gid);
    CHECK(ret, FAIL, "H5Gclose");
    ret = H5Oclose(oid);
    CHECK(ret, FAIL, "H5Oclose");

    /* Open file */
    fid = H5Fopen(FILENAME, H5F_ACC_RDWR, fapl);
    CHECK(fid, FAIL, "H5Fopen");

    /*
     * Create attribute.  Should cause chunk size field to expand by 1 byte
     * (1->2).
     */
    gid = H5Gopen2(fid, GROUP1_NAME, H5P_DEFAULT);
    CHECK(gid, FAIL, "H5Gopen2");
    sid = H5Screate_simple(1, &dims, NULL);
    CHECK(sid, FAIL, "H5Screate_simple");
    aid = H5Acreate2(gid, ATTR1_NAME, H5T_STD_I8LE, sid, H5P_DEFAULT, H5P_DEFAULT);
    CHECK(aid, FAIL, "H5Acreate2");

    /* Close file */
    ret = H5Aclose(aid);
    CHECK(ret, FAIL, "H5Aclose");
    ret = H5Fclose(fid);
    CHECK(ret, FAIL, "H5Fclose");
    ret = H5Gclose(gid);
    CHECK(ret, FAIL, "H5Gclose");

    /* Open file */
    fid = H5Fopen(FILENAME, H5F_ACC_RDONLY, fapl);
    CHECK(fid, FAIL, "H5Fopen");

    /* Check link and attribute */
    gid = H5Gopen2(fid, GROUP1_NAME, H5P_DEFAULT);
    CHECK(gid, FAIL, "H5Gopen2");
    oid = H5Oopen(gid, LINK1_NAME, H5P_DEFAULT);
    CHECK(oid, FAIL, "H5Oopen");
    ret = H5Oget_info3(oid, &oinfo, H5O_INFO_BASIC);
    CHECK(ret, FAIL, "H5Oget_info");
    ret = H5VLnative_token_to_addr(fid, oinfo.token, &link_addr);
    CHECK(ret, FAIL, "H5VLnative_token_to_addr");
    if (link_addr != root_addr)
        TestErrPrintf("incorrect link target address: addr: %llu, expected: %llu\n",
                      (long long unsigned)link_addr, (long long unsigned)root_addr);
    ret = H5Aget_info_by_name(gid, ".", ATTR1_NAME, &ainfo, H5P_DEFAULT);
    CHECK(ret, FAIL, "H5Aget_info_by_name");
    if (ainfo.data_size != dims)
        TestErrPrintf("attribute data size different: data_size=%llu, should be %llu\n",
                      (long long unsigned)ainfo.data_size, (long long unsigned)dims);

    /* Close IDs */
    ret = H5Oclose(oid);
    CHECK(ret, FAIL, "H5Oclose");
    ret = H5Gclose(gid);
    CHECK(ret, FAIL, "H5Gclose");
    ret = H5Sclose(sid);
    CHECK(ret, FAIL, "H5Sclose");
    ret = H5Fclose(fid);
    CHECK(ret, FAIL, "H5Fclose");
} /* test_attr_bug8() */

/****************************************************************
**
**  test_attr_bug9(): Test basic H5A (attribute) code.
**      (Really tests object header code).
**      Tests adding several large attributes to an object until
**      they convert to dense storage.  The total size of all
**      attributes is larger than 64K, causing the internal
**      object header code to, after merging the deleted
**      messages in to a NULL message, shrink the object header
**      chunk.  Do this twice: once with only attributes in the
**      object header chunk and once with a (small) soft link in
**      the chunk as well.  In both cases, the shrunk chunk will
**      initally be too small and a new NULL message must be
**      created.
**
****************************************************************/
static void
test_attr_bug9(hid_t fcpl, hid_t fapl)
{
    hid_t    fid     = -1;      /* File ID */
    hid_t    gid     = -1;      /* Group ID */
    hid_t    aid     = -1;      /* Attribute ID */
    hid_t    sid     = -1;      /* Dataspace ID */
    hsize_t  dims[1] = {32768}; /* Attribute dimensions */
    int      create_link;       /* Whether to create a soft link */
    unsigned max_compact;       /* Setting from fcpl */
    unsigned min_dense;         /* Setting from fcpl */
    char     aname[11];         /* Attribute name */
    unsigned i;                 /* Local index variable */
    herr_t   ret;               /* Generic return status */

    /* Output message about test being performed */
    MESSAGE(5, ("Testing that attributes can always be added to named datatypes\n"));

    /* Create dataspace */
    sid = H5Screate_simple(1, dims, NULL);
    CHECK(sid, FAIL, "H5Screate_simple");

    /* Obtain attribute phase change settings */
    ret = H5Pget_attr_phase_change(fcpl, &max_compact, &min_dense);
    CHECK(ret, FAIL, "H5Pget_attr_phase_change");

    /* Run with and without the soft link */
    for (create_link = 0; create_link < 2; create_link++) {
        /* Create file */
        fid = H5Fcreate(FILENAME, H5F_ACC_TRUNC, fcpl, fapl);
        CHECK(fid, FAIL, "H5Fcreate");

        /* Create second group */
        gid = H5Gcreate2(fid, "group", H5P_DEFAULT, H5P_DEFAULT, H5P_DEFAULT);
        CHECK(gid, FAIL, "H5Gcreate2");

        /* Close second group */
        ret = H5Gclose(gid);
        CHECK(ret, FAIL, "H5Gclose");

        /* Open root group */
        gid = H5Gopen2(fid, "/", H5P_DEFAULT);
        CHECK(gid, FAIL, "H5Gopen2");

        /* Create enough attributes to cause a change to dense storage */
        for (i = 0; i < max_compact + 1; i++) {
            /* Create attribute */
            HDsnprintf(aname, sizeof(aname), "%u", i);
            aid = H5Acreate2(gid, aname, H5T_NATIVE_CHAR, sid, H5P_DEFAULT, H5P_DEFAULT);
            CHECK(aid, FAIL, "H5Acreate2");

            /* Close attribute */
            ret = H5Aclose(aid);
            CHECK(ret, FAIL, "H5Aclose");

            /* Create enough soft links that exactly one goes into chunk 1 if
             * requested */
            if (i == 0 && create_link) {
                ret = H5Lcreate_soft("b", gid, "a", H5P_DEFAULT, H5P_DEFAULT);
                CHECK(ret, FAIL, "H5Lcreate_soft");
                ret = H5Lcreate_soft("d", gid, "c", H5P_DEFAULT, H5P_DEFAULT);
                CHECK(ret, FAIL, "H5Lcreate_soft");
                ret = H5Lcreate_soft("f", gid, "e", H5P_DEFAULT, H5P_DEFAULT);
                CHECK(ret, FAIL, "H5Lcreate_soft");
            } /* end if */
        }     /* end for */

        /* Close IDs */
        ret = H5Gclose(gid);
        CHECK(ret, FAIL, "H5Gclose");

        ret = H5Fclose(fid);
        CHECK(ret, FAIL, "H5Fclose");
    } /* end for */

    /* Close dataspace */
    ret = H5Sclose(sid);
    CHECK(ret, FAIL, "H5Sclose");
} /* test_attr_bug9() */

/****************************************************************
**
**  test_attr_delete_dense():
**      This is to verify the error as described in HDFFV-9277
**      is fixed when deleting the last "large" attribute that
**      is stored densely.
**
****************************************************************/
static void
test_attr_delete_last_dense(hid_t fcpl, hid_t fapl)
{
    hid_t   fid;                    /* File ID */
    hid_t   gid;                    /* Group ID */
    hid_t   aid;                    /* Attribute ID */
    hid_t   sid;                    /* Dataspace ID */
    hsize_t dim2[2] = {DIM0, DIM1}; /* Dimension sizes */
    int     i, j;                   /* Local index variables */
    double *data = NULL;            /* Pointer to the data buffer */
    herr_t  ret;                    /* Generic return status */

    /* Output message about test being performed */
    MESSAGE(5, ("Testing Deleting the last large attribute stored densely\n"));

    /* Create the file */
    fid = H5Fcreate(FILENAME, H5F_ACC_TRUNC, fcpl, fapl);
    CHECK(fid, FAIL, "H5Fcreate");

    /* Create the group */
    gid = H5Gcreate2(fid, GRPNAME, H5P_DEFAULT, H5P_DEFAULT, H5P_DEFAULT);
    CHECK(gid, FAIL, "H5Gcreate");

    /* Create the dataspace */
    sid = H5Screate_simple(RANK, dim2, NULL);
    CHECK(sid, FAIL, "H5Screate_simple");

    /* Attach the attribute to the group */
    aid = H5Acreate2(gid, ATTRNAME, H5T_IEEE_F64LE, sid, H5P_DEFAULT, H5P_DEFAULT);
    CHECK(aid, FAIL, "H5Acreate2");

    /* Allocate the data buffer */
    data = (double *)HDmalloc((size_t)(DIM0 * DIM1) * sizeof(double));
    CHECK_PTR(data, "HDmalloc");

    /* Initialize the data */
    for (i = 0; i < DIM0; i++)
        for (j = 0; j < DIM1; j++)
            *(data + i * DIM1 + j) = i + j;

    /* Write to the attribute */
    ret = H5Awrite(aid, H5T_NATIVE_DOUBLE, data);
    CHECK(ret, FAIL, "H5Awrite");

    /* Closing */
    ret = H5Aclose(aid);
    CHECK(ret, FAIL, "H5Aclose");
    ret = H5Sclose(sid);
    CHECK(ret, FAIL, "H5Sclose");
    ret = H5Gclose(gid);
    CHECK(ret, FAIL, "H5Gclose");
    ret = H5Fclose(fid);
    CHECK(ret, FAIL, "H5Fclose");

    /* Re-open the file */
    fid = H5Fopen(FILENAME, H5F_ACC_RDWR, fapl);
    CHECK(fid, FAIL, "H5Fopen");

    /* Open the group */
    gid = H5Gopen2(fid, GRPNAME, H5P_DEFAULT);
    CHECK(gid, FAIL, "H5Gopen");

    /* Delete the attribute */
    ret = H5Adelete(gid, ATTRNAME);
    CHECK(ret, FAIL, "H5Adelete");

    /* Closing */
    ret = H5Gclose(gid);
    CHECK(ret, FAIL, "H5Gclose");
    ret = H5Fclose(fid);
    CHECK(ret, FAIL, "H5Fclose");

    /* Free the data buffer */
    if (data)
        HDfree(data);

} /* test_attr_delete_last_dense() */

/****************************************************************
**
**  test_attr(): Main H5A (attribute) testing routine.
**
****************************************************************/
void
test_attr(void)
{
    hid_t    fapl = (-1), fapl2 = (-1); /* File access property lists */
    hid_t    fcpl = (-1), fcpl2 = (-1); /* File creation property lists */
    hid_t    dcpl = -1;                 /* Dataset creation property list */
    unsigned new_format;                /* Whether to use the new format or not */
    unsigned use_shared;                /* Whether to use shared attributes or not */
    unsigned minimize_dset_oh;          /* Whether to use minimized dataset object headers */
    herr_t   ret;                       /* Generic return value */

    MESSAGE(5, ("Testing Attributes\n"));

    fapl = H5Pcreate(H5P_FILE_ACCESS);
    CHECK(fapl, FAIL, "H5Pcreate");

    /* fapl2 uses "latest version of the format" for creating objects in the file */
    fapl2 = H5Pcopy(fapl);
    CHECK(fapl2, FAIL, "H5Pcopy");
    ret = H5Pset_libver_bounds(fapl2, H5F_LIBVER_LATEST, H5F_LIBVER_LATEST);
    CHECK(ret, FAIL, "H5Pset_libver_bounds");

    fcpl = H5Pcreate(H5P_FILE_CREATE);
    CHECK(fcpl, FAIL, "H5Pcreate");

    /* files with fcpl2 make all attributes ( > 1 byte) shared
     * (i.e. all of them :-) */
    fcpl2 = H5Pcopy(fcpl);
    CHECK(fcpl2, FAIL, "H5Pcopy");
    ret = H5Pset_shared_mesg_nindexes(fcpl2, (unsigned)1);
    CHECK_I(ret, "H5Pset_shared_mesg_nindexes");
    ret = H5Pset_shared_mesg_index(fcpl2, (unsigned)0, H5O_SHMESG_ATTR_FLAG, (unsigned)1);
    CHECK_I(ret, "H5Pset_shared_mesg_index");

    for (minimize_dset_oh = 0; minimize_dset_oh <= 1; minimize_dset_oh++) {
        if (minimize_dset_oh == 0) {
            MESSAGE(7, ("testing with default dataset object headers\n"));
            dcpl_g = H5P_DEFAULT;
        }
        else {
            MESSAGE(7, ("testing with minimzied dataset object headers\n"));
            dcpl = H5Pcreate(H5P_DATASET_CREATE);
            CHECK(dcpl, FAIL, "H5Pcreate");
            ret = H5Pset_dset_no_attrs_hint(dcpl, TRUE);
            CHECK_I(ret, "H5Pset_dset_no_attrs_hint");
            dcpl_g = dcpl;
        }

        for (new_format = FALSE; new_format <= TRUE; new_format++) {
            hid_t my_fapl;

            /* Set the FAPL for the type of format */
            if (new_format) {
                MESSAGE(7, ("testing with new file format\n"));
                my_fapl = fapl2;
            }
            else {
                MESSAGE(7, ("testing with old file format\n"));
                my_fapl = fapl;
            }

            /* These next two tests use the same file information */
            test_attr_basic_write(my_fapl); /* Test basic H5A writing code */
            test_attr_basic_read(my_fapl);  /* Test basic H5A reading code */

            /* These next two tests use their own file information */
            test_attr_flush(my_fapl); /* Test H5A I/O in the presence of H5Fflush calls */
            test_attr_plist(my_fapl); /* Test attribute property lists */

            /* These next two tests use the same file information */
            test_attr_compound_write(my_fapl); /* Test complex datatype H5A writing code */
            test_attr_compound_read(my_fapl);  /* Test complex datatype H5A reading code */

            /* These next two tests use the same file information */
            test_attr_scalar_write(my_fapl); /* Test scalar dataspace H5A writing code */
            test_attr_scalar_read(my_fapl);  /* Test scalar dataspace H5A reading code */

            /* These next four tests use the same file information */
            test_attr_mult_write(my_fapl); /* Test H5A writing code for multiple attributes */
            test_attr_mult_read(my_fapl);  /* Test H5A reading code for multiple attributes */
            test_attr_iterate(my_fapl);    /* Test H5A iterator code */
            test_attr_delete(my_fapl);     /* Test H5A code for deleting attributes */

            /* This next test uses its own file information */
            test_attr_dtype_shared(my_fapl); /* Test using shared dataypes in attributes */

            /* This next test uses its own file information */
            test_attr_duplicate_ids(my_fapl);

            for (use_shared = FALSE; use_shared <= TRUE; use_shared++) {
                hid_t my_fcpl;

                if (new_format == TRUE && use_shared) {
                    MESSAGE(7, ("testing with shared attributes\n"));
                    my_fcpl = fcpl2;
                }
                else {
                    MESSAGE(7, ("testing without shared attributes\n"));
                    my_fcpl = fcpl;
                }

                test_attr_big(my_fcpl, my_fapl);              /* Test storing big attribute */
                test_attr_null_space(my_fcpl, my_fapl);       /* Test storing attribute with NULL dataspace */
                test_attr_deprec(fcpl, my_fapl);              /* Test deprecated API routines */
                test_attr_many(new_format, my_fcpl, my_fapl); /* Test storing lots of attributes */
                test_attr_info_null_info_pointer(my_fcpl,
                                                 my_fapl); /* Test passing a NULL attribute info pointer to
                                                              H5Aget_info(_by_name/_by_idx) */
                test_attr_rename_invalid_name(
                    my_fcpl,
                    my_fapl); /* Test passing a NULL or empty attribute name to H5Arename(_by_name) */
                test_attr_get_name_invalid_buf(
                    my_fcpl, my_fapl); /* Test passing NULL buffer to H5Aget_name(_by_idx) */

                /* New attribute API routine tests */
                test_attr_info_by_idx(new_format, my_fcpl,
                                      my_fapl); /* Test querying attribute info by index */
                test_attr_delete_by_idx(new_format, my_fcpl, my_fapl); /* Test deleting attribute by index */
                test_attr_iterate2(new_format, my_fcpl,
                                   my_fapl); /* Test iterating over attributes by index */
                test_attr_open_by_idx(new_format, my_fcpl, my_fapl);    /* Test opening attributes by index */
                test_attr_open_by_name(new_format, my_fcpl, my_fapl);   /* Test opening attributes by name */
                test_attr_create_by_name(new_format, my_fcpl, my_fapl); /* Test creating attributes by name */

                /* Tests that address specific bugs */
                test_attr_bug1(my_fcpl, my_fapl); /* Test odd allocation operations */
                test_attr_bug2(my_fcpl, my_fapl); /* Test many deleted attributes */
                test_attr_bug3(my_fcpl, my_fapl); /* Test "self referential" attributes */
                test_attr_bug4(my_fcpl, my_fapl); /* Test attributes on named datatypes */
                test_attr_bug5(my_fcpl,
                               my_fapl); /* Test opening/closing attributes through different file handles */
                test_attr_bug6(my_fcpl, my_fapl); /* Test reading empty attribute */
                /* test_attr_bug7 is specific to the "new" object header format,
                 * and in fact fails if used with the old format due to the
                 * attributes being larger than 64K */
                test_attr_bug8(my_fcpl,
                               my_fapl); /* Test attribute expanding object header with undecoded messages */
                test_attr_bug9(my_fcpl, my_fapl); /* Test large attributes converting to dense storage */

                /* tests specific to the "new format" */
                if (new_format == TRUE) {
                    /* General attribute tests */
                    test_attr_dense_create(my_fcpl, my_fapl); /* Test dense attribute storage creation */
                    test_attr_dense_open(my_fcpl, my_fapl);   /* Test opening attributes in dense storage */
                    test_attr_dense_delete(my_fcpl, my_fapl); /* Test deleting attributes in dense storage */
                    test_attr_dense_rename(my_fcpl, my_fapl); /* Test renaming attributes in dense storage */
                    test_attr_dense_unlink(
                        my_fcpl, my_fapl); /* Test unlinking object with attributes in dense storage */
                    test_attr_dense_limits(my_fcpl, my_fapl); /* Test dense attribute storage limits */
                    test_attr_dense_dup_ids(my_fcpl,
                                            my_fapl); /* Test duplicated IDs for dense attribute storage */

                    /* Attribute creation order tests */
                    test_attr_corder_create_basic(
                        my_fcpl, my_fapl); /* Test creating an object w/attribute creation order info */
                    test_attr_corder_create_compact(my_fcpl,
                                                    my_fapl); /* Test compact attribute storage on an object
                                                                 w/attribute creation order info */
                    test_attr_corder_create_dense(my_fcpl,
                                                  my_fapl); /* Test dense attribute storage on an object
                                                               w/attribute creation order info */
                    test_attr_corder_create_reopen(my_fcpl,
                                                   my_fapl); /* Test creating attributes w/reopening file from
                                                                using new format to using old format */
                    test_attr_corder_transition(my_fcpl,
                                                my_fapl); /* Test attribute storage transitions on an object
                                                             w/attribute creation order info */
                    test_attr_corder_delete(my_fcpl, my_fapl); /* Test deleting object using dense storage
                                                                  w/attribute creation order info */

                    /* More complex tests with exclusively both "new format" and "shared" attributes */
                    if (use_shared == TRUE) {
                        test_attr_shared_write(
                            my_fcpl,
                            my_fapl); /* Test writing to shared attributes in compact & dense storage */
                        test_attr_shared_rename(
                            my_fcpl,
                            my_fapl); /* Test renaming shared attributes in compact & dense storage */
                        test_attr_shared_delete(
                            my_fcpl,
                            my_fapl); /* Test deleting shared attributes in compact & dense storage */
                        test_attr_shared_unlink(my_fcpl, my_fapl); /* Test unlinking object with shared
                                                                      attributes in compact & dense storage */
                    }                                              /* if using shared attributes */

                    test_attr_delete_last_dense(my_fcpl, my_fapl);

                    /* test_attr_bug7 is specific to the "new" object header format,
                     * and in fact fails if used with the old format due to the
                     * attributes being larger than 64K */
                    test_attr_bug7(my_fcpl,
                                   my_fapl); /* Test creating and deleting large attributes in ohdr chunk 0 */

                } /* if using "new format" */
            }     /* for unshared/shared attributes */
        }         /* for old/new format */

        if (minimize_dset_oh != 0) {
            ret = H5Pclose(dcpl);
            CHECK(ret, FAIL, "H5Pclose");
            dcpl_g = H5P_DEFAULT;
        }

    } /* for default/minimized dataset object headers */

    /* Close  FCPLs */
    ret = H5Pclose(fcpl);
    CHECK(ret, FAIL, "H5Pclose");
    ret = H5Pclose(fcpl2);
    CHECK(ret, FAIL, "H5Pclose");

    /* Close  FAPLs */
    ret = H5Pclose(fapl);
    CHECK(ret, FAIL, "H5Pclose");
    ret = H5Pclose(fapl2);
    CHECK(ret, FAIL, "H5Pclose");
} /* test_attr() */

/*-------------------------------------------------------------------------
 * Function:    cleanup_attr
 *
 * Purpose:    Cleanup temporary test files
 *
 * Return:    none
 *
 * Programmer:    Albert Cheng
 *              July 2, 1998
 *
 * Modifications:
 *
 *-------------------------------------------------------------------------
 */
void
cleanup_attr(void)
{
    HDremove(FILENAME);
}<|MERGE_RESOLUTION|>--- conflicted
+++ resolved
@@ -5437,15 +5437,9 @@
     h5_stat_size_t empty_size; /* Size of empty file */
     h5_stat_size_t file_size;  /* Size of file after operating on it */
 #endif /* LATER */
-<<<<<<< HEAD
-    unsigned curr_dset; /* Current dataset to work on */
-    unsigned u;         /* Local index variable */
-    herr_t   ret;       /* Generic return value        */
-=======
     unsigned curr_dset;        /* Current dataset to work on */
     unsigned u;                /* Local index variable */
     herr_t   ret;              /* Generic return value        */
->>>>>>> 5ff09ae9
 
     /* Output message about test being performed */
     MESSAGE(5, ("Testing Deleting Object w/Dense Attribute Storage and Creation Order Info\n"));
@@ -6867,11 +6861,7 @@
     unsigned v;    /* Local index variable */
     hsize_t  skip; /* # of attributes to skip on object */
 #ifndef H5_NO_DEPRECATED_SYMBOLS
-<<<<<<< HEAD
-    unsigned oskip; /* # of attributes to skip on object, with H5Aiterate1 */
-=======
     unsigned oskip;   /* # of attributes to skip on object, with H5Aiterate1 */
->>>>>>> 5ff09ae9
 #endif /* H5_NO_DEPRECATED_SYMBOLS */
     int    old_nerrs; /* Number of errors when entering this check */
     herr_t ret;       /* Generic return value */
