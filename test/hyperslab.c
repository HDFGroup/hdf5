--- conflicted
+++ resolved
@@ -117,17 +117,12 @@
 {
     uint8_t *array;
 
-<<<<<<< HEAD
     if (NULL != (array = (uint8_t *)malloc(nx * ny * nz))) {
-        HDprintf("Reference array:\n");
-=======
-    if (NULL != (array = (uint8_t *)HDmalloc(nx * ny * nz))) {
         printf("Reference array:\n");
->>>>>>> d87efd3a
         init_full(array, nx, ny, nz);
         print_array(array, nx, ny, nz);
         free(array);
-    } /* end if */
+    }
 } /* end print_ref() */
 
 /*-------------------------------------------------------------------------
