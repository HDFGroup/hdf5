#! /bin/sh
#
# Copyright by The HDF Group.
# Copyright by the Board of Trustees of the University of Illinois.
# All rights reserved.
#
# This file is part of HDF5.  The full HDF5 copyright notice, including
# terms governing use, modification, and redistribution, is contained in
# the COPYING file, which can be found at the root of the source code
# distribution tree, or in https://www.hdfgroup.org/licenses.
# If you do not have access to either file, you may request a copy from
# help@hdfgroup.org.
#
#
# Test script for the flush/evict single objects feature.
#
# This test file doesn't actually perform any tests, rather, it acts
# as a process manager for the 'flushrefresh' test file, which is where
# the tests are actually housed. The reason this script exists is because
# the verification of this feature needs to occur in separate processes
# from the one in which the file is being manipulated in. (i.e., we have
# a single writer process, and various reader processes spawning off
# and doing the verification that individual objects are being
# correctly flushed).
#
# Programmer:
#   Mike McGreevy
#   Tuesday, July 20, 2010

###############################################################################
## test variables
###############################################################################

# Number of errors encountered during test run.
nerrors=0

# Set up a function to check the current time since the epoch - ideally, we'd
# like to use Perl. If it wasn't detected by configure, then use date, though
# this is less portable and might cause problems on machines that don't
# recognize the +%s option (like Solaris).
#
# Note that PERL will resolve to true or false, not a path.
PERL=@PERL@
if test -n "$PERL"; then
    TimeStamp()
    {
        time=`perl -e 'print int(time)'`
        echo "$time"
    }
else
    TimeStamp()
    {
        time=`date +%s`
        echo "$time"
    }
fi

###############################################################################
## Main
###############################################################################
srcdir=@srcdir@
bindir=@bindir@
testdir=@testdir@

# The build (current) directory might be different than the source directory.
if test -z "$srcdir"; then
   srcdir=.
fi

# If the bindir directory is not set just use current (.).
if test -z "$bindir"; then
   bindir=.
fi

# If the testdir directory is not set just use current (.).
if test -z "$testdir"; then
   testdir=.
fi

# Check to see if the VFD specified by the HDF5_DRIVER environment variable
# supports SWMR.
<<<<<<< HEAD
../utils/swmr_compat_vfd
=======
$bindir/swmr_check_compat_vfd
>>>>>>> 7ef6f7b6
rc=$?
if [ $rc -ne 0 ] ; then
    echo
    echo "The VFD specified by the HDF5_DRIVER environment variable"
    echo "does not support SWMR."
    echo
    echo "flush/refresh tests skipped"
    echo
    exit 0
fi

# HDF5 has several tests that create and delete signal files to communicate
# between processes, and it seems that even though the names of the files are
# different, occasionally the wrong file is deleted, interrupting the flow of
# the test.  Running each of these tests in its own directory should eliminate
# the problem.
mkdir -p flushrefresh_test
cp $bindir/flushrefresh flushrefresh_test

# With the --disable-shared option, flushrefresh is built in the test directory,
# otherwise it is in test/.libs with a wrapper script named flushrefresh in
# the test directory.  test/flushrefresh should always be copied,
# .libs/flushrefresh should be copied only if it exists.
if [ -f .libs/flushrefresh ]; then
    mkdir -p flushrefresh_test/.libs
    for FILE in .libs/flushrefresh*; do
        case "$FILE" in
            *.o) continue ;;    ## don't copy the .o files
        esac
        if test -f "$FILE" ; then
            cp $FILE flushrefresh_test/.libs
        fi
    done
fi
cd flushrefresh_test

# =================================================
# Set up/initialize some variables to be used later
# =================================================
testfile=flushrefresh.h5
startsignal=flushrefresh_VERIFICATION_START
endsignal=flushrefresh_VERIFICATION_DONE
timeout_length=300
timedout=0
verification_done=0
if [ -e $testfile ]; then
    rm $testfile
fi

# ========================
# Launch the Test Program.
# ========================
$testdir/flushrefresh &
pid_main=$!

# =======================================
# Run flush verification on test program.
# =======================================

until [ $verification_done -eq 1 ]; do

  # Wait for signal from test program that verification routine can run.
  before=`TimeStamp`
  until [ -s $startsignal ]; do
    after=`TimeStamp`
    timediff=`expr $after - $before`
    if [ $timediff -gt $timeout_length ]; then
        nerrors=`expr $nerrors + 1`
        timedout=1
        break
    fi
  done

  # Check to see if we timed out looking for the signal before continuing.
  if [ $timedout -gt 0 ]; then
    echo "timed out waiting for signal from test program (flush)."
    break
  fi

  # Read in test routine parameters from signal file, then delete signal file.
  param1=`head -1 $startsignal`
  param2=`tail -1 $startsignal`
  rm $startsignal

  # Check if we're done with verifications, otherwise run the specified verification.
  if [ "$param1" = "VERIFICATION_DONE" ]; then
    verification_done=1
    echo "all flush verification complete" > $endsignal
  else
    $testdir/flushrefresh $param1 $param2

    # Check for core dump
    if [ $? -gt 0 ]; then
        nerrors=`expr $nerrors + 1`
    fi

    echo "verification flush process done" > $endsignal
  fi

done

# =========================================
# Run refresh verification on test program.
# =========================================
if [ $timedout -eq 0 ]; then
  until [ $verification_done -eq 2 ]; do

    # Wait for signal from test program that verification routine can run.
    before=`TimeStamp`
    until [ -s $startsignal ]; do
      after=`TimeStamp`
      timediff=`expr $after - $before`
      if [ $timediff -gt $timeout_length ]; then
          nerrors=`expr $nerrors + 1`
          timedout=1
          break
      fi
    done

    # Check to see if we timed out looking for the signal before continuing.
    if [ $timedout -gt 0 ]; then
      echo "timed out waiting for signal from test program (refresh)."
      break
    fi

    # Read in test routine parameter from signal file, then delete signal file.
    param1=`head -n 1 $startsignal`
    rm $startsignal

    # Check if we're done with verifications, otherwise run the specified verification.
    if [ "$param1" = "VERIFICATION_DONE" ]; then
      verification_done=2
      echo "all refresh verification complete" > $endsignal
    else
      $testdir/flushrefresh $param1

      # Check for core dump
      if [ $? -gt 0 ]; then
          nerrors=`expr $nerrors + 1`
      fi

      echo "refresh verifiction process done" > $endsignal
    fi

  done
fi

# ============================================
# Wait for main to finish up, and end testing.
# ============================================
wait $pid_main
if test $? -ne 0; then
    echo flushrefresh had error
    nerrors=`expr $nerrors + 1`
fi

###############################################################################
## Report and exit
###############################################################################

if test $nerrors -eq 0 ; then
    echo "flush/refresh objects tests passed."
    if test -z "$HDF5_NOCLEANUP"; then
        # delete the test directory
        rm -rf flushrefresh_test
    fi
    exit 0
else
    echo "flush/refresh objects tests failed with $nerrors errors."
    exit 1
fi<|MERGE_RESOLUTION|>--- conflicted
+++ resolved
@@ -79,11 +79,7 @@
 
 # Check to see if the VFD specified by the HDF5_DRIVER environment variable
 # supports SWMR.
-<<<<<<< HEAD
-../utils/swmr_compat_vfd
-=======
 $bindir/swmr_check_compat_vfd
->>>>>>> 7ef6f7b6
 rc=$?
 if [ $rc -ne 0 ] ; then
     echo
