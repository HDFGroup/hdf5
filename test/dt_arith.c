/* * * * * * * * * * * * * * * * * * * * * * * * * * * * * * * * * * * * * * *
 * Copyright by The HDF Group.                                               *
 * All rights reserved.                                                      *
 *                                                                           *
 * This file is part of HDF5.  The full HDF5 copyright notice, including     *
 * terms governing use, modification, and redistribution, is contained in    *
 * the COPYING file, which can be found at the root of the source code       *
 * distribution tree, or in https://www.hdfgroup.org/licenses.               *
 * If you do not have access to either file, you may request a copy from     *
 * help@hdfgroup.org.                                                        *
 * * * * * * * * * * * * * * * * * * * * * * * * * * * * * * * * * * * * * * */

/*
 * Programmer:  Robb Matzke
 *              Tuesday, December  9, 1997
 *
 * Purpose:     Tests the data type interface (H5T)
 */

#include "h5test.h"

/* Number of elements in each random test */
#define NTESTELEM 10000

/* Epsilon for floating-point comparisons */
#define FP_EPSILON 0.000001F

/*
 * Offset from aligned memory returned by malloc().  This can be used to test
 * that type conversions handle non-aligned buffers correctly.
 */
#define ALIGNMENT 1

/*
 * Define if you want to test alignment code on a machine that doesn't
 * normally require alignment. When set, all native data types must be aligned
 * on a byte boundary equal to the data size.
 */
#define TEST_ALIGNMENT

/* Alignment test stuff */
#ifdef TEST_ALIGNMENT
#define H5T_FRIEND /*suppress error about including H5Tpkg      */
#include "H5Tpkg.h"
#endif
#define SET_ALIGNMENT(TYPE, VAL) H5T_NATIVE_##TYPE##_ALIGN_g = MAX(H5T_NATIVE_##TYPE##_ALIGN_g, VAL)

static const char *FILENAME[] = {"dt_arith1", "dt_arith2", NULL};

/*
 * Count up or down depending on whether the machine is big endian or little
 * endian.  If local variable `endian' is H5T_ORDER_BE then the result will
 * be I, otherwise the result will be Z-(I+1).
 */
#define ENDIAN(Z, I, E) (H5T_ORDER_BE == (E) ? (I) : (Z) - ((I) + 1))

typedef enum dtype_t {
    INT_SCHAR,
    INT_UCHAR,
    INT_SHORT,
    INT_USHORT,
    INT_INT,
    INT_UINT,
    INT_LONG,
    INT_ULONG,
    INT_LLONG,
    INT_ULLONG,
    FLT_FLOAT,
    FLT_DOUBLE,
    FLT_LDOUBLE,
    OTHER
} dtype_t;

/*
 * Although we check whether a floating point overflow generates a SIGFPE and
 * turn off overflow tests in that case, it might still be possible for an
 * overflow condition to occur.  Once a SIGFPE is raised the program cannot
 * be allowed to continue (cf. Posix signals) so in order to recover from a
 * SIGFPE we run tests that might generate one in a child process.
 */
#if defined(H5_HAVE_FORK) && defined(H5_HAVE_WAITPID)
#define HANDLE_SIGFPE
#endif

/*
 * Decide what values of floating-point number we want to test.  They are
 * 1 - normalized; 2 - denormalized; 3 - special.
 */
#define TEST_NOOP    0
#define TEST_NORMAL  1
#define TEST_DENORM  2
#define TEST_SPECIAL 3

/* Temporary buffer sizes */
#define TMP_BUF_DIM1 32
#define TMP_BUF_DIM2 100

/* Don't use hardware conversions if set */
static int without_hardware_g = 0;

/* Allocates memory aligned on a certain boundary. */
#define aligned_malloc(Z) ((void *)((char *)malloc(ALIGNMENT + Z) + ALIGNMENT))
#define aligned_free(M)   free((char *)(M)-ALIGNMENT)

/* Initialize source buffer of integer for integer->integer and integer->floating-point conversion test.
 * This algorithm is mainly to avoid any casting and comparison between source and destination types
 * for compiler, because we're testing conversions. */
#define INIT_INTEGER(TYPE, SRC_MAX, SRC_MIN, SRC_SIZE, DST_SIZE, SRC_PREC, BUF, SAVED, NELMTS)               \
    do {                                                                                                     \
        unsigned char *buf_p, *saved_p;                                                                      \
        unsigned int   n;                                                                                    \
        TYPE           value1 = 1;                                                                           \
        TYPE           value2 = 0;                                                                           \
                                                                                                             \
        /* Allocate buffers */                                                                               \
        NELMTS = SRC_PREC * 3;                                                                               \
        BUF    = (unsigned char *)aligned_malloc(NELMTS * MAX(SRC_SIZE, DST_SIZE));                          \
        SAVED  = (unsigned char *)aligned_malloc(NELMTS * MAX(SRC_SIZE, DST_SIZE));                          \
        HDmemset(BUF, 0, NELMTS *MAX(SRC_SIZE, DST_SIZE));                                                   \
        HDmemset(SAVED, 0, NELMTS *MAX(SRC_SIZE, DST_SIZE));                                                 \
                                                                                                             \
        buf_p   = BUF;                                                                                       \
        saved_p = SAVED;                                                                                     \
                                                                                                             \
        /*positive values, ascending order. VALUE1 starts from 00000001, to 00000010, until 10000000*/       \
        /*VALUE2 ascends from 00000000, to 00000011, 00000111,...,  until 11111111.*/                        \
        for (n = 0; n < SRC_PREC; n++) {                                                                     \
            {                                                                                                \
                HDmemcpy(buf_p, &value1, SRC_SIZE);                                                          \
                HDmemcpy(saved_p, &value1, SRC_SIZE);                                                        \
                buf_p += SRC_SIZE;                                                                           \
                saved_p += SRC_SIZE;                                                                         \
            }                                                                                                \
            {                                                                                                \
                HDmemcpy(buf_p, &value2, SRC_SIZE);                                                          \
                HDmemcpy(saved_p, &value2, SRC_SIZE);                                                        \
                buf_p += SRC_SIZE;                                                                           \
                saved_p += SRC_SIZE;                                                                         \
            }                                                                                                \
                                                                                                             \
            if (n < SRC_PREC - 2) {                                                                          \
                value1 = (TYPE)(value1 << 1);                                                                \
                value2 = (TYPE)((value1 - 1) | value1);                                                      \
            }                                                                                                \
            else if (n == SRC_PREC - 2) { /*to avoid overflow of negative values for signed integer*/        \
                value1 = (TYPE)(value1 << 1);                                                                \
                value2 = (TYPE)((~value1) | value1);                                                         \
            }                                                                                                \
        }                                                                                                    \
                                                                                                             \
        /* negative values for signed; descending positive values for unsigned */                            \
        /* VALUE2 descends from 11111111 to 11111110, 11111100, ..., until 10000000. */                      \
        for (n = 0; n < SRC_PREC - 1; n++) {                                                                 \
            {                                                                                                \
                HDmemcpy(buf_p, &value2, SRC_SIZE);                                                          \
                HDmemcpy(saved_p, &value2, SRC_SIZE);                                                        \
                buf_p += SRC_SIZE;                                                                           \
                saved_p += SRC_SIZE;                                                                         \
            }                                                                                                \
            if (n < SRC_PREC - 1)                                                                            \
                value2 = (TYPE)(value2 << 1);                                                                \
        }                                                                                                    \
    } while (0)

/* Change a buffer's byte order from big endian to little endian.  It's mainly for library's
 * bit operations which handle only little endian order.
 */
#define CHANGE_ORDER(EBUF, EORDER, ESIZE)                                                                    \
    do {                                                                                                     \
        unsigned int m;                                                                                      \
        if (H5T_ORDER_BE == EORDER) {                                                                        \
            unsigned char mediator;                                                                          \
            size_t        half_size = ESIZE / 2;                                                             \
            for (m = 0; m < half_size; m++) {                                                                \
                mediator              = EBUF[ESIZE - (m + 1)];                                               \
                EBUF[ESIZE - (m + 1)] = EBUF[m];                                                             \
                EBUF[m]               = mediator;                                                            \
            }                                                                                                \
        }                                                                                                    \
        else if (H5T_ORDER_VAX == EORDER) {                                                                  \
            unsigned char mediator1, mediator2;                                                              \
            for (m = 0; m < ESIZE; m += 4) {                                                                 \
                mediator1 = EBUF[m];                                                                         \
                mediator2 = EBUF[m + 1];                                                                     \
                                                                                                             \
                EBUF[m]     = EBUF[(ESIZE - 2) - m];                                                         \
                EBUF[m + 1] = EBUF[(ESIZE - 1) - m];                                                         \
                                                                                                             \
                EBUF[(ESIZE - 2) - m] = mediator1;                                                           \
                EBUF[(ESIZE - 1) - m] = mediator2;                                                           \
            }                                                                                                \
        }                                                                                                    \
    } while (0)

/* Allocate buffer and initialize it with floating-point normalized values.
 * It's for conversion test of floating-point as the source.
 */
#define INIT_FP_NORM(TYPE, SRC_MAX, SRC_MIN, SRC_MAX_10_EXP, SRC_MIN_10_EXP, SRC_SIZE, DST_SIZE, BUF, SAVED, \
                     NELMTS)                                                                                 \
    do {                                                                                                     \
        unsigned char *buf_p, *saved_p;                                                                      \
        size_t         num_norm, factor, n;                                                                  \
        TYPE           value1, value2;                                                                       \
        TYPE           multiply;                                                                             \
                                                                                                             \
        /*Determine the number of normalized values and increment pace.  The values start from               \
         *minimal normalized value and are multiplied by MULTIPLY each step until reach to maximal           \
         *normalized value.*/                                                                                \
        if (SRC_MAX_10_EXP < 100) { /*for float*/                                                            \
            factor   = 0;                                                                                    \
            multiply = 10;                                                                                   \
        }                                                                                                    \
        else if (SRC_MAX_10_EXP >= 100 && SRC_MAX_10_EXP < 400) { /*for double*/                             \
            factor   = 2;                                                                                    \
            multiply = 10000;                                                                                \
        }                                                                                                    \
        else { /*for long double*/                                                                           \
            factor   = 3;                                                                                    \
            multiply = 100000000;                                                                            \
        }                                                                                                    \
                                                                                                             \
        /*The number of values if multiplied by 10 for each step.*/                                          \
        num_norm = (SRC_MAX_10_EXP - SRC_MIN_10_EXP);                                                        \
        /*Reduce the number of values by 2^factor. MULTIPLY=10^(2^factor). Using this algorithm              \
         *instead of arithmetic operation to avoid any conversion*/                                          \
        num_norm >>= factor;                                                                                 \
                                                                                                             \
        /*Total number of values*/                                                                           \
        NELMTS = 2 *         /*both positive and negative*/                                                  \
                 (num_norm + /*number of normalized values*/                                                 \
                  1);        /*maximal normalized value*/                                                    \
                                                                                                             \
        /* Allocate buffers */                                                                               \
        BUF   = (unsigned char *)aligned_malloc(NELMTS * MAX(SRC_SIZE, DST_SIZE));                           \
        SAVED = (unsigned char *)aligned_malloc(NELMTS * MAX(SRC_SIZE, DST_SIZE));                           \
        HDmemset(BUF, 0, NELMTS *MAX(SRC_SIZE, DST_SIZE));                                                   \
        HDmemset(SAVED, 0, NELMTS *MAX(SRC_SIZE, DST_SIZE));                                                 \
                                                                                                             \
        buf_p   = BUF;                                                                                       \
        saved_p = SAVED;                                                                                     \
                                                                                                             \
        /*Normalized values*/                                                                                \
        value1 = SRC_MIN;                                                                                    \
        value2 = -SRC_MIN;                                                                                   \
        for (n = 0; n < num_norm; n++) {                                                                     \
            if (value1 < SRC_MAX) { /*positive*/                                                             \
                HDmemcpy(buf_p, &value1, SRC_SIZE);                                                          \
                HDmemcpy(saved_p, &value1, SRC_SIZE);                                                        \
                value1 *= multiply;                                                                          \
                buf_p += SRC_SIZE;                                                                           \
                saved_p += SRC_SIZE;                                                                         \
            }                                                                                                \
            if (value2 > -SRC_MAX) { /*negative*/                                                            \
                HDmemcpy(buf_p, &value2, SRC_SIZE);                                                          \
                HDmemcpy(saved_p, &value2, SRC_SIZE);                                                        \
                value2 *= multiply;                                                                          \
                buf_p += SRC_SIZE;                                                                           \
                saved_p += SRC_SIZE;                                                                         \
            }                                                                                                \
        }                                                                                                    \
                                                                                                             \
        value1 = SRC_MAX; /*maximal value*/                                                                  \
        HDmemcpy(buf_p, &value1, SRC_SIZE);                                                                  \
        HDmemcpy(saved_p, &value1, SRC_SIZE);                                                                \
        buf_p += SRC_SIZE;                                                                                   \
        saved_p += SRC_SIZE;                                                                                 \
                                                                                                             \
        value2 = -SRC_MAX; /*negative value*/                                                                \
        HDmemcpy(buf_p, &value2, SRC_SIZE);                                                                  \
        HDmemcpy(saved_p, &value2, SRC_SIZE);                                                                \
        buf_p += SRC_SIZE;                                                                                   \
        saved_p += SRC_SIZE;                                                                                 \
    } while (0)

/* Allocate buffer and initialize it with floating-point denormalized values.
 * It's for conversion test of floating-point as the source.
 */
#define INIT_FP_DENORM(TYPE, SRC_MANT_DIG, SRC_SIZE, SRC_PREC, SRC_ORDR, DST_SIZE, BUF, SAVED, NELMTS)       \
    do {                                                                                                     \
        unsigned char *buf_p, *saved_p;                                                                      \
        unsigned char *tmp1, *tmp2;                                                                          \
        size_t         n;                                                                                    \
                                                                                                             \
        /*Total number of values*/                                                                           \
        NELMTS = 2 *                 /*both positive and negative*/                                          \
                 (SRC_MANT_DIG - 1); /*number of denormalized values*/                                       \
                                                                                                             \
        /* Allocate buffers */                                                                               \
        BUF   = (unsigned char *)aligned_malloc(NELMTS * MAX(SRC_SIZE, DST_SIZE));                           \
        SAVED = (unsigned char *)aligned_malloc(NELMTS * MAX(SRC_SIZE, DST_SIZE));                           \
        HDmemset(BUF, 0, NELMTS *MAX(SRC_SIZE, DST_SIZE));                                                   \
        HDmemset(SAVED, 0, NELMTS *MAX(SRC_SIZE, DST_SIZE));                                                 \
                                                                                                             \
        tmp1 = (unsigned char *)calloc((size_t)1, (size_t)SRC_SIZE);                                         \
        tmp2 = (unsigned char *)calloc((size_t)1, (size_t)SRC_SIZE);                                         \
                                                                                                             \
        buf_p   = BUF;                                                                                       \
        saved_p = SAVED;                                                                                     \
                                                                                                             \
        /*Denormalized values. Exponent is 0. Let mantissa starts from 00000001, 00000011,                   \
         *00000111,..., until 11111111.*/                                                                    \
        HDmemset(tmp1, 0, SRC_SIZE);                                                                         \
        HDmemset(tmp2, 0, SRC_SIZE);                                                                         \
        H5T__bit_set(tmp2, SRC_PREC - 1, (size_t)1, TRUE); /*the negative value*/                            \
        for (n = 0; n < SRC_MANT_DIG - 1; n++) {                                                             \
            H5T__bit_set(tmp1, n, (size_t)1, TRUE); /*turn on 1 bit each time*/                              \
            CHANGE_ORDER(tmp1, SRC_ORDR, SRC_SIZE); /*change order for big endian*/                          \
            HDmemcpy(buf_p, tmp1, SRC_SIZE);                                                                 \
            HDmemcpy(saved_p, tmp1, SRC_SIZE);                                                               \
            CHANGE_ORDER(tmp1, SRC_ORDR, SRC_SIZE); /*change back the order for bit operation*/              \
            buf_p += SRC_SIZE;                                                                               \
            saved_p += SRC_SIZE;                                                                             \
                                                                                                             \
            /*negative values*/                                                                              \
            H5T__bit_set(tmp2, n, (size_t)1, TRUE);                                                          \
            CHANGE_ORDER(tmp2, SRC_ORDR, SRC_SIZE);                                                          \
            HDmemcpy(buf_p, tmp2, SRC_SIZE);                                                                 \
            HDmemcpy(saved_p, tmp2, SRC_SIZE);                                                               \
            CHANGE_ORDER(tmp2, SRC_ORDR, SRC_SIZE);                                                          \
            buf_p += SRC_SIZE;                                                                               \
            saved_p += SRC_SIZE;                                                                             \
        }                                                                                                    \
        free(tmp1);                                                                                          \
        free(tmp2);                                                                                          \
    } while (0)

/* Allocate buffer and initialize it with floating-point special values, +/-0, +/-infinity,
 * +/-QNaN, +/-SNaN.  It's for conversion test of floating-point as the source.
 */
#define INIT_FP_SPECIAL(SRC_SIZE, SRC_PREC, SRC_ORDR, SRC_MANT_DIG, DST_SIZE, BUF, SAVED, NELMTS)            \
    do {                                                                                                     \
        unsigned char *buf_p;                                                                                \
        unsigned char *value;                                                                                \
        int            n;                                                                                    \
                                                                                                             \
        /*Total number of values*/                                                                           \
        NELMTS = 2 * /*both positive and negative*/                                                          \
                 4;  /*infinity, SNaN, QNaN      */                                                          \
                                                                                                             \
        /* Allocate buffers */                                                                               \
        BUF   = (unsigned char *)aligned_malloc(NELMTS * MAX(SRC_SIZE, DST_SIZE));                           \
        SAVED = (unsigned char *)aligned_malloc(NELMTS * MAX(SRC_SIZE, DST_SIZE));                           \
        HDmemset(BUF, 0, NELMTS *MAX(SRC_SIZE, DST_SIZE));                                                   \
        HDmemset(SAVED, 0, NELMTS *MAX(SRC_SIZE, DST_SIZE));                                                 \
        value = (unsigned char *)calloc(SRC_SIZE, sizeof(unsigned char));                                    \
                                                                                                             \
        buf_p = BUF;                                                                                         \
                                                                                                             \
        /* +0 */                                                                                             \
        H5T__bit_set(value, (size_t)0, SRC_PREC, FALSE);                                                     \
        HDmemcpy(buf_p, value, SRC_SIZE * sizeof(unsigned char));                                            \
        buf_p += SRC_SIZE;                                                                                   \
                                                                                                             \
        for (n = 0; n < 2; n++) {                                                                            \
            if (n == 1) {                                                                                    \
                HDmemset(value, 0, SRC_SIZE * sizeof(unsigned char));                                        \
                /* -0 */                                                                                     \
                H5T__bit_set(value, (size_t)(SRC_PREC - 1), (size_t)1, TRUE);                                \
                CHANGE_ORDER(value, SRC_ORDR, SRC_SIZE); /*change order for big endian*/                     \
                HDmemcpy(buf_p, value, SRC_SIZE * sizeof(unsigned char));                                    \
                CHANGE_ORDER(value, SRC_ORDR, SRC_SIZE); /*change back the order for bit operation*/         \
                buf_p += SRC_SIZE;                                                                           \
            }                                                                                                \
                                                                                                             \
            /* +/-infinity */                                                                                \
            H5T__bit_set(value, (size_t)(SRC_MANT_DIG - 1), SRC_PREC - SRC_MANT_DIG, TRUE);                  \
            CHANGE_ORDER(value, SRC_ORDR, SRC_SIZE); /*change order for big endian*/                         \
            HDmemcpy(buf_p, value, SRC_SIZE * sizeof(unsigned char));                                        \
            CHANGE_ORDER(value, SRC_ORDR, SRC_SIZE); /*change back the order for bit operation*/             \
            buf_p += SRC_SIZE;                                                                               \
                                                                                                             \
            /* +/-SNaN */                                                                                    \
            H5T__bit_set(value, (size_t)0, (size_t)1, TRUE);                                                 \
            CHANGE_ORDER(value, SRC_ORDR, SRC_SIZE); /*change order for big endian*/                         \
            HDmemcpy(buf_p, value, SRC_SIZE * sizeof(unsigned char));                                        \
            CHANGE_ORDER(value, SRC_ORDR, SRC_SIZE); /*change back the order for bit operation*/             \
            buf_p += SRC_SIZE;                                                                               \
                                                                                                             \
            /* +/-QNaN */                                                                                    \
            H5T__bit_set(value, (size_t)(SRC_MANT_DIG - 2), (size_t)1, TRUE);                                \
            CHANGE_ORDER(value, SRC_ORDR, SRC_SIZE); /*change order for big endian*/                         \
            HDmemcpy(buf_p, value, SRC_SIZE * sizeof(unsigned char));                                        \
            CHANGE_ORDER(value, SRC_ORDR, SRC_SIZE); /*change back the order for bit operation*/             \
            buf_p += SRC_SIZE;                                                                               \
        }                                                                                                    \
                                                                                                             \
        HDmemcpy(SAVED, BUF, NELMTS *MAX(SRC_SIZE, DST_SIZE));                                               \
        free(value);                                                                                         \
    } while (0)

static hbool_t overflows(unsigned char *origin_bits, hid_t src_id, size_t dst_num_bits);
static int     my_isnan(dtype_t type, void *val);
static int my_isinf(int endian, const unsigned char *val, size_t size, size_t mpos, size_t msize, size_t epos,
                    size_t esize);

/*-------------------------------------------------------------------------
 * Function:    fpe_handler
 *
 * Purpose:    Exit with 255
 *
 * Return:    void
 *
 * Programmer:    Robb Matzke
 *              Monday, July  6, 1998
 *
 *-------------------------------------------------------------------------
 */
static void
fpe_handler(int H5_ATTR_UNUSED signo)
{
    SKIPPED();
    HDputs("    Test skipped due to SIGFPE.");
#ifndef HANDLE_SIGFPE
    HDputs("    Remaining tests could not be run.");
    HDputs("    Please turn off SIGFPE on overflows and try again.");
#endif
    HDexit(255);
}

/*-------------------------------------------------------------------------
 * Function:    reset_hdf5
 *
 * Purpose:    Reset the hdf5 library.  This causes statistics to be printed
 *        and counters to be reset.
 *
 * Return:    void
 *
 * Programmer:    Robb Matzke
 *              Monday, November 16, 1998
 *
 *-------------------------------------------------------------------------
 */
static void
reset_hdf5(void)
{
    h5_reset();

    if (without_hardware_g)
        h5_no_hwconv();
#ifdef TEST_ALIGNMENT
    SET_ALIGNMENT(SCHAR, H5_SIZEOF_CHAR);
    SET_ALIGNMENT(UCHAR, H5_SIZEOF_CHAR);
    SET_ALIGNMENT(SHORT, H5_SIZEOF_SHORT);
    SET_ALIGNMENT(USHORT, H5_SIZEOF_SHORT);
    SET_ALIGNMENT(INT, H5_SIZEOF_INT);
    SET_ALIGNMENT(UINT, H5_SIZEOF_INT);
    SET_ALIGNMENT(LONG, H5_SIZEOF_LONG);
    SET_ALIGNMENT(ULONG, H5_SIZEOF_LONG);
    SET_ALIGNMENT(LLONG, H5_SIZEOF_LONG_LONG);
    SET_ALIGNMENT(ULLONG, H5_SIZEOF_LONG_LONG);
    SET_ALIGNMENT(FLOAT, H5_SIZEOF_FLOAT);
    SET_ALIGNMENT(DOUBLE, H5_SIZEOF_DOUBLE);
    SET_ALIGNMENT(LDOUBLE, H5_SIZEOF_LONG_DOUBLE);
#endif
}

/*-------------------------------------------------------------------------
 * Function:    except_func
 *
 * Purpose:    Gets called for all data type conversion exceptions.
 *
 * Return:    H5T_CONV_ABORT:            -1
 *
 *              H5T_CONV_UNHANDLED      0
 *
 *              H5T_CONV_HANDLED        1
 *
 * Programmer:    Raymond Lu
 *              April 19, 2004
 *
 *-------------------------------------------------------------------------
 */
static H5T_conv_ret_t
except_func(H5T_conv_except_t except_type, hid_t H5_ATTR_UNUSED src_id, hid_t H5_ATTR_UNUSED dst_id,
            void H5_ATTR_UNUSED *src_buf, void *dst_buf, void *user_data)
{
    H5T_conv_ret_t ret = H5T_CONV_HANDLED;

    if (except_type == H5T_CONV_EXCEPT_RANGE_HI)
        /*only test integer case*/
        *(int *)dst_buf = *(int *)user_data;
    else if (except_type == H5T_CONV_EXCEPT_RANGE_LOW)
        /*only test integer case*/
        *(int *)dst_buf = *(int *)user_data;
    else if (except_type == H5T_CONV_EXCEPT_TRUNCATE)
        ret = H5T_CONV_UNHANDLED;
    else if (except_type == H5T_CONV_EXCEPT_PRECISION)
        ret = H5T_CONV_UNHANDLED;
    else if (except_type == H5T_CONV_EXCEPT_PINF)
        /*only test integer case*/
        *(int *)dst_buf = *(int *)user_data;
    else if (except_type == H5T_CONV_EXCEPT_NINF)
        /*only test integer case*/
        *(int *)dst_buf = *(int *)user_data;
    else if (except_type == H5T_CONV_EXCEPT_NAN)
        /*only test integer case*/
        *(int *)dst_buf = *(int *)user_data;

    return ret;
}

/*-------------------------------------------------------------------------
 * Function:    test_hard_query
 *
 * Purpose:     Tests H5Tcompiler_conv() for querying whether a conversion is
 *              a hard one.
 *
 * Return:      Success:        0
 *
 *              Failure:        number of errors
 *
 * Programmer:  Raymond Lu
 *              Friday, Sept 2, 2005
 *
 *-------------------------------------------------------------------------
 */
static int
test_hard_query(void)
{
    TESTING("query functions of compiler conversion");

    /* Verify the conversion from int to float is a hard conversion. */
    if (H5Tcompiler_conv(H5T_NATIVE_INT, H5T_NATIVE_FLOAT) != TRUE) {
        H5_FAILED();
        HDprintf("Can't query conversion function\n");
        goto error;
    }

    /* Unregister the hard conversion from int to float.  Verify the conversion
     * is a soft conversion. */
    H5Tunregister(H5T_PERS_HARD, NULL, H5T_NATIVE_INT, H5T_NATIVE_FLOAT,
                  (H5T_conv_t)((void (*)(void))H5T__conv_int_float));
    if (H5Tcompiler_conv(H5T_NATIVE_INT, H5T_NATIVE_FLOAT) != FALSE) {
        H5_FAILED();
        HDprintf("Can't query conversion function\n");
        goto error;
    }

    /* Register the hard conversion from int to float.  Verify the conversion
     * is a hard conversion. */
    H5Tregister(H5T_PERS_HARD, "int_flt", H5T_NATIVE_INT, H5T_NATIVE_FLOAT,
                (H5T_conv_t)((void (*)(void))H5T__conv_int_float));
    if (H5Tcompiler_conv(H5T_NATIVE_INT, H5T_NATIVE_FLOAT) != TRUE) {
        H5_FAILED();
        HDprintf("Can't query conversion function\n");
        goto error;
    }

    PASSED();

    /* Restore the default error handler (set in h5_reset()) */
    h5_restore_err();

    reset_hdf5();

    return 0;

error:
    /* Restore the default error handler (set in h5_reset()) */
    h5_restore_err();

    reset_hdf5();
    return 1;
}

/*-------------------------------------------------------------------------
 * Function:    expt_handle
 *
 * Purpose:    Gets called from test_particular_fp_integer() for data type
 *              conversion exceptions.
 *
 * Return:    H5T_CONV_HANDLED        1
 *
 * Programmer:    Raymond Lu
 *              Sept 7, 2005
 *
 *-------------------------------------------------------------------------
 */
static H5T_conv_ret_t
expt_handle(H5T_conv_except_t except_type, hid_t H5_ATTR_UNUSED src_id, hid_t H5_ATTR_UNUSED dst_id,
            void H5_ATTR_UNUSED *src_buf, void *dst_buf, void *user_data)
{
    signed char fill_value1 = 7;
    int         fill_value2 = 13;

    if (except_type == H5T_CONV_EXCEPT_RANGE_HI || except_type == H5T_CONV_EXCEPT_RANGE_LOW ||
        except_type == H5T_CONV_EXCEPT_TRUNCATE) {
        if (*(hbool_t *)user_data)
            *(signed char *)dst_buf = fill_value1;
        else
            *(int *)dst_buf = fill_value2;
    } /* end if */

    return H5T_CONV_HANDLED;
}

/*-------------------------------------------------------------------------
 * Function:    test_particular_fp_integer
 *
 * Purpose:     Tests hard conversions from floating numbers to integers in
 *              a special situation when the source is "float" and assigned
 *              the value of "INT_MAX".  A compiler may do roundup making
 *              this value "INT_MAX+1".  When this float value is casted to
 *              int, overflow happens.  This test makes sure the library
 *              returns exception in this situation.
 *
 *              Also verifies the library handles conversion from double to
 *              signed char correctly when the value of double is SCHAR_MAX.
 *              The test makes sure the signed char doesn't overflow.
 *
 *              This test is mainly for netCDF's request.
 *
 * Return:      Success:        0
 *
 *              Failure:        number of errors
 *-------------------------------------------------------------------------
 */
static int
test_particular_fp_integer(void)
{
    hid_t          dxpl_id;
    hbool_t        flag;
    double         src_d = (double)SCHAR_MAX;
    signed char    dst_c;
    unsigned char *buf1 = NULL, *buf2 = NULL;
    unsigned char *saved_buf1 = NULL, *saved_buf2 = NULL;
    size_t         src_size1, src_size2;
    size_t         dst_size1, dst_size2;
    float          src_f = (float)INT_MAX;
    int            dst_i;
    int            fill_value = 13;
    int            endian; /*endianness            */
    unsigned int   fails_this_test = 0;
    size_t         j;

    TESTING("hard particular floating number -> integer conversions");

    if ((dxpl_id = H5Pcreate(H5P_DATASET_XFER)) < 0) {
        H5_FAILED();
        HDprintf("Can't create data transfer property list\n");
        goto error;
    }

    /* Test conversion from double (the value is SCHAR_MAX) to signed char. */
    endian     = H5Tget_order(H5T_NATIVE_DOUBLE);
    src_size1  = H5Tget_size(H5T_NATIVE_DOUBLE);
    dst_size1  = H5Tget_size(H5T_NATIVE_SCHAR);
    buf1       = (unsigned char *)calloc((size_t)1, (size_t)MAX(src_size1, dst_size1));
    saved_buf1 = (unsigned char *)calloc((size_t)1, (size_t)MAX(src_size1, dst_size1));

    HDmemcpy(buf1, &src_d, src_size1);
    HDmemcpy(saved_buf1, &src_d, src_size1);

    /* Register exception handling function and signal the destination is "signed char". */
    flag = 1;
    if (H5Pset_type_conv_cb(dxpl_id, expt_handle, &flag) < 0) {
        H5_FAILED();
        HDprintf("Can't register conversion callback\n");
        goto error;
    }

    /* Do conversion */
    if (H5Tconvert(H5T_NATIVE_DOUBLE, H5T_NATIVE_SCHAR, (size_t)1, buf1, NULL, dxpl_id) < 0) {
        H5_FAILED();
        HDprintf("Can't convert data\n");
        goto error;
    }

    HDmemcpy(&dst_c, buf1, dst_size1);

    /* Print errors */
    if (dst_c != SCHAR_MAX) {
        double      x = 0.0;
        signed char y;

        if (0 == fails_this_test++)
            H5_FAILED();

        HDprintf("    test double to signed char:\n");
        HDprintf("        src = ");
        for (j = 0; j < src_size1; j++)
            HDprintf(" %02x", saved_buf1[ENDIAN(src_size1, j, endian)]);

        HDmemcpy(&x, saved_buf1, src_size1);
        HDprintf(" %29.20e\n", x);

        HDprintf("        dst = ");
        for (j = 0; j < dst_size1; j++)
            HDprintf(" %02x", buf1[ENDIAN(dst_size1, j, endian)]);

        HDmemcpy(&y, buf1, dst_size1);
        HDprintf(" %29d\n", y);
    }

    /* Test conversion from float (the value is INT_MAX) to int. */
    src_size2  = H5Tget_size(H5T_NATIVE_FLOAT);
    dst_size2  = H5Tget_size(H5T_NATIVE_INT);
    buf2       = (unsigned char *)calloc((size_t)1, (size_t)MAX(src_size2, dst_size2));
    saved_buf2 = (unsigned char *)calloc((size_t)1, (size_t)MAX(src_size2, dst_size2));
    HDmemcpy(buf2, &src_f, src_size2);
    HDmemcpy(saved_buf2, &src_f, src_size2);

    /* signal exception handling function that the destination is "int". */
    flag = 0;

    /* Do conversion */
    if (H5Tconvert(H5T_NATIVE_FLOAT, H5T_NATIVE_INT, (size_t)1, buf2, NULL, dxpl_id) < 0) {
        H5_FAILED();
        HDprintf("Can't convert data\n");
        goto error;
    }

    HDmemcpy(&dst_i, buf2, dst_size2);

    /* Print errors */
    if (dst_i != fill_value) {
        float x = 0.0;
        int   y;

        if (0 == fails_this_test++)
            H5_FAILED();

        HDprintf("    test float to int:\n");
        HDprintf("        src = ");
        for (j = 0; j < src_size2; j++)
            HDprintf(" %02x", saved_buf2[ENDIAN(src_size2, j, endian)]);

        HDmemcpy(&x, saved_buf2, src_size2);
        HDprintf(" %29.20e\n", (double)x);

        HDprintf("        dst = ");
        for (j = 0; j < dst_size2; j++)
            HDprintf(" %02x", buf2[ENDIAN(dst_size2, j, endian)]);

        HDmemcpy(&y, buf2, dst_size2);
        HDprintf(" %29d\n", y);
    }

    if (fails_this_test)
        goto error;

    if (H5Pclose(dxpl_id) < 0) {
        H5_FAILED();
        HDprintf("Can't close property list\n");
        goto error;
    }

    if (buf1)
        free(buf1);
    if (buf2)
        free(buf2);
    if (saved_buf1)
        free(saved_buf1);
    if (saved_buf2)
        free(saved_buf2);

    PASSED();
    return 0;

error:
    HDfflush(stdout);
    H5E_BEGIN_TRY
    {
        H5Pclose(dxpl_id);
    }
    H5E_END_TRY
    if (buf1)
        free(buf1);
    if (buf2)
        free(buf2);
    if (saved_buf1)
        free(saved_buf1);
    if (saved_buf2)
        free(saved_buf2);

    /* Restore the default error handler (set in h5_reset()) */
    h5_restore_err();

    reset_hdf5(); /*print statistics*/

    return MAX((int)fails_this_test, 1);
}

/*-------------------------------------------------------------------------
 * Function:    test_derived_flt
 *
 * Purpose:     Tests user-define and query functions of floating-point types.
 *
 * Return:      Success:        0
 *
 *              Failure:        number of errors
 *
 * Programmer:  Raymond Lu
 *              Thursday, Jan 6, 2005
 *
 *-------------------------------------------------------------------------
 */
static int
test_derived_flt(void)
{
    hid_t          file = -1, tid1 = -1, tid2 = -1;
    hid_t          dxpl_id = -1;
    char           filename[1024];
    size_t         spos, epos, esize, mpos, msize, size;
    size_t         src_size, dst_size;
    unsigned char *buf = NULL, *saved_buf = NULL;
    int           *aligned = NULL;
    int            endian; /*endianness            */
    size_t         nelmts          = NTESTELEM;
    unsigned int   fails_this_test = 0;
    const size_t   max_fails       = 40; /*max number of failures*/
    char           str[256];             /*message string    */
    unsigned int   i, j;

    TESTING("user-define and query functions of floating-point types");

    /* Create File */
    h5_fixname(FILENAME[0], H5P_DEFAULT, filename, sizeof filename);
    if ((file = H5Fcreate(filename, H5F_ACC_TRUNC, H5P_DEFAULT, H5P_DEFAULT)) < 0) {
        H5_FAILED();
        HDprintf("Can't create file\n");
        goto error;
    }

    if ((dxpl_id = H5Pcreate(H5P_DATASET_XFER)) < 0) {
        H5_FAILED();
        HDprintf("Can't create data transfer property list\n");
        goto error;
    }

    if ((tid1 = H5Tcopy(H5T_IEEE_F64LE)) < 0) {
        H5_FAILED();
        HDprintf("Can't copy data type\n");
        goto error;
    }

    if ((tid2 = H5Tcopy(H5T_IEEE_F32LE)) < 0) {
        H5_FAILED();
        HDprintf("Can't copy data type\n");
        goto error;
    }

    /*------------------------------------------------------------------------
     *                   1st floating-point type
     * size=7 byte, precision=42 bits, offset=3 bits, mantissa size=31 bits,
     * mantissa position=3, exponent size=10 bits, exponent position=34,
     * exponent bias=511.  It can be illustrated in little-endian order as
     *
     *          6       5       4       3       2       1       0
     *    ???????? ???SEEEE EEEEEEMM MMMMMMMM MMMMMMMM MMMMMMMM MMMMM???
     *
     * To create a new floating-point type, the following properties must be
     * set in the order of
     *   set fields -> set offset -> set precision -> set size.
     * All these properties must be set before the type can function. Other
     * properties can be set anytime.  Derived type size cannot be expanded
     * bigger than original size but can be decreased.  There should be no
     * holes among the significant bits.  Exponent bias usually is set
     * 2^(n-1)-1, where n is the exponent size.
     *-----------------------------------------------------------------------*/
    if (H5Tset_fields(tid1, (size_t)44, (size_t)34, (size_t)10, (size_t)3, (size_t)31) < 0) {
        H5_FAILED();
        HDprintf("Can't set fields\n");
        goto error;
    }
    if (H5Tset_offset(tid1, (size_t)3) < 0) {
        H5_FAILED();
        HDprintf("Can't set offset\n");
        goto error;
    }
    if (H5Tset_precision(tid1, (size_t)42) < 0) {
        H5_FAILED();
        HDprintf("Can't set precision 1\n");
        goto error;
    }
    if (H5Tset_size(tid1, (size_t)7) < 0) {
        H5_FAILED();
        HDprintf("Can't set size\n");
        goto error;
    }

    if (H5Tset_ebias(tid1, (size_t)511) < 0) {
        H5_FAILED();
        HDprintf("Can't set exponent bias\n");
        goto error;
    }
    if (H5Tset_pad(tid1, H5T_PAD_ZERO, H5T_PAD_ZERO) < 0) {
        H5_FAILED();
        HDprintf("Can't set padding\n");
        goto error;
    }

    if (H5Tcommit2(file, "new float type 1", tid1, H5P_DEFAULT, H5P_DEFAULT, H5P_DEFAULT) < 0) {
        H5_FAILED();
        HDprintf("Can't set inpad\n");
        goto error;
    }
    if (H5Tclose(tid1) < 0) {
        H5_FAILED();
        HDprintf("Can't close datatype\n");
        goto error;
    }

    if ((tid1 = H5Topen2(file, "new float type 1", H5P_DEFAULT)) < 0)
        FAIL_PUTS_ERROR("Can't open datatype");
    if (H5Tget_fields(tid1, &spos, &epos, &esize, &mpos, &msize) < 0) {
        H5_FAILED();
        HDprintf("Can't get fields\n");
        goto error;
    }
    if (spos != 44 || epos != 34 || esize != 10 || mpos != 3 || msize != 31) {
        H5_FAILED();
        HDprintf("Wrong field values\n");
        goto error;
    }

    if (H5Tget_precision(tid1) != 42) {
        H5_FAILED();
        HDprintf("Can't get precision or wrong precision\n");
        goto error;
    }
    if (H5Tget_offset(tid1) != 3) {
        H5_FAILED();
        HDprintf("Can't get offset or wrong offset\n");
        goto error;
    }
    if ((size = H5Tget_size(tid1)) != 7) {
        H5_FAILED();
        HDprintf("Can't get size or wrong size\n");
        goto error;
    }
    if (H5Tget_ebias(tid1) != 511) {
        H5_FAILED();
        HDprintf("Can't get exponent bias or wrong bias\n");
        goto error;
    }

    /* Convert data from native integer to the 1st derived floating-point type.
     * Then convert data from the floating-point type back to native integer.
     * Compare the final data with the original data.
     */
    src_size  = H5Tget_size(H5T_NATIVE_INT);
    endian    = H5Tget_order(H5T_NATIVE_INT);
    buf       = (unsigned char *)malloc(nelmts * (MAX(src_size, size)));
    saved_buf = (unsigned char *)malloc(nelmts * src_size);
    HDmemset(buf, 0, nelmts * MAX(src_size, size));
    HDmemset(saved_buf, 0, nelmts * src_size);
    aligned = (int *)calloc((size_t)1, src_size);

    for (i = 0; i < nelmts * src_size; i++)
        buf[i] = saved_buf[i] = (unsigned char)HDrand();

    /* Convert data from native integer to derived floating-point type.
     * The mantissa is big enough to retain the integer's precision. */
    if (H5Tconvert(H5T_NATIVE_INT, tid1, nelmts, buf, NULL, dxpl_id) < 0) {
        H5_FAILED();
        HDprintf("Can't convert data\n");
        goto error;
    }
    /* Convert data from the derived floating-point type back to native integer. */
    if (H5Tconvert(tid1, H5T_NATIVE_INT, nelmts, buf, NULL, dxpl_id) < 0) {
        H5_FAILED();
        HDprintf("Can't convert data\n");
        goto error;
    }

    /* Are the values still the same?*/
    for (i = 0; i < nelmts; i++) {
        for (j = 0; j < src_size; j++)
            if (buf[i * src_size + j] != saved_buf[i * src_size + j])
                break;
        if (j == src_size)
            continue; /*no error*/

        /* Print errors */
        if (0 == fails_this_test++) {
            HDsnprintf(str, sizeof(str),
                       "\nTesting random sw derived floating-point -> derived floating-point conversions");
            HDprintf("%-70s", str);
            HDfflush(stdout);
            H5_FAILED();
        }
        HDprintf("    test %u elmt %u: \n", 1, (unsigned)i);

        HDprintf("        src = ");
        for (j = 0; j < src_size; j++)
            HDprintf(" %02x", saved_buf[i * src_size + ENDIAN(src_size, j, endian)]);

        HDmemcpy(aligned, saved_buf + i * sizeof(int), sizeof(int));
        HDprintf(" %29d\n", *aligned);

        HDprintf("        dst = ");
        for (j = 0; j < src_size; j++)
            HDprintf(" %02x", buf[i * src_size + ENDIAN(src_size, j, endian)]);

        HDmemcpy(aligned, buf + i * sizeof(int), sizeof(int));
        HDprintf(" %29d\n", *aligned);

        if (fails_this_test >= max_fails) {
            HDputs("    maximum failures reached, aborting test...");
            goto error;
        }
    }

    fails_this_test = 0;
    free(buf);
    free(saved_buf);
    free(aligned);
    buf       = NULL;
    saved_buf = NULL;
    aligned   = NULL;

    /*--------------------------------------------------------------------------
     *                   2nd floating-point type
     * size=3 byte, precision=24 bits, offset=0 bits, mantissa size=16 bits,
     * mantissa position=0, exponent size=7 bits, exponent position=16, exponent
     * bias=63. It can be illustrated in little-endian order as
     *
     *          2       1       0
     *    SEEEEEEE MMMMMMMM MMMMMMMM
     *--------------------------------------------------------------------------*/
    if (H5Tset_fields(tid2, (size_t)23, (size_t)16, (size_t)7, (size_t)0, (size_t)16) < 0) {
        H5_FAILED();
        HDprintf("Can't set fields\n");
        goto error;
    }
    if (H5Tset_offset(tid2, (size_t)0) < 0) {
        H5_FAILED();
        HDprintf("Can't set offset\n");
        goto error;
    }
    if (H5Tset_precision(tid2, (size_t)24) < 0) {
        H5_FAILED();
        HDprintf("Can't set precision 2\n");
        goto error;
    }
    if (H5Tset_size(tid2, (size_t)3) < 0) {
        H5_FAILED();
        HDprintf("Can't set size\n");
        goto error;
    }
    if (H5Tset_ebias(tid2, (size_t)63) < 0) {
        H5_FAILED();
        HDprintf("Can't set size\n");
        goto error;
    }
    if (H5Tset_pad(tid2, H5T_PAD_ZERO, H5T_PAD_ZERO) < 0) {
        H5_FAILED();
        HDprintf("Can't set padding\n");
        goto error;
    }

    if (H5Tcommit2(file, "new float type 2", tid2, H5P_DEFAULT, H5P_DEFAULT, H5P_DEFAULT) < 0) {
        H5_FAILED();
        HDprintf("Can't set inpad\n");
        goto error;
    }
    if (H5Tclose(tid2) < 0) {
        H5_FAILED();
        HDprintf("Can't close datatype\n");
        goto error;
    }

    if ((tid2 = H5Topen2(file, "new float type 2", H5P_DEFAULT)) < 0)
        FAIL_PUTS_ERROR("Can't open datatype");
    if (H5Tget_fields(tid2, &spos, &epos, &esize, &mpos, &msize) < 0) {
        H5_FAILED();
        HDprintf("Can't get fields\n");
        goto error;
    }
    if (spos != 23 || epos != 16 || esize != 7 || mpos != 0 || msize != 16) {
        H5_FAILED();
        HDprintf("Wrong field values\n");
        goto error;
    }

    if (H5Tget_precision(tid2) != 24) {
        H5_FAILED();
        HDprintf("Can't get precision or wrong precision\n");
        goto error;
    }
    if (H5Tget_offset(tid2) != 0) {
        H5_FAILED();
        HDprintf("Can't get offset or wrong offset\n");
        goto error;
    }
    if ((size = H5Tget_size(tid2)) != 3) {
        H5_FAILED();
        HDprintf("Can't get size or wrong size\n");
        goto error;
    }
    if (H5Tget_ebias(tid2) != 63) {
        H5_FAILED();
        HDprintf("Can't get exponent bias or wrong bias\n");
        goto error;
    }

    /* Convert data from the 2nd to the 1st derived floating-point type.
     * Then convert data from the 1st type back to the 2nd type.
     * Compare the final data with the original data.
     */
    src_size  = H5Tget_size(tid2);
    dst_size  = H5Tget_size(tid1);
    endian    = H5Tget_order(tid2);
    buf       = (unsigned char *)malloc(nelmts * (MAX(src_size, dst_size)));
    saved_buf = (unsigned char *)malloc(nelmts * src_size);
    HDmemset(buf, 0, nelmts * MAX(src_size, dst_size));
    HDmemset(saved_buf, 0, nelmts * src_size);

    for (i = 0; i < nelmts * src_size; i++)
        buf[i] = saved_buf[i] = (unsigned char)HDrand();

    /* Convert data from the 2nd to the 1st derived floating-point type.
     * The mantissa and exponent of the 2nd type are big enough to retain
     * the precision and exponent power. */
    if (H5Tconvert(tid2, tid1, nelmts, buf, NULL, dxpl_id) < 0) {
        H5_FAILED();
        HDprintf("Can't convert data\n");
        goto error;
    }
    /* Convert data from the 1st back to the 2nd derived floating-point type. */
    if (H5Tconvert(tid1, tid2, nelmts, buf, NULL, dxpl_id) < 0) {
        H5_FAILED();
        HDprintf("Can't convert data\n");
        goto error;
    }

    /* Are the values still the same?*/
    for (i = 0; i < nelmts; i++) {
        for (j = 0; j < src_size; j++)
            if (buf[i * src_size + j] != saved_buf[i * src_size + j])
                break;
        if (j == src_size)
            continue; /*no error*/

        /* If original value is NaN(exponent bits are all ones, 11..11),
         * the library simply sets all mantissa bits to ones.  So don't
         * compare values in this case.
         */
        if ((buf[i * src_size + 2] == 0x7f && saved_buf[i * src_size + 2] == 0x7f) ||
            (buf[i * src_size + 2] == 0xff && saved_buf[i * src_size + 2] == 0xff))
            continue;

        /* Print errors */
        if (0 == fails_this_test++) {
            HDsnprintf(str, sizeof(str),
                       "\nTesting random sw derived floating-point -> derived floating-point conversions");
            HDprintf("%-70s", str);
            HDfflush(stdout);
            H5_FAILED();
        }
        HDprintf("    test %u elmt %u: \n", 1, (unsigned)i);

        HDprintf("        src = ");
        for (j = 0; j < src_size; j++)
            HDprintf(" %02x", saved_buf[i * src_size + ENDIAN(src_size, j, endian)]);
        HDprintf("\n");

        HDprintf("        dst = ");
        for (j = 0; j < src_size; j++)
            HDprintf(" %02x", buf[i * src_size + ENDIAN(src_size, j, endian)]);
        HDprintf("\n");

        if (fails_this_test >= max_fails) {
            HDputs("    maximum failures reached, aborting test...");
            goto error;
        }
    }

    if (buf)
        free(buf);
    if (saved_buf)
        free(saved_buf);

    if (H5Tclose(tid1) < 0) {
        H5_FAILED();
        HDprintf("Can't close datatype\n");
        goto error;
    }

    if (H5Tclose(tid2) < 0) {
        H5_FAILED();
        HDprintf("Can't close datatype\n");
        goto error;
    }

    if (H5Pclose(dxpl_id) < 0) {
        H5_FAILED();
        HDprintf("Can't close property list\n");
        goto error;
    }

    if (H5Fclose(file) < 0) {
        H5_FAILED();
        HDprintf("Can't close file\n");
        goto error;
    } /* end if */

    PASSED();

    /* Restore the default error handler (set in h5_reset()) */
    h5_restore_err();

    reset_hdf5(); /*print statistics*/

    return 0;

error:
    if (buf)
        free(buf);
    if (saved_buf)
        free(saved_buf);
    if (aligned)
        free(aligned);
    HDfflush(stdout);
    H5E_BEGIN_TRY
    {
        H5Tclose(tid1);
        H5Tclose(tid2);
        H5Pclose(dxpl_id);
        H5Fclose(file);
    }
    H5E_END_TRY

    /* Restore the default error handler (set in h5_reset()) */
    h5_restore_err();

    reset_hdf5(); /*print statistics*/

    return MAX((int)fails_this_test, 1);
}

/*-------------------------------------------------------------------------
 * Function:    test_derived_integer
 *
 * Purpose:     Tests user-define and query functions of integer types.
 *
 * Return:      Success:        0
 *
 *              Failure:        number of errors
 *
 * Programmer:  Raymond Lu
 *              Saturday, Jan 29, 2005
 *
 *-------------------------------------------------------------------------
 */
static int
test_derived_integer(void)
{
    hid_t          file = -1, tid1 = -1, tid2 = -1;
    hid_t          dxpl_id = -1;
    char           filename[1024];
    size_t         src_size, dst_size;
    unsigned char *buf = NULL, *saved_buf = NULL;
    int            endian; /*endianness            */
    size_t         nelmts          = NTESTELEM;
    unsigned int   fails_this_test = 0;
    const size_t   max_fails       = 40; /*max number of failures*/
    char           str[256];             /*message string    */
    unsigned int   i, j;

    TESTING("user-define and query functions of integer types");

    /* Create File */
    h5_fixname(FILENAME[1], H5P_DEFAULT, filename, sizeof filename);
    if ((file = H5Fcreate(filename, H5F_ACC_TRUNC, H5P_DEFAULT, H5P_DEFAULT)) < 0) {
        H5_FAILED();
        HDprintf("Can't create file\n");
        goto error;
    }

    if ((dxpl_id = H5Pcreate(H5P_DATASET_XFER)) < 0) {
        H5_FAILED();
        HDprintf("Can't create data transfer property list\n");
        goto error;
    }

    if ((tid1 = H5Tcopy(H5T_STD_I32LE)) < 0) {
        H5_FAILED();
        HDprintf("Can't copy data type\n");
        goto error;
    }

    if ((tid2 = H5Tcopy(H5T_STD_U64LE)) < 0) {
        H5_FAILED();
        HDprintf("Can't copy data type\n");
        goto error;
    }

    /*--------------------------------------------------------------------------
     *                   1st integer type
     * size=3 byte, precision=24 bits, offset=0 bits, order=big endian.
     * It can be illustrated in big-endian order as
     *
     *          0       1       2
     *    SIIIIIII IIIIIIII IIIIIIII
     *
     * There's no specific order for these functions to define the attributes
     * of a new integer type, H5Tset_precision, H5Tset_offset, H5Tset_size,
     * H5Tset_order, H5Tset_pad, H5Tset_sign.
     *--------------------------------------------------------------------------*/
    if (H5Tset_offset(tid1, (size_t)0) < 0) {
        H5_FAILED();
        HDprintf("Can't set offset\n");
        goto error;
    }

    if (H5Tset_size(tid1, (size_t)3) < 0) {
        H5_FAILED();
        HDprintf("Can't set size\n");
        goto error;
    }

    if (H5Tset_precision(tid1, (size_t)24) < 0) {
        H5_FAILED();
        HDprintf("Can't set precision\n");
        goto error;
    }

    if (H5Tset_order(tid1, H5T_ORDER_BE) < 0) {
        H5_FAILED();
        HDprintf("Can't set order\n");
        goto error;
    }

    if (H5Tcommit2(file, "new integer type 1", tid1, H5P_DEFAULT, H5P_DEFAULT, H5P_DEFAULT) < 0) {
        H5_FAILED();
        HDprintf("Can't commit data type\n");
        goto error;
    }

    if (H5Tclose(tid1) < 0) {
        H5_FAILED();
        HDprintf("Can't close datatype\n");
        goto error;
    }

    if ((tid1 = H5Topen2(file, "new integer type 1", H5P_DEFAULT)) < 0)
        FAIL_PUTS_ERROR("Can't open datatype");
    if (H5Tget_precision(tid1) != 24) {
        H5_FAILED();
        HDprintf("Can't get precision or wrong precision\n");
        goto error;
    }
    if (H5Tget_offset(tid1) != 0) {
        H5_FAILED();
        HDprintf("Can't get offset or wrong offset\n");
        goto error;
    }
    if (H5Tget_size(tid1) != 3) {
        H5_FAILED();
        HDprintf("Can't get size or wrong size\n");
        goto error;
    }
    if (H5Tget_order(tid1) != H5T_ORDER_BE) {
        H5_FAILED();
        HDprintf("Can't get order or wrong order\n");
        goto error;
    }

    /*--------------------------------------------------------------------------
     *                   2nd integer type
     * size=8 byte, precision=48 bits, offset=10 bits, order=little endian.
     * It can be illustrated in little-endian order as
     *
     *          7       6       5       4       3       2       1       0
     *   ??????SI IIIIIIII IIIIIIII IIIIIIII IIIIIIII IIIIIIII IIIIII?? ????????
     *--------------------------------------------------------------------------*/
    if (H5Tset_precision(tid2, (size_t)48) < 0) {
        H5_FAILED();
        HDprintf("Can't set precision\n");
        goto error;
    }

    if (H5Tset_offset(tid2, (size_t)10) < 0) {
        H5_FAILED();
        HDprintf("Can't set offset\n");
        goto error;
    }

    if (H5Tset_sign(tid2, H5T_SGN_2) < 0) {
        H5_FAILED();
        HDprintf("Can't set offset\n");
        goto error;
    }

    if (H5Tcommit2(file, "new integer type 2", tid2, H5P_DEFAULT, H5P_DEFAULT, H5P_DEFAULT) < 0) {
        H5_FAILED();
        HDprintf("Can't commit data type\n");
        goto error;
    }

    if (H5Tclose(tid2) < 0) {
        H5_FAILED();
        HDprintf("Can't close datatype\n");
        goto error;
    }

    if ((tid2 = H5Topen2(file, "new integer type 2", H5P_DEFAULT)) < 0)
        FAIL_PUTS_ERROR("Can't open datatype");
    if (H5Tget_precision(tid2) != 48) {
        H5_FAILED();
        HDprintf("Can't get precision or wrong precision\n");
        goto error;
    }
    if (H5Tget_offset(tid2) != 10) {
        H5_FAILED();
        HDprintf("Can't get offset or wrong offset\n");
        goto error;
    }
    if (H5Tget_size(tid2) != 8) {
        H5_FAILED();
        HDprintf("Can't get size or wrong size\n");
        goto error;
    }
    if (H5Tget_sign(tid2) != H5T_SGN_2) {
        H5_FAILED();
        HDprintf("Can't get sign or wrong sign\n");
        goto error;
    }

    /* Convert data from the 1st to the 2nd derived integer type.
     * Then convert data from the 2nd type back to the 1st type.
     * Compare the final data with the original data.
     */
    src_size  = H5Tget_size(tid1);
    dst_size  = H5Tget_size(tid2);
    endian    = H5Tget_order(tid1);
    buf       = (unsigned char *)malloc(nelmts * (MAX(src_size, dst_size)));
    saved_buf = (unsigned char *)malloc(nelmts * src_size);
    HDmemset(buf, 0, nelmts * MAX(src_size, dst_size));
    HDmemset(saved_buf, 0, nelmts * src_size);

    for (i = 0; i < nelmts * src_size; i++)
        buf[i] = saved_buf[i] = (unsigned char)HDrand();

    /* Convert data from the 1st to the 2nd derived integer type.
     * The precision of the 2nd type are big enough to retain
     * the 1st type's precision. */
    if (H5Tconvert(tid1, tid2, nelmts, buf, NULL, dxpl_id) < 0) {
        H5_FAILED();
        HDprintf("Can't convert data\n");
        goto error;
    }
    /* Convert data from the 2nd back to the 1st derived integer type. */
    if (H5Tconvert(tid2, tid1, nelmts, buf, NULL, dxpl_id) < 0) {
        H5_FAILED();
        HDprintf("Can't convert data\n");
        goto error;
    }

    /* Are the values still the same?*/
    for (i = 0; i < nelmts; i++) {
        for (j = 0; j < src_size; j++)
            if (buf[i * src_size + j] != saved_buf[i * src_size + j])
                break;
        if (j == src_size)
            continue; /*no error*/

        /* Print errors */
        if (0 == fails_this_test++) {
            HDsnprintf(str, sizeof(str),
                       "\nTesting random sw derived integer -> derived integer conversions");
            HDprintf("%-70s", str);
            HDfflush(stdout);
            H5_FAILED();
        }
        HDprintf("    test %u elmt %u: \n", 1, (unsigned)i);

        HDprintf("        src = ");
        for (j = 0; j < src_size; j++)
            HDprintf(" %02x", saved_buf[i * src_size + ENDIAN(src_size, j, endian)]);
        HDprintf("\n");

        HDprintf("        dst = ");
        for (j = 0; j < src_size; j++)
            HDprintf(" %02x", buf[i * src_size + ENDIAN(src_size, j, endian)]);
        HDprintf("\n");

        if (fails_this_test >= max_fails) {
            HDputs("    maximum failures reached, aborting test...");
            goto error;
        }
    }

    if (H5Tclose(tid1) < 0) {
        H5_FAILED();
        HDprintf("Can't close datatype\n");
        goto error;
    }

    if (H5Tclose(tid2) < 0) {
        H5_FAILED();
        HDprintf("Can't close datatype\n");
        goto error;
    }

    if (H5Pclose(dxpl_id) < 0) {
        H5_FAILED();
        HDprintf("Can't close property list\n");
        goto error;
    }

    if (H5Fclose(file) < 0) {
        H5_FAILED();
        HDprintf("Can't close file\n");
        goto error;
    } /* end if */

    free(buf);
    free(saved_buf);

    PASSED();

    /* Restore the default error handler (set in h5_reset()) */
    h5_restore_err();

    reset_hdf5(); /*print statistics*/

    return 0;

error:
    if (buf)
        free(buf);
    if (saved_buf)
        free(saved_buf);
    HDfflush(stdout);
    H5E_BEGIN_TRY
    {
        H5Tclose(tid1);
        H5Tclose(tid2);
        H5Pclose(dxpl_id);
        H5Fclose(file);
    }
    H5E_END_TRY

    /* Restore the default error handler (set in h5_reset()) */
    h5_restore_err();

    reset_hdf5(); /*print statistics*/

    return MAX((int)fails_this_test, 1);
}

/*-------------------------------------------------------------------------
 * Function:    test_conv_int_1
 *
 * Purpose:    Test conversion of integer values from SRC to DST.
 *        These types should be any combination of:
 *
 *             H5T_NATIVE_SCHAR    H5T_NATIVE_UCHAR
 *            H5T_NATIVE_SHORT    H5T_NATIVE_USHORT
 *            H5T_NATIVE_INT        H5T_NATIVE_UINT
 *            H5T_NATIVE_LONG        H5T_NATIVE_ULONG
 *            H5T_NATIVE_LLONG    H5T_NATIVE_ULLONG
 *
 * Return:    Success:    0
 *
 *        Failure:    number of errors
 *
 * Programmer:    Robb Matzke
 *              Monday, November 16, 1998
 *
 *-------------------------------------------------------------------------
 */
static int
test_conv_int_1(const char *name, hid_t src, hid_t dst)
{
    size_t             nelmts          = 0;  /*num values per test    */
    const size_t       max_fails       = 8;  /*max number of failures*/
    size_t             fails_all_tests = 0;  /*number of failures    */
    size_t             fails_this_test;      /*fails for this test    */
    char               str[256];             /*hello string        */
    dtype_t            src_type, dst_type;   /*data types        */
    const char        *src_type_name = NULL; /*source type name    */
    const char        *dst_type_name = NULL; /*destination type name    */
    int                endian;               /*machine endianness    */
    size_t             src_size, dst_size;   /*type sizes        */
    unsigned char     *buf   = NULL;         /*buffer for conversion    */
    unsigned char     *saved = NULL;         /*original values    */
    size_t             j, k;                 /*counters        */
    unsigned char     *hw = NULL;            /*hardware conv result    */
    unsigned char      src_bits[32];         /*src value in LE order    */
    unsigned char      dst_bits[32];         /*dest value in LE order*/
    size_t             src_nbits;            /*source length in bits    */
    size_t             dst_nbits;            /*dst length in bits    */
    H5T_sign_t         src_sign;             /*source sign type      */
    H5T_sign_t         dst_sign;             /*dst sign type         */
    void              *aligned = NULL;       /*aligned temp buffer    */
    signed char        hw_char;
    unsigned char      hw_uchar;
    short              hw_short;
    unsigned short     hw_ushort;
    int                hw_int;
    unsigned           hw_uint;
    long               hw_long;
    unsigned long      hw_ulong;
    long long          hw_llong;
    unsigned long long hw_ullong;

    /* What are the names of the source and destination types */
    if (H5Tequal(src, H5T_NATIVE_SCHAR)) {
        src_type_name = "signed char";
        src_type      = INT_SCHAR;
    }
    else if (H5Tequal(src, H5T_NATIVE_UCHAR)) {
        src_type_name = "unsigned char";
        src_type      = INT_UCHAR;
    }
    else if (H5Tequal(src, H5T_NATIVE_SHORT)) {
        src_type_name = "short";
        src_type      = INT_SHORT;
    }
    else if (H5Tequal(src, H5T_NATIVE_USHORT)) {
        src_type_name = "unsigned short";
        src_type      = INT_USHORT;
    }
    else if (H5Tequal(src, H5T_NATIVE_INT)) {
        src_type_name = "int";
        src_type      = INT_INT;
    }
    else if (H5Tequal(src, H5T_NATIVE_UINT)) {
        src_type_name = "unsigned int";
        src_type      = INT_UINT;
    }
    else if (H5Tequal(src, H5T_NATIVE_LONG)) {
        src_type_name = "long";
        src_type      = INT_LONG;
    }
    else if (H5Tequal(src, H5T_NATIVE_ULONG)) {
        src_type_name = "unsigned long";
        src_type      = INT_ULONG;
    }
    else if (H5Tequal(src, H5T_NATIVE_LLONG)) {
        src_type_name = "long long";
        src_type      = INT_LLONG;
    }
    else if (H5Tequal(src, H5T_NATIVE_ULLONG)) {
        src_type_name = "unsigned long long";
        src_type      = INT_ULLONG;
    }
    else {
        src_type_name = "UNKNOWN";
        src_type      = OTHER;
    }

    if (H5Tequal(dst, H5T_NATIVE_SCHAR)) {
        dst_type_name = "signed char";
        dst_type      = INT_SCHAR;
    }
    else if (H5Tequal(dst, H5T_NATIVE_UCHAR)) {
        dst_type_name = "unsigned char";
        dst_type      = INT_UCHAR;
    }
    else if (H5Tequal(dst, H5T_NATIVE_SHORT)) {
        dst_type_name = "short";
        dst_type      = INT_SHORT;
    }
    else if (H5Tequal(dst, H5T_NATIVE_USHORT)) {
        dst_type_name = "unsigned short";
        dst_type      = INT_USHORT;
    }
    else if (H5Tequal(dst, H5T_NATIVE_INT)) {
        dst_type_name = "int";
        dst_type      = INT_INT;
    }
    else if (H5Tequal(dst, H5T_NATIVE_UINT)) {
        dst_type_name = "unsigned int";
        dst_type      = INT_UINT;
    }
    else if (H5Tequal(dst, H5T_NATIVE_LONG)) {
        dst_type_name = "long";
        dst_type      = INT_LONG;
    }
    else if (H5Tequal(dst, H5T_NATIVE_ULONG)) {
        dst_type_name = "unsigned long";
        dst_type      = INT_ULONG;
    }
    else if (H5Tequal(dst, H5T_NATIVE_LLONG)) {
        dst_type_name = "long long";
        dst_type      = INT_LLONG;
    }
    else if (H5Tequal(dst, H5T_NATIVE_ULLONG)) {
        dst_type_name = "unsigned long long";
        dst_type      = INT_ULLONG;
    }
    else {
        dst_type_name = "UNKNOWN";
        dst_type      = OTHER;
    }

    /* Sanity checks */
    if (OTHER == src_type || OTHER == dst_type) {
        HDsnprintf(str, sizeof(str), "Testing %s %s -> %s conversions", name, src_type_name, dst_type_name);
        HDprintf("%-70s", str);
        H5_FAILED();
        HDputs("    Unknown data type.");
        goto error;
    }
    else {
        HDsnprintf(str, sizeof(str), "Testing %s %s -> %s conversions", name, src_type_name, dst_type_name);
        HDprintf("%-70s", str);
        HDfflush(stdout);
        fails_this_test = 0;
    }

    /* Some information about datatypes */
    endian    = H5Tget_order(H5T_NATIVE_INT);
    src_size  = H5Tget_size(src);
    dst_size  = H5Tget_size(dst);
    src_nbits = H5Tget_precision(src); /* not 8*src_size, esp on J90 - QAK */
    dst_nbits = H5Tget_precision(dst); /* not 8*dst_size, esp on J90 - QAK */
    src_sign  = H5Tget_sign(src);
    dst_sign  = H5Tget_sign(dst);
    aligned   = calloc((size_t)1, sizeof(long long));

    /* Allocate and initialize the source buffer through macro INIT_INTEGER.  The BUF
     * will be used for the conversion while the SAVED buffer will be
     * used for the comparison later.
     */
    if (src_type == INT_SCHAR) {
        INIT_INTEGER(signed char, SCHAR_MAX, SCHAR_MIN, src_size, dst_size, src_nbits, buf, saved, nelmts);
    }
    else if (src_type == INT_UCHAR) {
        INIT_INTEGER(unsigned char, UCHAR_MAX, 0, src_size, dst_size, src_nbits, buf, saved, nelmts);
    }
    else if (src_type == INT_SHORT) {
        INIT_INTEGER(short, SHRT_MAX, SHRT_MIN, src_size, dst_size, src_nbits, buf, saved, nelmts);
    }
    else if (src_type == INT_USHORT) {
        INIT_INTEGER(unsigned short, USHRT_MAX, 0, src_size, dst_size, src_nbits, buf, saved, nelmts);
    }
    else if (src_type == INT_INT) {
        INIT_INTEGER(int, INT_MAX, INT_MIN, src_size, dst_size, src_nbits, buf, saved, nelmts);
    }
    else if (src_type == INT_UINT) {
        INIT_INTEGER(unsigned int, UINT_MAX, 0, src_size, dst_size, src_nbits, buf, saved, nelmts);
    }
    else if (src_type == INT_LONG) {
        INIT_INTEGER(long, LONG_MAX, LONG_MIN, src_size, dst_size, src_nbits, buf, saved, nelmts);
    }
    else if (src_type == INT_ULONG) {
        INIT_INTEGER(unsigned long, ULONG_MAX, 0, src_size, dst_size, src_nbits, buf, saved, nelmts);
    }
    else if (src_type == INT_LLONG) {
        INIT_INTEGER(long long, LLONG_MAX, LLONG_MIN, src_size, dst_size, src_nbits, buf, saved, nelmts);
    }
    else if (src_type == INT_ULLONG) {
        INIT_INTEGER(unsigned long long, ULLONG_MAX, 0, src_size, dst_size, src_nbits, buf, saved, nelmts);
    }
    else
        goto error;

    /* Perform the conversion */
    if (H5Tconvert(src, dst, nelmts, buf, NULL, H5P_DEFAULT) < 0)
        goto error;

    /* Check the results from the library against hardware */
    for (j = 0; j < nelmts; j++) {
        if (INT_SCHAR == dst_type) {
            hw = (unsigned char *)&hw_char;
            switch (src_type) {
                case INT_SCHAR:
                    HDmemcpy(aligned, saved + j * sizeof(signed char), sizeof(signed char));
                    hw_char = (signed char)(*((signed char *)aligned));
                    break;
                case INT_UCHAR:
                    HDmemcpy(aligned, saved + j * sizeof(unsigned char), sizeof(unsigned char));
                    hw_char = (signed char)(*((unsigned char *)aligned));
                    break;
                case INT_SHORT:
                    HDmemcpy(aligned, saved + j * sizeof(short), sizeof(short));
                    hw_char = (signed char)(*((short *)aligned));
                    break;
                case INT_USHORT:
                    HDmemcpy(aligned, saved + j * sizeof(unsigned short), sizeof(unsigned short));
                    hw_char = (signed char)(*((unsigned short *)aligned));
                    break;
                case INT_INT:
                    HDmemcpy(aligned, saved + j * sizeof(int), sizeof(int));
                    hw_char = (signed char)(*((int *)aligned));
                    break;
                case INT_UINT:
                    HDmemcpy(aligned, saved + j * sizeof(unsigned), sizeof(unsigned));
                    hw_char = (signed char)(*((unsigned *)aligned));
                    break;
                case INT_LONG:
                    HDmemcpy(aligned, saved + j * sizeof(long), sizeof(long));
                    hw_char = (signed char)(*((long *)aligned));
                    break;
                case INT_ULONG:
                    HDmemcpy(aligned, saved + j * sizeof(unsigned long), sizeof(unsigned long));
                    hw_char = (signed char)(*((unsigned long *)aligned));
                    break;
                case INT_LLONG:
                    HDmemcpy(aligned, saved + j * sizeof(long long), sizeof(long long));
                    hw_char = (signed char)(*((long long *)aligned));
                    break;
                case INT_ULLONG:
                    HDmemcpy(aligned, saved + j * sizeof(unsigned long long), sizeof(unsigned long long));
                    hw_char = (signed char)(*((unsigned long long *)aligned));
                    break;
                case FLT_FLOAT:
                case FLT_DOUBLE:
                case FLT_LDOUBLE:
                case OTHER:
                default:
                    assert(0 && "Unknown type");
                    break;
            }
        }
        else if (INT_UCHAR == dst_type) {
            hw = (unsigned char *)&hw_uchar;
            switch (src_type) {
                case INT_SCHAR:
                    HDmemcpy(aligned, saved + j * sizeof(signed char), sizeof(signed char));
                    hw_uchar = (unsigned char)(*((signed char *)aligned));
                    break;
                case INT_UCHAR:
                    HDmemcpy(aligned, saved + j * sizeof(unsigned char), sizeof(unsigned char));
                    hw_uchar = (unsigned char)(*((unsigned char *)aligned));
                    break;
                case INT_SHORT:
                    HDmemcpy(aligned, saved + j * sizeof(short), sizeof(short));
                    hw_uchar = (unsigned char)(*((short *)aligned));
                    break;
                case INT_USHORT:
                    HDmemcpy(aligned, saved + j * sizeof(unsigned short), sizeof(unsigned short));
                    hw_uchar = (unsigned char)(*((unsigned short *)aligned));
                    break;
                case INT_INT:
                    HDmemcpy(aligned, saved + j * sizeof(int), sizeof(int));
                    hw_uchar = (unsigned char)(*((int *)aligned));
                    break;
                case INT_UINT:
                    HDmemcpy(aligned, saved + j * sizeof(unsigned), sizeof(unsigned));
                    hw_uchar = (unsigned char)(*((unsigned *)aligned));
                    break;
                case INT_LONG:
                    HDmemcpy(aligned, saved + j * sizeof(long), sizeof(long));
                    hw_uchar = (unsigned char)(*((long *)aligned));
                    break;
                case INT_ULONG:
                    HDmemcpy(aligned, saved + j * sizeof(unsigned long), sizeof(unsigned long));
                    hw_uchar = (unsigned char)(*((unsigned long *)aligned));
                    break;
                case INT_LLONG:
                    HDmemcpy(aligned, saved + j * sizeof(long long), sizeof(long long));
                    hw_uchar = (unsigned char)(*((long long *)aligned));
                    break;
                case INT_ULLONG:
                    HDmemcpy(aligned, saved + j * sizeof(unsigned long long), sizeof(unsigned long long));
                    hw_uchar = (unsigned char)(*((unsigned long long *)aligned));
                    break;
                case FLT_FLOAT:
                case FLT_DOUBLE:
                case FLT_LDOUBLE:
                case OTHER:
                default:
                    assert(0 && "Unknown type");
                    break;
            }
        }
        else if (INT_SHORT == dst_type) {
            hw = (unsigned char *)&hw_short;
            switch (src_type) {
                case INT_SCHAR:
                    HDmemcpy(aligned, saved + j * sizeof(char), sizeof(char));
                    hw_short = (short)(*((char *)aligned));
                    break;
                case INT_UCHAR:
                    HDmemcpy(aligned, saved + j * sizeof(unsigned char), sizeof(unsigned char));
                    hw_short = (short)(*((unsigned char *)aligned));
                    break;
                case INT_SHORT:
                    HDmemcpy(aligned, saved + j * sizeof(short), sizeof(short));
                    hw_short = (short)(*((short *)aligned));
                    break;
                case INT_USHORT:
                    HDmemcpy(aligned, saved + j * sizeof(unsigned short), sizeof(unsigned short));
                    hw_short = (short)(*((unsigned short *)aligned));
                    break;
                case INT_INT:
                    HDmemcpy(aligned, saved + j * sizeof(int), sizeof(int));
                    hw_short = (short)(*((int *)aligned));
                    break;
                case INT_UINT:
                    HDmemcpy(aligned, saved + j * sizeof(unsigned), sizeof(unsigned));
                    hw_short = (short)(*((unsigned *)aligned));
                    break;
                case INT_LONG:
                    HDmemcpy(aligned, saved + j * sizeof(long), sizeof(long));
                    hw_short = (short)(*((long *)aligned));
                    break;
                case INT_ULONG:
                    HDmemcpy(aligned, saved + j * sizeof(unsigned long), sizeof(unsigned long));
                    hw_short = (short)(*((unsigned long *)aligned));
                    break;
                case INT_LLONG:
                    HDmemcpy(aligned, saved + j * sizeof(long long), sizeof(long long));
                    hw_short = (short)(*((long long *)aligned));
                    break;
                case INT_ULLONG:
                    HDmemcpy(aligned, saved + j * sizeof(unsigned long long), sizeof(unsigned long long));
                    hw_short = (short)(*((unsigned long long *)aligned));
                    break;

                case FLT_FLOAT:
                case FLT_DOUBLE:
                case FLT_LDOUBLE:
                case OTHER:
                default:
                    assert(0 && "Unknown type");
                    break;
            }
        }
        else if (INT_USHORT == dst_type) {
            hw = (unsigned char *)&hw_ushort;
            switch (src_type) {
                case INT_SCHAR:
                    HDmemcpy(aligned, saved + j * sizeof(signed char), sizeof(signed char));
                    hw_ushort = (unsigned short)(*((signed char *)aligned));
                    break;
                case INT_UCHAR:
                    HDmemcpy(aligned, saved + j * sizeof(unsigned char), sizeof(unsigned char));
                    hw_ushort = (unsigned short)(*((unsigned char *)aligned));
                    break;
                case INT_SHORT:
                    HDmemcpy(aligned, saved + j * sizeof(short), sizeof(short));
                    hw_ushort = (unsigned short)(*((short *)aligned));
                    break;
                case INT_USHORT:
                    HDmemcpy(aligned, saved + j * sizeof(unsigned short), sizeof(unsigned short));
                    hw_ushort = (unsigned short)(*((unsigned short *)aligned));
                    break;
                case INT_INT:
                    HDmemcpy(aligned, saved + j * sizeof(int), sizeof(int));
                    hw_ushort = (unsigned short)(*((int *)aligned));
                    break;
                case INT_UINT:
                    HDmemcpy(aligned, saved + j * sizeof(unsigned), sizeof(unsigned));
                    hw_ushort = (unsigned short)(*((unsigned *)aligned));
                    break;
                case INT_LONG:
                    HDmemcpy(aligned, saved + j * sizeof(long), sizeof(long));
                    hw_ushort = (unsigned short)(*((long *)aligned));
                    break;
                case INT_ULONG:
                    HDmemcpy(aligned, saved + j * sizeof(unsigned long), sizeof(unsigned long));
                    hw_ushort = (unsigned short)(*((unsigned long *)aligned));
                    break;
                case INT_LLONG:
                    HDmemcpy(aligned, saved + j * sizeof(long long), sizeof(long long));
                    hw_ushort = (unsigned short)(*((long long *)aligned));
                    break;
                case INT_ULLONG:
                    HDmemcpy(aligned, saved + j * sizeof(unsigned long long), sizeof(unsigned long long));
                    hw_ushort = (unsigned short)(*((unsigned long long *)aligned));
                    break;
                case FLT_FLOAT:
                case FLT_DOUBLE:
                case FLT_LDOUBLE:
                case OTHER:
                default:
                    assert(0 && "Unknown type");
                    break;
            }
        }
        else if (INT_INT == dst_type) {
            hw = (unsigned char *)&hw_int;
            switch (src_type) {
                case INT_SCHAR:
                    HDmemcpy(aligned, saved + j * sizeof(signed char), sizeof(signed char));
                    hw_int = (int)(*((signed char *)aligned));
                    break;
                case INT_UCHAR:
                    HDmemcpy(aligned, saved + j * sizeof(unsigned char), sizeof(unsigned char));
                    hw_int = (int)(*((unsigned char *)aligned));
                    break;
                case INT_SHORT:
                    HDmemcpy(aligned, saved + j * sizeof(short), sizeof(short));
                    hw_int = (int)(*((short *)aligned));
                    break;
                case INT_USHORT:
                    HDmemcpy(aligned, saved + j * sizeof(unsigned short), sizeof(unsigned short));
                    hw_int = (int)(*((unsigned short *)aligned));
                    break;
                case INT_INT:
                    HDmemcpy(aligned, saved + j * sizeof(int), sizeof(int));
                    hw_int = (int)(*((int *)aligned));
                    break;
                case INT_UINT:
                    HDmemcpy(aligned, saved + j * sizeof(unsigned), sizeof(unsigned));
                    hw_int = (int)(*((unsigned *)aligned));
                    break;
                case INT_LONG:
                    HDmemcpy(aligned, saved + j * sizeof(long), sizeof(long));
                    hw_int = (int)(*((long *)aligned));
                    break;
                case INT_ULONG:
                    HDmemcpy(aligned, saved + j * sizeof(unsigned long), sizeof(unsigned long));
                    hw_int = (int)(*((unsigned long *)aligned));
                    break;
                case INT_LLONG:
                    HDmemcpy(aligned, saved + j * sizeof(long long), sizeof(long long));
                    hw_int = (int)(*((long long *)aligned));
                    break;
                case INT_ULLONG:
                    HDmemcpy(aligned, saved + j * sizeof(unsigned long long), sizeof(unsigned long long));
                    hw_int = (int)(*((unsigned long long *)aligned));
                    break;
                case FLT_FLOAT:
                case FLT_DOUBLE:
                case FLT_LDOUBLE:
                case OTHER:
                default:
                    assert(0 && "Unknown type");
                    break;
            }
        }
        else if (INT_UINT == dst_type) {
            hw = (unsigned char *)&hw_uint;
            switch (src_type) {
                case INT_SCHAR:
                    HDmemcpy(aligned, saved + j * sizeof(signed char), sizeof(signed char));
                    hw_uint = (unsigned int)(*((signed char *)aligned));
                    break;
                case INT_UCHAR:
                    HDmemcpy(aligned, saved + j * sizeof(unsigned char), sizeof(unsigned char));
                    hw_uint = (unsigned int)(*((unsigned char *)aligned));
                    break;
                case INT_SHORT:
                    HDmemcpy(aligned, saved + j * sizeof(short), sizeof(short));
                    hw_uint = (unsigned int)(*((short *)aligned));
                    break;
                case INT_USHORT:
                    HDmemcpy(aligned, saved + j * sizeof(unsigned short), sizeof(unsigned short));
                    hw_uint = (unsigned int)(*((unsigned short *)aligned));
                    break;
                case INT_INT:
                    HDmemcpy(aligned, saved + j * sizeof(int), sizeof(int));
                    hw_uint = (unsigned int)(*((int *)aligned));
                    break;
                case INT_UINT:
                    HDmemcpy(aligned, saved + j * sizeof(unsigned), sizeof(unsigned));
                    hw_uint = (unsigned int)(*((unsigned *)aligned));
                    break;
                case INT_LONG:
                    HDmemcpy(aligned, saved + j * sizeof(long), sizeof(long));
                    hw_uint = (unsigned int)(*((long *)aligned));
                    break;
                case INT_ULONG:
                    HDmemcpy(aligned, saved + j * sizeof(unsigned long), sizeof(unsigned long));
                    hw_uint = (unsigned int)(*((unsigned long *)aligned));
                    break;
                case INT_LLONG:
                    HDmemcpy(aligned, saved + j * sizeof(long long), sizeof(long long));
                    hw_uint = (unsigned int)(*((long long *)aligned));
                    break;
                case INT_ULLONG:
                    HDmemcpy(aligned, saved + j * sizeof(unsigned long long), sizeof(unsigned long long));
                    hw_uint = (unsigned int)(*((unsigned long long *)aligned));
                    break;
                case FLT_FLOAT:
                case FLT_DOUBLE:
                case FLT_LDOUBLE:
                case OTHER:
                default:
                    assert(0 && "Unknown type");
                    break;
            }
        }
        else if (INT_LONG == dst_type) {
            hw = (unsigned char *)&hw_long;
            switch (src_type) {
                case INT_SCHAR:
                    HDmemcpy(aligned, saved + j * sizeof(signed char), sizeof(signed char));
                    hw_long = (long int)(*((signed char *)aligned));
                    break;
                case INT_UCHAR:
                    HDmemcpy(aligned, saved + j * sizeof(unsigned char), sizeof(unsigned char));
                    hw_long = (long int)(*((unsigned char *)aligned));
                    break;
                case INT_SHORT:
                    HDmemcpy(aligned, saved + j * sizeof(short), sizeof(short));
                    hw_long = (long int)(*((short *)aligned));
                    break;
                case INT_USHORT:
                    HDmemcpy(aligned, saved + j * sizeof(unsigned short), sizeof(unsigned short));
                    hw_long = (long int)(*((unsigned short *)aligned));
                    break;
                case INT_INT:
                    HDmemcpy(aligned, saved + j * sizeof(int), sizeof(int));
                    hw_long = (long int)(*((int *)aligned));
                    break;
                case INT_UINT:
                    HDmemcpy(aligned, saved + j * sizeof(unsigned), sizeof(unsigned));
                    hw_long = (long int)(*((unsigned *)aligned));
                    break;
                case INT_LONG:
                    HDmemcpy(aligned, saved + j * sizeof(long), sizeof(long));
                    hw_long = (long int)(*((long *)aligned));
                    break;
                case INT_ULONG:
                    HDmemcpy(aligned, saved + j * sizeof(unsigned long), sizeof(unsigned long));
                    hw_long = (long int)(*((unsigned long *)aligned));
                    break;
                case INT_LLONG:
                    HDmemcpy(aligned, saved + j * sizeof(long long), sizeof(long long));
                    hw_long = (long int)(*((long long *)aligned));
                    break;
                case INT_ULLONG:
                    HDmemcpy(aligned, saved + j * sizeof(unsigned long long), sizeof(unsigned long long));
                    hw_long = (long int)(*((unsigned long long *)aligned));
                    break;
                case FLT_FLOAT:
                case FLT_DOUBLE:
                case FLT_LDOUBLE:
                case OTHER:
                default:
                    assert(0 && "Unknown type");
                    break;
            }
        }
        else if (INT_ULONG == dst_type) {
            hw = (unsigned char *)&hw_ulong;
            switch (src_type) {
                case INT_SCHAR:
                    HDmemcpy(aligned, saved + j * sizeof(signed char), sizeof(signed char));
                    hw_ulong = (unsigned long)(*((signed char *)aligned));
                    break;
                case INT_UCHAR:
                    HDmemcpy(aligned, saved + j * sizeof(unsigned char), sizeof(unsigned char));
                    hw_ulong = (unsigned long)(*((unsigned char *)aligned));
                    break;
                case INT_SHORT:
                    HDmemcpy(aligned, saved + j * sizeof(short), sizeof(short));
                    hw_ulong = (unsigned long)(*((short *)aligned));
                    break;
                case INT_USHORT:
                    HDmemcpy(aligned, saved + j * sizeof(unsigned short), sizeof(unsigned short));
                    hw_ulong = (unsigned long)(*((unsigned short *)aligned));
                    break;
                case INT_INT:
                    HDmemcpy(aligned, saved + j * sizeof(int), sizeof(int));
                    hw_ulong = (unsigned long)(*((int *)aligned));
                    break;
                case INT_UINT:
                    HDmemcpy(aligned, saved + j * sizeof(unsigned), sizeof(unsigned));
                    hw_ulong = (unsigned long)(*((unsigned *)aligned));
                    break;
                case INT_LONG:
                    HDmemcpy(aligned, saved + j * sizeof(long), sizeof(long));
                    hw_ulong = (unsigned long)(*((long *)aligned));
                    break;
                case INT_ULONG:
                    HDmemcpy(aligned, saved + j * sizeof(unsigned long), sizeof(unsigned long));
                    hw_ulong = (unsigned long)(*((unsigned long *)aligned));
                    break;
                case INT_LLONG:
                    HDmemcpy(aligned, saved + j * sizeof(long long), sizeof(long long));
                    hw_ulong = (unsigned long)(*((long long *)aligned));
                    break;
                case INT_ULLONG:
                    HDmemcpy(aligned, saved + j * sizeof(unsigned long long), sizeof(unsigned long long));
                    hw_ulong = (unsigned long)(*((unsigned long long *)aligned));
                    break;
                case FLT_FLOAT:
                case FLT_DOUBLE:
                case FLT_LDOUBLE:
                case OTHER:
                default:
                    assert(0 && "Unknown type");
                    break;
            }
        }
        else if (INT_LLONG == dst_type) {
            hw = (unsigned char *)&hw_llong;
            switch (src_type) {
                case INT_SCHAR:
                    HDmemcpy(aligned, saved + j * sizeof(char), sizeof(char));
                    hw_llong = (long long)(*((char *)aligned));
                    break;
                case INT_UCHAR:
                    HDmemcpy(aligned, saved + j * sizeof(unsigned char), sizeof(unsigned char));
                    hw_llong = (long long)(*((unsigned char *)aligned));
                    break;
                case INT_SHORT:
                    HDmemcpy(aligned, saved + j * sizeof(short), sizeof(short));
                    hw_llong = (long long)(*((short *)aligned));
                    break;
                case INT_USHORT:
                    HDmemcpy(aligned, saved + j * sizeof(unsigned short), sizeof(unsigned short));
                    hw_llong = (long long)(*((unsigned short *)aligned));
                    break;
                case INT_INT:
                    HDmemcpy(aligned, saved + j * sizeof(int), sizeof(int));
                    hw_llong = (long long)(*((int *)aligned));
                    break;
                case INT_UINT:
                    HDmemcpy(aligned, saved + j * sizeof(unsigned), sizeof(unsigned));
                    hw_llong = (long long)(*((unsigned *)aligned));
                    break;
                case INT_LONG:
                    HDmemcpy(aligned, saved + j * sizeof(long), sizeof(long));
                    hw_llong = (long long)(*((long *)aligned));
                    break;
                case INT_ULONG:
                    HDmemcpy(aligned, saved + j * sizeof(unsigned long), sizeof(unsigned long));
                    hw_llong = (long long)(*((unsigned long *)aligned));
                    break;
                case INT_LLONG:
                    HDmemcpy(aligned, saved + j * sizeof(long long), sizeof(long long));
                    hw_llong = (long long)(*((long long *)aligned));
                    break;
                case INT_ULLONG:
                    HDmemcpy(aligned, saved + j * sizeof(unsigned long long), sizeof(unsigned long long));
                    hw_llong = (long long)(*((unsigned long long *)aligned));
                    break;
                case FLT_FLOAT:
                case FLT_DOUBLE:
                case FLT_LDOUBLE:
                case OTHER:
                default:
                    assert(0 && "Unknown type");
                    break;
            }
        }
        else if (INT_ULLONG == dst_type) {
            hw = (unsigned char *)&hw_ullong;
            switch (src_type) {
                case INT_SCHAR:
                    HDmemcpy(aligned, saved + j * sizeof(signed char), sizeof(signed char));
                    hw_ullong = (unsigned long long)(*((signed char *)aligned));
                    break;
                case INT_UCHAR:
                    HDmemcpy(aligned, saved + j * sizeof(unsigned char), sizeof(unsigned char));
                    hw_ullong = (unsigned long long)(*((unsigned char *)aligned));
                    break;
                case INT_SHORT:
                    HDmemcpy(aligned, saved + j * sizeof(short), sizeof(short));
                    hw_ullong = (unsigned long long)(*((short *)aligned));
                    break;
                case INT_USHORT:
                    HDmemcpy(aligned, saved + j * sizeof(unsigned short), sizeof(unsigned short));
                    hw_ullong = (unsigned long long)(*((unsigned short *)aligned));
                    break;
                case INT_INT:
                    HDmemcpy(aligned, saved + j * sizeof(int), sizeof(int));
                    hw_ullong = (unsigned long long)(*((int *)aligned));
                    break;
                case INT_UINT:
                    HDmemcpy(aligned, saved + j * sizeof(unsigned), sizeof(unsigned));
                    hw_ullong = (unsigned long long)(*((unsigned *)aligned));
                    break;
                case INT_LONG:
                    HDmemcpy(aligned, saved + j * sizeof(long), sizeof(long));
                    hw_ullong = (unsigned long long)(*((long *)aligned));
                    break;
                case INT_ULONG:
                    HDmemcpy(aligned, saved + j * sizeof(unsigned long), sizeof(unsigned long));
                    hw_ullong = (unsigned long long)(*((unsigned long *)aligned));
                    break;
                case INT_LLONG:
                    HDmemcpy(aligned, saved + j * sizeof(long long), sizeof(long long));
                    hw_ullong = (unsigned long long)(*((long long *)aligned));
                    break;
                case INT_ULLONG:
                    HDmemcpy(aligned, saved + j * sizeof(unsigned long long), sizeof(unsigned long long));
                    hw_ullong = (unsigned long long)(*((unsigned long long *)aligned));
                    break;
                case FLT_FLOAT:
                case FLT_DOUBLE:
                case FLT_LDOUBLE:
                case OTHER:
                default:
                    assert(0 && "Unknown type");
                    break;
            }
        }

        /* Make certain that there isn't some weird number of destination bits */
        assert(dst_nbits % 8 == 0);

        /* Are the two results the same? */
        for (k = (dst_size - (dst_nbits / 8)); k < dst_size; k++)
            if (buf[j * dst_size + k] != hw[k])
                break;
        if (k == dst_size)
            continue; /*no error*/

        /*
         * Convert the source and destination values to little endian
         * order so we can use the HDF5 bit vector operations to test
         * certain things.  These routines have already been tested by
         * the `bittests' program.
         */
        for (k = 0; k < src_size; k++)
            src_bits[src_size - (k + 1)] = saved[j * src_size + ENDIAN(src_size, k, endian)];

        for (k = 0; k < dst_size; k++)
            dst_bits[dst_size - (k + 1)] = buf[j * dst_size + ENDIAN(dst_size, k, endian)];

        /*
         * Hardware usually doesn't handle overflows too gracefully. The
         * hardware conversion result during overflows is usually garbage
         * so we must handle those cases differetly when checking results.
         */
        if (H5T_SGN_2 == src_sign && H5T_SGN_2 == dst_sign) {
            if (src_nbits > dst_nbits) {
                if (0 == H5T__bit_get_d(src_bits, src_nbits - 1, (size_t)1) &&
                    H5T__bit_find(src_bits, dst_nbits - 1, (src_nbits - dst_nbits), H5T_BIT_MSB, 1) >= 0) {
                    /*
                     * Source is positive and the magnitude is too large for
                     * the destination.  The destination should be set to the
                     * maximum possible value: 0x7f...f
                     */
                    if (0 == H5T__bit_get_d(dst_bits, dst_nbits - 1, (size_t)1) &&
                        H5T__bit_find(dst_bits, (size_t)0, dst_nbits - 1, H5T_BIT_LSB, 0) < 0)
                        continue; /*no error*/
                }
                else if (1 == H5T__bit_get_d(src_bits, src_nbits - 1, (size_t)1) &&
                         H5T__bit_find(src_bits, (size_t)0, src_nbits - 1, H5T_BIT_MSB, 0) + 1 >=
                             (ssize_t)dst_nbits) {
                    /*
                     * Source is negative but the magnitude is too large for
                     * the destination. The destination should be set to the
                     * smallest possible value: 0x80...0
                     */
                    if (1 == H5T__bit_get_d(dst_bits, dst_nbits - 1, (size_t)1) &&
                        H5T__bit_find(dst_bits, (size_t)0, dst_nbits - 1, H5T_BIT_LSB, 1) < 0)
                        continue; /*no error*/
                }
            }
            else if (src_nbits < dst_nbits) {
                /* Source is smaller than the destination */
                if (0 == H5T__bit_get_d(src_bits, src_nbits - 1, (size_t)1)) {
                    /*
                     * Source is positive, so the excess bits in the
                     * destination should be set to 0's.
                     */
                    if (0 == H5T__bit_get_d(dst_bits, src_nbits - 1, (size_t)1) &&
                        H5T__bit_find(dst_bits, src_nbits, dst_nbits - src_nbits, H5T_BIT_LSB, 1) < 0)
                        continue; /*no error*/
                }
                else {
                    /*
                     * Source is negative, so the excess bits in the
                     * destination should be set to 1's.
                     */
                    if (1 == H5T__bit_get_d(dst_bits, src_nbits - 1, (size_t)1) &&
                        H5T__bit_find(dst_bits, src_nbits, dst_nbits - src_nbits, H5T_BIT_LSB, 0) < 0)
                        continue; /*no error*/
                }
            }
        }
        else if (H5T_SGN_2 == src_sign && H5T_SGN_NONE == dst_sign) {
            if (H5T__bit_get_d(src_bits, src_nbits - 1, (size_t)1)) {
                /*
                 * The source is negative so the result should be zero.
                 * The source is negative if the most significant bit is
                 * set.  The destination is zero if all bits are zero.
                 */
                if (H5T__bit_find(dst_bits, (size_t)0, dst_nbits, H5T_BIT_LSB, 1) < 0)
                    continue; /*no error*/
            }
            else if (src_nbits > dst_nbits &&
                     H5T__bit_find(src_bits, dst_nbits - 1, src_nbits - dst_nbits, H5T_BIT_LSB, 1) >= 0) {
                /*
                 * The source is a value with a magnitude too large for
                 * the destination.  The destination should be the
                 * largest possible value: 0xff...f
                 */
                if (H5T__bit_find(dst_bits, (size_t)0, dst_nbits, H5T_BIT_LSB, 0) < 0)
                    continue; /*no error*/
            }
        }
        else if (H5T_SGN_NONE == src_sign && H5T_SGN_2 == dst_sign) {
            if (src_nbits >= dst_nbits &&
                H5T__bit_find(src_bits, dst_nbits - 1, (src_nbits - dst_nbits) + 1, H5T_BIT_LSB, 1) >= 0) {
                /*
                 * The source value has a magnitude that is larger than
                 * the destination can handle.  The destination should be
                 * set to the largest possible positive value: 0x7f...f
                 */
                if (0 == H5T__bit_get_d(dst_bits, dst_nbits - 1, (size_t)1) &&
                    H5T__bit_find(dst_bits, (size_t)0, dst_nbits - 1, H5T_BIT_LSB, 0) < 0)
                    continue; /*no error*/
            }
        }
        else {
            if (src_nbits > dst_nbits &&
                H5T__bit_find(src_bits, dst_nbits, src_nbits - dst_nbits, H5T_BIT_LSB, 1) >= 0) {
                /*
                 * The unsigned source has a value which is too large for
                 * the unsigned destination.  The destination should be
                 * set to the largest possible value: 0xff...f
                 */
                if (H5T__bit_find(dst_bits, (size_t)0, dst_nbits, H5T_BIT_LSB, 0) < 0)
                    continue; /*no error*/
            }
        }

        /* Print errors */
        if (0 == fails_this_test++)
            H5_FAILED();
        HDprintf("    elmt %u\n", (unsigned)j);

        HDprintf("        src = ");
        for (k = 0; k < src_size; k++)
            HDprintf(" %02x", saved[j * src_size + ENDIAN(src_size, k, endian)]);
        HDprintf("%*s", (int)(3 * MAX(0, (ssize_t)dst_size - (ssize_t)src_size)), "");
        switch (src_type) {
            case INT_SCHAR:
                HDmemcpy(aligned, saved + j * sizeof(signed char), sizeof(signed char));
                HDprintf(" %29d\n", (int)*((signed char *)aligned));
                break;
            case INT_UCHAR:
                HDmemcpy(aligned, saved + j * sizeof(unsigned char), sizeof(unsigned char));
                HDprintf(" %29u\n", (unsigned)*((unsigned char *)aligned));
                break;
            case INT_SHORT:
                HDmemcpy(aligned, saved + j * sizeof(short), sizeof(short));
                HDprintf(" %29hd\n", *((short *)aligned));
                break;
            case INT_USHORT:
                HDmemcpy(aligned, saved + j * sizeof(unsigned short), sizeof(unsigned short));
                HDprintf(" %29hu\n", *((unsigned short *)aligned));
                break;
            case INT_INT:
                HDmemcpy(aligned, saved + j * sizeof(int), sizeof(int));
                HDprintf(" %29d\n", *((int *)aligned));
                break;
            case INT_UINT:
                HDmemcpy(aligned, saved + j * sizeof(unsigned), sizeof(unsigned));
                HDprintf(" %29u\n", *((unsigned *)aligned));
                break;
            case INT_LONG:
                HDmemcpy(aligned, saved + j * sizeof(long), sizeof(long));
                HDprintf(" %29ld\n", *((long *)aligned));
                break;
            case INT_ULONG:
                HDmemcpy(aligned, saved + j * sizeof(unsigned long), sizeof(unsigned long));
                HDprintf(" %29lu\n", *((unsigned long *)aligned));
                break;
            case INT_LLONG:
                HDmemcpy(aligned, saved + j * sizeof(long long), sizeof(long long));
                HDfprintf(stdout, " %29lld\n", *((long long *)aligned));
                break;
            case INT_ULLONG:
                HDmemcpy(aligned, saved + j * sizeof(unsigned long long), sizeof(unsigned long long));
                HDfprintf(stdout, " %29llu\n", *((unsigned long long *)aligned));
                break;
            case FLT_FLOAT:
            case FLT_DOUBLE:
            case FLT_LDOUBLE:
            case OTHER:
            default:
                assert(0 && "Unknown type");
                break;
        }

        HDprintf("        dst = ");
        for (k = 0; k < dst_size; k++)
            HDprintf(" %02x", buf[j * dst_size + ENDIAN(dst_size, k, endian)]);
        HDprintf("%*s", (int)(3 * MAX(0, (ssize_t)src_size - (ssize_t)dst_size)), "");
        switch (dst_type) {
            case INT_SCHAR:
                HDmemcpy(aligned, buf + j * sizeof(signed char), sizeof(signed char));
                HDprintf(" %29d\n", (int)*((signed char *)aligned));
                break;
            case INT_UCHAR:
                HDmemcpy(aligned, buf + j * sizeof(unsigned char), sizeof(unsigned char));
                HDprintf(" %29u\n", (unsigned)*((unsigned char *)aligned));
                break;
            case INT_SHORT:
                HDmemcpy(aligned, buf + j * sizeof(short), sizeof(short));
                HDprintf(" %29hd\n", *((short *)aligned));
                break;
            case INT_USHORT:
                HDmemcpy(aligned, buf + j * sizeof(unsigned short), sizeof(unsigned short));
                HDprintf(" %29hu\n", *((unsigned short *)aligned));
                break;
            case INT_INT:
                HDmemcpy(aligned, buf + j * sizeof(int), sizeof(int));
                HDprintf(" %29d\n", *((int *)aligned));
                break;
            case INT_UINT:
                HDmemcpy(aligned, buf + j * sizeof(unsigned), sizeof(unsigned));
                HDprintf(" %29u\n", *((unsigned *)aligned));
                break;
            case INT_LONG:
                HDmemcpy(aligned, buf + j * sizeof(long), sizeof(long));
                HDprintf(" %29ld\n", *((long *)aligned));
                break;
            case INT_ULONG:
                HDmemcpy(aligned, buf + j * sizeof(unsigned long), sizeof(unsigned long));
                HDprintf(" %29lu\n", *((unsigned long *)aligned));
                break;
            case INT_LLONG:
                HDmemcpy(aligned, buf + j * sizeof(long long), sizeof(long long));
                HDfprintf(stdout, " %29lld\n", *((long long *)aligned));
                break;
            case INT_ULLONG:
                HDmemcpy(aligned, buf + j * sizeof(long long), sizeof(unsigned long long));
                HDfprintf(stdout, " %29llu\n", *((unsigned long long *)aligned));
                break;
            case FLT_FLOAT:
            case FLT_DOUBLE:
            case FLT_LDOUBLE:
            case OTHER:
            default:
                assert(0 && "Unknown type");
                break;
        }

        HDprintf("        ans = ");
        for (k = 0; k < dst_size; k++)
            HDprintf(" %02x", hw[ENDIAN(dst_size, k, endian)]);
        HDprintf("%*s", (int)(3 * MAX(0, (ssize_t)src_size - (ssize_t)dst_size)), "");
        switch (dst_type) {
            case INT_SCHAR:
                HDprintf(" %29d\n", (int)*((signed char *)((void *)hw)));
                break;
            case INT_UCHAR:
                HDprintf(" %29u\n", (unsigned)*((unsigned char *)((void *)hw)));
                break;
            case INT_SHORT:
                HDprintf(" %29hd\n", *((short *)((void *)hw)));
                break;
            case INT_USHORT:
                HDprintf(" %29hu\n", *((unsigned short *)((void *)hw)));
                break;
            case INT_INT:
                HDprintf(" %29d\n", *((int *)((void *)hw)));
                break;
            case INT_UINT:
                HDprintf(" %29u\n", *((unsigned *)((void *)hw)));
                break;
            case INT_LONG:
                HDprintf(" %29ld\n", *((long *)((void *)hw)));
                break;
            case INT_ULONG:
                HDprintf(" %29lu\n", *((unsigned long *)((void *)hw)));
                break;
            case INT_LLONG:
                HDfprintf(stdout, " %29lld\n", *((long long *)((void *)hw)));
                break;
            case INT_ULLONG:
                HDfprintf(stdout, " %29llu\n", *((unsigned long long *)((void *)hw)));
                break;
            case FLT_FLOAT:
            case FLT_DOUBLE:
            case FLT_LDOUBLE:
            case OTHER:
            default:
                assert(0 && "Unknown type");
                break;
        }

        if (++fails_all_tests >= max_fails) {
            HDputs("    maximum failures reached, aborting test...");
            HDputs("    (dst is library's conversion output. ans is compiler's conversion output.)");
            goto done;
        }
    }
    PASSED();

done:
    if (buf)
        aligned_free(buf);
    if (saved)
        aligned_free(saved);
    if (aligned)
        free(aligned);
    HDfflush(stdout);

    /* Restore the default error handler (set in h5_reset()) */
    h5_restore_err();

    reset_hdf5(); /*print statistics*/

    return (int)fails_all_tests;

error:
    if (buf)
        aligned_free(buf);
    if (saved)
        aligned_free(saved);
    if (aligned)
        free(aligned);
    HDfflush(stdout);

    /* Restore the default error handler (set in h5_reset()) */
    h5_restore_err();

    reset_hdf5(); /*print statistics*/

    return MAX((int)fails_all_tests, 1);
}

/*-------------------------------------------------------------------------
 * Function:    test_conv_int_2
 *
 * Purpose:    Tests overlap calculates in H5T__conv_i_i(), which should be
 *        the same as for H5T__conv_f_f() and H5T__conv_s_s().
 *
 * Return:    Success:    0
 *
 *        Failure:    number of errors
 *
 * Programmer:    Robb Matzke
 *              Friday, April 30, 1999
 *
 *-------------------------------------------------------------------------
 */
static int
test_conv_int_2(void)
{
    int   i, j;
    hid_t src_type, dst_type;
    char *buf;

    HDprintf("%-70s", "Testing overlap calculations");
    HDfflush(stdout);

<<<<<<< HEAD
    buf = (char *)calloc(TMP_BUF_DIM1, TMP_BUF_DIM2);
    HDassert(buf);
=======
    buf = (char *)HDcalloc(TMP_BUF_DIM1, TMP_BUF_DIM2);
    assert(buf);
>>>>>>> 7a44581a

    for (i = 1; i <= TMP_BUF_DIM1; i++) {
        for (j = 1; j <= TMP_BUF_DIM1; j++) {

            /* Source type */
            src_type = H5Tcopy(H5T_NATIVE_CHAR);
            H5Tset_size(src_type, (size_t)i);

            /* Destination type */
            dst_type = H5Tcopy(H5T_NATIVE_CHAR);
            H5Tset_size(dst_type, (size_t)j);

            /*
             * Conversion. If overlap calculations aren't right then an
             * assertion will fail in H5T__conv_i_i()
             */
            H5Tconvert(src_type, dst_type, (size_t)TMP_BUF_DIM2, buf, NULL, H5P_DEFAULT);
            H5Tclose(src_type);
            H5Tclose(dst_type);
        }
    }
    PASSED();
    free(buf);
    return 0;
}

/*-------------------------------------------------------------------------
 * Function:    my_isnan
 *
 * Purpose:    Determines whether VAL points to NaN.
 *
 * Return:    TRUE or FALSE
 *
 * Programmer:    Robb Matzke
 *              Monday, July  6, 1998
 *
 *-------------------------------------------------------------------------
 */
static int
my_isnan(dtype_t type, void *val)
{
    int  retval = 0;
    char s[256];

    if (FLT_FLOAT == type) {
        float x = 0.0;
        HDmemcpy(&x, val, sizeof(float));
        retval = isnan(x);
    }
    else if (FLT_DOUBLE == type) {
        double x = 0.0;
        HDmemcpy(&x, val, sizeof(double));
        retval = isnan(x);
#if H5_SIZEOF_LONG_DOUBLE != H5_SIZEOF_DOUBLE
    }
    else if (FLT_LDOUBLE == type) {
        long double x = 0.0L;
        HDmemcpy(&x, val, sizeof(long double));
        retval = isnan(x);
#endif
    }
    else {
        return 0;
    }

    /*
     * Sometimes NaN==NaN (e.g., DEC Alpha) so we try to print it and see if
     * the result contains a NaN string.
     */
    if (!retval) {
        if (FLT_FLOAT == type) {
            float x = 0.0;

            HDmemcpy(&x, val, sizeof(float));
            HDsnprintf(s, sizeof(s), "%g", (double)x);
        }
        else if (FLT_DOUBLE == type) {
            double x = 0.0;

            HDmemcpy(&x, val, sizeof(double));
            HDsnprintf(s, sizeof(s), "%g", x);
#if H5_SIZEOF_LONG_DOUBLE != H5_SIZEOF_DOUBLE
        }
        else if (FLT_LDOUBLE == type) {
            long double x = 0.0L;

            HDmemcpy(&x, val, sizeof(long double));
            HDsnprintf(s, sizeof(s), "%Lg", x);
#endif
        }
        else {
            return 0;
        }
        if (HDstrstr(s, "NaN") || HDstrstr(s, "NAN") || HDstrstr(s, "nan"))
            retval = 1;
    }

    return retval;
}

/*-------------------------------------------------------------------------
 * Function:    my_isinf
 *
 * Purpose:    Determines whether VAL points to +/-infinity.
 *
 * Return:    TRUE or FALSE
 *
 * Programmer:    Raymond Lu
 *              Monday, June 20, 2005
 *
 *-------------------------------------------------------------------------
 */
static int
my_isinf(int endian, const unsigned char *val, size_t size, size_t mpos, size_t msize, size_t epos,
         size_t esize)
{
    unsigned char *bits;
    int            retval = 0;
    size_t         i;

    bits = (unsigned char *)calloc((size_t)1, size);

    for (i = 0; i < size; i++)
        bits[size - (i + 1)] = *(val + ENDIAN(size, i, endian));

    if (H5T__bit_find(bits, mpos, msize, H5T_BIT_LSB, 1) < 0 &&
        H5T__bit_find(bits, epos, esize, H5T_BIT_LSB, 0) < 0)
        retval = 1;

    free(bits);

    return retval;
}

/*-------------------------------------------------------------------------
 * Function:    test_conv_flt_1
 *
 * Purpose:    Test conversion of floating point values from SRC to
 *        DST.  These types should be H5T_NATIVE_FLOAT,
 *        H5T_NATIVE_DOUBLE, or H5T_NATIVE_LDOUBLE.
 *
 * Return:    Success:    0
 *
 *        Failure:    number of errors
 *
 * Programmer:    Robb Matzke
 *              Tuesday, June 23, 1998
 *
 *-------------------------------------------------------------------------
 */
static int
test_conv_flt_1(const char *name, int run_test, hid_t src, hid_t dst)
{
    dtype_t        src_type, dst_type;   /*data types        */
    size_t         nelmts          = 0;  /*num values per test    */
    const size_t   max_fails       = 8;  /*max number of failures*/
    size_t         fails_all_tests = 0;  /*number of failures    */
    size_t         fails_this_test;      /*fails for this test    */
    const char    *src_type_name = NULL; /*source type name    */
    const char    *dst_type_name = NULL; /*destination type name    */
    size_t         src_size, dst_size;   /*type sizes        */
    unsigned char *buf   = NULL;         /*buffer for conversion    */
    unsigned char *saved = NULL;         /*original values    */
    char           str[256];             /*hello string        */
    void          *aligned = NULL;       /*aligned buffer    */
    float          hw_f;                 /*hardware-converted     */
    double         hw_d;                 /*hardware-converted    */
#if H5_SIZEOF_LONG_DOUBLE != H5_SIZEOF_DOUBLE
    long double hw_ld; /*hardware-converted    */
#endif
    unsigned char *hw = NULL;    /*ptr to hardware-conv'd*/
    int            underflow;    /*underflow occurred    */
    int            overflow = 0; /*overflow occurred    */
    size_t         j, k;         /*counters        */
    int            sendian;      /* source type endianness */
    int            dendian;      /* Destination type endianness */
    size_t         dst_ebias;    /* Destination type's exponent bias */
    size_t         src_epos;     /* Source type's exponent position */
    size_t         src_esize;    /* Source type's exponent size */
    size_t         dst_epos;     /* Destination type's exponent position */
    size_t         dst_esize;    /* Destination type's exponent size */
    size_t         dst_mpos;     /* Destination type's mantissa position */
    size_t         dst_msize;    /* Destination type's mantissa size */
    size_t         src_nbits;    /* source length in bits */
    size_t         dst_nbits;    /* dst length in bits */

#ifdef HANDLE_SIGFPE
    pid_t child_pid; /*process ID of child    */
    int   status;    /*child exit status    */

    /*
     * Some systems generate SIGFPE during floating point overflow and we
     * cannot assume that we can continue from such a signal.  Therefore, we
     * fork here and let the child run the test and return the number of
     * failures with the exit status.
     */
    HDfflush(stdout);
    HDfflush(stderr);
    if ((child_pid = fork()) < 0) {
        HDperror("fork");
        return 1;
    }
    else if (child_pid > 0) {
        while (child_pid != waitpid(child_pid, &status, 0)) /*void*/
            ;
        if (WIFEXITED(status) && 255 == WEXITSTATUS(status)) {
            return 0; /*child exit after catching SIGFPE*/
        }
        else if (WIFEXITED(status)) {
            return WEXITSTATUS(status);
        }
        else if (WIFSIGNALED(status)) {
            HDsnprintf(str, sizeof(str), "   Child caught signal %d.", WTERMSIG(status));
            HDputs(str);
            return 1; /*child exit after catching non-SIGFPE signal */
        }
        else {
            HDputs("   Child didn't exit normally.");
            return 1;
        }
    }
#endif

    /*
     * The remainder of this function is executed only by the child if
     * HANDLE_SIGFPE is defined.
     */
    HDsignal(SIGFPE, fpe_handler);

    /* What are the names of the source and destination types */
    if (H5Tequal(src, H5T_NATIVE_FLOAT)) {
        src_type_name = "float";
        src_type      = FLT_FLOAT;
    }
    else if (H5Tequal(src, H5T_NATIVE_DOUBLE)) {
        src_type_name = "double";
        src_type      = FLT_DOUBLE;
#if H5_SIZEOF_LONG_DOUBLE != H5_SIZEOF_DOUBLE
    }
    else if (H5Tequal(src, H5T_NATIVE_LDOUBLE)) {
        src_type_name = "long double";
        src_type      = FLT_LDOUBLE;
#endif
    }
    else {
        src_type_name = "UNKNOWN";
        src_type      = OTHER;
    }

    if (H5Tequal(dst, H5T_NATIVE_FLOAT)) {
        dst_type_name = "float";
        dst_type      = FLT_FLOAT;
    }
    else if (H5Tequal(dst, H5T_NATIVE_DOUBLE)) {
        dst_type_name = "double";
        dst_type      = FLT_DOUBLE;
#if H5_SIZEOF_LONG_DOUBLE != H5_SIZEOF_DOUBLE
    }
    else if (H5Tequal(dst, H5T_NATIVE_LDOUBLE)) {
        dst_type_name = "long double";
        dst_type      = FLT_LDOUBLE;
#endif
    }
    else {
        dst_type_name = "UNKNOWN";
        dst_type      = OTHER;
    }

    /* Sanity checks */
    if (sizeof(float) == sizeof(double))
        HDputs("Sizeof(float)==sizeof(double) - some tests may not be sensible.");
    if (OTHER == src_type || OTHER == dst_type) {
        if (!HDstrcmp(name, "noop"))
            HDsnprintf(str, sizeof(str), "Testing %s %s -> %s conversions", name, src_type_name,
                       dst_type_name);
        else if (run_test == TEST_SPECIAL)
            HDsnprintf(str, sizeof(str), "Testing %s special %s -> %s conversions", name, src_type_name,
                       dst_type_name);
        else if (run_test == TEST_NORMAL)
            HDsnprintf(str, sizeof(str), "Testing %s normalized %s -> %s conversions", name, src_type_name,
                       dst_type_name);
        else if (run_test == TEST_DENORM)
            HDsnprintf(str, sizeof(str), "Testing %s denormalized %s -> %s conversions", name, src_type_name,
                       dst_type_name);

        HDprintf("%-70s", str);
        H5_FAILED();
        HDputs("    Unknown data type.");
        goto error;
    }
    else {
        if (!HDstrcmp(name, "noop"))
            HDsnprintf(str, sizeof(str), "Testing %s %s -> %s conversions", name, src_type_name,
                       dst_type_name);
        else if (run_test == TEST_SPECIAL)
            HDsnprintf(str, sizeof(str), "Testing %s special %s -> %s conversions", name, src_type_name,
                       dst_type_name);
        else if (run_test == TEST_NORMAL)
            HDsnprintf(str, sizeof(str), "Testing %s normalized %s -> %s conversions", name, src_type_name,
                       dst_type_name);
        else if (run_test == TEST_DENORM)
            HDsnprintf(str, sizeof(str), "Testing %s denormalized %s -> %s conversions", name, src_type_name,
                       dst_type_name);

        HDprintf("%-70s", str);
        HDfflush(stdout);
        fails_this_test = 0;
    }

    /* Get "interesting" values */
    src_size  = H5Tget_size(src);
    dst_size  = H5Tget_size(dst);
    src_nbits = H5Tget_precision(src); /* not 8*src_size, esp on J90 - QAK */
    dst_nbits = H5Tget_precision(dst); /* not 8*dst_size, esp on J90 - QAK */
    dst_ebias = H5Tget_ebias(dst);
    H5Tget_fields(src, NULL, &src_epos, &src_esize, NULL, NULL);
    H5Tget_fields(dst, NULL, &dst_epos, &dst_esize, &dst_mpos, &dst_msize);
    sendian = H5Tget_order(src);
    dendian = H5Tget_order(dst);

    /* Allocate buffers */
    aligned = calloc((size_t)1, MAX(sizeof(long double), sizeof(double)));

    /* Allocate and initialize the source buffer through macro INIT_FP_NORM or INIT_FP_SPECIAL.
     * The BUF will be used for the conversion while the SAVED buffer will be used for
     * the comparison later.  INIT_FP_NORM will fill in the buffer with regular values like
     * normalized and denormalized values; INIT_FP_SPECIAL will fill with special values
     * like infinity, NaN.
     */
    switch (run_test) {
        case TEST_NOOP:
        case TEST_NORMAL:
            if (src_type == FLT_FLOAT) {
                INIT_FP_NORM(float, FLT_MAX, FLT_MIN, FLT_MAX_10_EXP, FLT_MIN_10_EXP, src_size, dst_size, buf,
                             saved, nelmts);
            }
            else if (src_type == FLT_DOUBLE) {
                INIT_FP_NORM(double, DBL_MAX, DBL_MIN, DBL_MAX_10_EXP, DBL_MIN_10_EXP, src_size, dst_size,
                             buf, saved, nelmts);
#if H5_SIZEOF_LONG_DOUBLE != H5_SIZEOF_DOUBLE
            }
            else if (src_type == FLT_LDOUBLE) {
                INIT_FP_NORM(long double, LDBL_MAX, LDBL_MIN, LDBL_MAX_10_EXP, LDBL_MIN_10_EXP, src_size,
                             dst_size, buf, saved, nelmts);
#endif
            }
            else
                goto error;

            break;
        case TEST_DENORM:
            if (src_type == FLT_FLOAT) {
                INIT_FP_DENORM(float, FLT_MANT_DIG, src_size, src_nbits, sendian, dst_size, buf, saved,
                               nelmts);
            }
            else if (src_type == FLT_DOUBLE) {
                INIT_FP_DENORM(double, DBL_MANT_DIG, src_size, src_nbits, sendian, dst_size, buf, saved,
                               nelmts);
#if H5_SIZEOF_LONG_DOUBLE != H5_SIZEOF_DOUBLE
            }
            else if (src_type == FLT_LDOUBLE) {
                INIT_FP_DENORM(long double, LDBL_MANT_DIG, src_size, src_nbits, sendian, dst_size, buf, saved,
                               nelmts);
#endif
            }
            else
                goto error;

            break;

        case TEST_SPECIAL:
            if (src_type == FLT_FLOAT) {
                INIT_FP_SPECIAL(src_size, src_nbits, sendian, FLT_MANT_DIG, dst_size, buf, saved, nelmts);
            }
            else if (src_type == FLT_DOUBLE) {
                INIT_FP_SPECIAL(src_size, src_nbits, sendian, DBL_MANT_DIG, dst_size, buf, saved, nelmts);
#if H5_SIZEOF_LONG_DOUBLE != H5_SIZEOF_DOUBLE
            }
            else if (src_type == FLT_LDOUBLE) {
                INIT_FP_SPECIAL(src_size, src_nbits, sendian, LDBL_MANT_DIG, dst_size, buf, saved, nelmts);
#endif
            }
            else
                goto error;

            break;
        default:
            goto error;
    }

    /* Perform the conversion in software */
    if (H5Tconvert(src, dst, nelmts, buf, NULL, H5P_DEFAULT) < 0)
        goto error;

    /* Check the software results against the hardware */
    for (j = 0; j < nelmts; j++) {
        underflow = 0;
        hw_f      = 911.0F;
        hw_d      = 911.0;
#if H5_SIZEOF_LONG_DOUBLE != H5_SIZEOF_DOUBLE
        hw_ld = 911.0L;
#endif

        /* The hardware conversion */
        /* Check for underflow when src is a "larger" float than dst.*/
        if (FLT_FLOAT == src_type) {
            HDmemcpy(aligned, saved + j * sizeof(float), sizeof(float));
            if (FLT_FLOAT == dst_type) {
                hw_f = *((float *)aligned);
                hw   = (unsigned char *)&hw_f;
            }
            else if (FLT_DOUBLE == dst_type) {
                hw_d = (double)*((float *)aligned);
                hw   = (unsigned char *)&hw_d;
#if H5_SIZEOF_LONG_DOUBLE != H5_SIZEOF_DOUBLE
            }
            else {
                hw_ld = (long double)*((float *)aligned);
                hw    = (unsigned char *)&hw_ld;
#endif
            }
        }
        else if (FLT_DOUBLE == src_type) {
            HDmemcpy(aligned, saved + j * sizeof(double), sizeof(double));
            if (FLT_FLOAT == dst_type) {
                hw_f      = (float)(*((double *)aligned));
                hw        = (unsigned char *)&hw_f;
                underflow = HDfabs(*((double *)aligned)) < (double)FLT_MIN;
                overflow  = HDfabs(*((double *)aligned)) > (double)FLT_MAX;
            }
            else if (FLT_DOUBLE == dst_type) {
                hw_d = *((double *)aligned);
                hw   = (unsigned char *)&hw_d;
#if H5_SIZEOF_LONG_DOUBLE != H5_SIZEOF_DOUBLE
            }
            else {
                hw_ld = (long double)*((double *)aligned);
                hw    = (unsigned char *)&hw_ld;
#endif
            }
#if H5_SIZEOF_LONG_DOUBLE != H5_SIZEOF_DOUBLE
        }
        else {
            HDmemcpy(aligned, saved + j * sizeof(long double), sizeof(long double));
            if (FLT_FLOAT == dst_type) {
                hw_f      = (float)*((long double *)aligned);
                hw        = (unsigned char *)&hw_f;
                underflow = HDfabsl(*((long double *)aligned)) < (long double)FLT_MIN;
                overflow  = HDfabsl(*((long double *)aligned)) > (long double)FLT_MAX;
            }
            else if (FLT_DOUBLE == dst_type) {
                hw_d      = (double)*((long double *)aligned);
                hw        = (unsigned char *)&hw_d;
                underflow = HDfabsl(*((long double *)aligned)) < (long double)DBL_MIN;
                overflow  = HDfabsl(*((long double *)aligned)) > (long double)DBL_MAX;
            }
            else {
                hw_ld = *((long double *)aligned);
                hw    = (unsigned char *)&hw_ld;
            }
#endif
        }

        /* For Intel machines, the size of "long double" is 12 bytes, precision
         * is 80 bits; for Intel IA64 and AMD processors, the size of "long double"
         * is 16 bytes, precision is 80 bits.  During hardware conversion, the
         * last few unused bytes may have garbage in them.  Clean them out with
         * 0s before compare the values.
         */
        if (sendian == H5T_ORDER_LE && dst_type == FLT_LDOUBLE) {
            size_t q;

            for (q = dst_nbits / 8; q < dst_size; q++) {
                buf[j * dst_size + q] = 0x00;
                hw[q]                 = 0x00;
            }
        }

        /* Are the two results the same? */
        for (k = (dst_size - (dst_nbits / 8)); k < dst_size; k++)
            if (buf[j * dst_size + k] != hw[k])
                break;
        if (k == dst_size)
            continue; /*no error*/

        /*
         * Assume same if both results are NaN.  There are many NaN bit
         * patterns and the software doesn't attempt to emulate the
         * hardware in this regard.  Instead, software uses a single bit
         * pattern for NaN by setting the significand to all ones.
         */
        if (FLT_FLOAT == dst_type && my_isnan(dst_type, buf + j * sizeof(float)) && my_isnan(dst_type, hw)) {
            continue;
        }
        else if (FLT_DOUBLE == dst_type && my_isnan(dst_type, buf + j * sizeof(double)) &&
                 my_isnan(dst_type, hw)) {
            continue;
#if H5_SIZEOF_LONG_DOUBLE != H5_SIZEOF_DOUBLE
        }
        else if (FLT_LDOUBLE == dst_type && my_isnan(dst_type, buf + j * sizeof(long double)) &&
                 my_isnan(dst_type, hw)) {
            continue;
#endif
        }

        /*
         * Assume same if hardware result is NaN.  This is because the
         * hardware conversions on some machines return NaN instead of
         * overflowing to +Inf or -Inf or underflowing to +0 or -0.
         */
        if (my_isnan(dst_type, hw))
            continue;

        /*
         * Instead of matching down to the bit, just make sure the
         * exponents are the same and the mantissa is the same to a
         * certain precision.  This is needed on machines that don't
         * round as expected.
         * If the src number is smaller than the dst MIN float number,
         * consider it okay if the converted sw and hw dst are both
         * less than or equal to the dst MIN float number.
         * If overflow happens when the src value is greater than
         * the maximum dst value, the library assign INFINITY to dst.
         * This might be different from what the compiler does, i.e.
         * the SGI compiler assigns the dst's maximal value.
         */
        {
            double check_mant[2];
            int    check_expo[2];

            if (FLT_FLOAT == dst_type) {
                float x = 0.0;
                HDmemcpy(&x, &buf[j * dst_size], sizeof(float));
                if (underflow && HDfabsf(x) <= FLT_MIN && HDfabsf(hw_f) <= FLT_MIN)
                    continue; /* all underflowed, no error */
                if (overflow && my_isinf(dendian, buf + j * sizeof(float), dst_size, dst_mpos, dst_msize,
                                         dst_epos, dst_esize))
                    continue; /* all overflowed, no error */
                check_mant[0] = (double)HDfrexpf(x, check_expo + 0);
                check_mant[1] = (double)HDfrexpf(hw_f, check_expo + 1);
            }
            else if (FLT_DOUBLE == dst_type) {
                double x = 0.0;
                HDmemcpy(&x, &buf[j * dst_size], sizeof(double));
                if (underflow && HDfabs(x) <= DBL_MIN && HDfabs(hw_d) <= DBL_MIN)
                    continue; /* all underflowed, no error */
                if (overflow && my_isinf(dendian, buf + j * sizeof(double), dst_size, dst_mpos, dst_msize,
                                         dst_epos, dst_esize))
                    continue; /* all overflowed, no error */
                check_mant[0] = HDfrexp(x, check_expo + 0);
                check_mant[1] = HDfrexp(hw_d, check_expo + 1);
#if (H5_SIZEOF_LONG_DOUBLE != H5_SIZEOF_DOUBLE)
            }
            else {
                long double x = 0.0L;
                HDmemcpy(&x, &buf[j * dst_size], sizeof(long double));
                /* dst is largest float, no need to check underflow. */
                check_mant[0] = (double)HDfrexpl(x, check_expo + 0);
                check_mant[1] = (double)HDfrexpl(hw_ld, check_expo + 1);
#endif
            }
            /* Special check for denormalized values */
            if (check_expo[0] < (-(int)dst_ebias) || check_expo[1] < (-(int)dst_ebias)) {
                int expo_diff = check_expo[0] - check_expo[1];
                int valid_bits =
                    (int)((dst_ebias + dst_msize) + (size_t)MIN(check_expo[0], check_expo[1])) - 1;
                double epsilon = 1.0;

                /* Re-scale the mantissas based on any exponent difference */
                if (expo_diff != 0)
                    check_mant[0] = HDldexp(check_mant[0], expo_diff);

                /* Compute the proper epsilon */
                epsilon = HDldexp(epsilon, -valid_bits);

                /* Check for "close enough" fit with scaled epsilon value */
                if (HDfabs(check_mant[0] - check_mant[1]) <= epsilon)
                    continue;
            } /* end if */
            else {
                if (check_expo[0] == check_expo[1] &&
                    HDfabs(check_mant[0] - check_mant[1]) < (double)FP_EPSILON)
                    continue;
            } /* end else */
        }

        if (0 == fails_this_test++) {
            if (run_test == TEST_NOOP || run_test == TEST_NORMAL) {
                H5_FAILED();
            }
            else if (run_test == TEST_DENORM || run_test == TEST_SPECIAL) {
                H5_WARNING();
            }
        }
        HDprintf("    elmt %u\n", (unsigned)j);

        HDprintf("        src =");
        for (k = 0; k < src_size; k++)
            HDprintf(" %02x", saved[j * src_size + ENDIAN(src_size, k, sendian)]);
        HDprintf("%*s", (int)(3 * MAX(0, (ssize_t)dst_size - (ssize_t)src_size)), "");
        if (FLT_FLOAT == src_type) {
            float x = 0.0;
            HDmemcpy(&x, &saved[j * src_size], sizeof(float));
            HDprintf(" %29.20e\n", (double)x);
        }
        else if (FLT_DOUBLE == src_type) {
            double x = 0.0;
            HDmemcpy(&x, &saved[j * src_size], sizeof(double));
            HDprintf(" %29.20e\n", x);
#if H5_SIZEOF_LONG_DOUBLE != H5_SIZEOF_DOUBLE
        }
        else {
            long double x = 0.0L;
            HDmemcpy(&x, &saved[j * src_size], sizeof(long double));
            HDfprintf(stdout, " %29.20Le\n", x);
#endif
        }

        HDprintf("        dst =");
        for (k = 0; k < dst_size; k++)
            HDprintf(" %02x", buf[j * dst_size + ENDIAN(dst_size, k, dendian)]);
        HDprintf("%*s", (int)(3 * MAX(0, (ssize_t)src_size - (ssize_t)dst_size)), "");
        if (FLT_FLOAT == dst_type) {
            float x = 0.0;
            HDmemcpy(&x, &buf[j * dst_size], sizeof(float));
            HDprintf(" %29.20e\n", (double)x);
        }
        else if (FLT_DOUBLE == dst_type) {
            double x = 0.0;
            HDmemcpy(&x, &buf[j * dst_size], sizeof(double));
            HDprintf(" %29.20e\n", x);
#if H5_SIZEOF_LONG_DOUBLE != H5_SIZEOF_DOUBLE
        }
        else {
            long double x = 0.0L;
            HDmemcpy(&x, &buf[j * dst_size], sizeof(long double));
            HDfprintf(stdout, " %29.20Le\n", x);
#endif
        }

        HDprintf("        ans =");
        for (k = 0; k < dst_size; k++)
            HDprintf(" %02x", hw[ENDIAN(dst_size, k, dendian)]);
        HDprintf("%*s", (int)(3 * MAX(0, (ssize_t)src_size - (ssize_t)dst_size)), "");
        if (FLT_FLOAT == dst_type)
            HDprintf(" %29.20e\n", (double)hw_f);
        else if (FLT_DOUBLE == dst_type)
            HDprintf(" %29.20e\n", hw_d);
#if H5_SIZEOF_LONG_DOUBLE != H5_SIZEOF_DOUBLE
        else
            HDfprintf(stdout, " %29.20Le\n", hw_ld);
#endif

        /* If the source is normalized values, print out error message; if it is
         * denormalized or special values, print out warning message.*/
        if (++fails_all_tests >= max_fails) {
            if (run_test == TEST_NORMAL)
                HDputs("    maximum failures reached, aborting test...");
            else if (run_test == TEST_DENORM || run_test == TEST_SPECIAL)
                HDputs("    maximum warnings reached, aborting test...");
            HDputs("    (dst is library's conversion output. ans is compiler's conversion output.)");

            goto done;
        }
    }

    if (!fails_all_tests)
        PASSED();

done:
    if (buf)
        aligned_free(buf);
    if (saved)
        aligned_free(saved);
    if (aligned)
        free(aligned);
    HDfflush(stdout);
#ifdef HANDLE_SIGFPE
    if (run_test == TEST_NOOP || run_test == TEST_NORMAL)
        HDexit(MIN((int)fails_all_tests, 254));
    else if (run_test == TEST_DENORM || run_test == TEST_SPECIAL)
        HDexit(EXIT_SUCCESS);
    assert(0 && "Should not reach this point!");
    return 1;
#else
    /* Restore the default error handler (set in h5_reset()) */
    h5_restore_err();

    reset_hdf5();

    /* If the source is normalized values, treat the failures as error;
     * if it is denormalized or special values, treat the failure as warning.*/
    if (run_test == TEST_NOOP || run_test == TEST_NORMAL)
        return (int)fails_all_tests;
    else if (run_test == TEST_DENORM || run_test == TEST_SPECIAL)
        return 0;
#endif

error:
    if (buf)
        aligned_free(buf);
    if (saved)
        aligned_free(saved);
    if (aligned)
        free(aligned);
    HDfflush(stdout);
#ifdef HANDLE_SIGFPE
    if (run_test == TEST_NOOP || run_test == TEST_NORMAL)
        HDexit(MIN(MAX((int)fails_all_tests, 1), 254));
    else if (run_test == TEST_DENORM || run_test == TEST_SPECIAL)
        HDexit(EXIT_FAILURE);
    assert(0 && "Should not reach this point!");
    return 1;
#else
    /* Restore the default error handler (set in h5_reset()) */
    h5_restore_err();

    reset_hdf5();

    if (run_test == TEST_NOOP || run_test == TEST_NORMAL)
        return MAX((int)fails_all_tests, 1);
    else if (run_test == TEST_DENORM || run_test == TEST_SPECIAL)
        return 1;
#endif
}

/*-------------------------------------------------------------------------
 * Function:    test_conv_int_fp
 *
 * Purpose:    Test conversion between integer and float values
 *              from SRC to DST.  These types should be any combination of:
 *
 *             H5T_NATIVE_SCHAR    H5T_NATIVE_FLOAT
 *            H5T_NATIVE_SHORT    H5T_NATIVE_DOUBLE
 *            H5T_NATIVE_INT        H5T_NATIVE_LDOUBLE
 *            H5T_NATIVE_LONG
 *            H5T_NATIVE_LLONG
 *
 * Return:    Success:    0
 *
 *        Failure:    number of errors
 *
 * Programmer:    Raymond Lu
 *              Thursday, November 6, 2003
 *
 *-------------------------------------------------------------------------
 */
static int
test_conv_int_fp(const char *name, int run_test, hid_t src, hid_t dst)
{
    hid_t                  dxpl_id;        /*dataset transfer property list*/
    int                    fill_value = 9; /*fill value for conversion exception*/
    H5T_conv_except_func_t op;             /*returned callback function for conversion exception*/
    void                  *user_data;      /*returned pointer to user data passed in to the callback*/
    hbool_t                except_set      = FALSE; /*whether user's exception handling is set*/
    size_t                 nelmts          = 0;     /*num values per test    */
    const size_t           max_fails       = 40;    /*max number of failures*/
    size_t                 fails_all_tests = 0;     /*number of failures    */
    size_t                 fails_this_test;         /*fails for this test    */
    char                   str[256];                /*hello string        */
    dtype_t                src_type;                /*data types        */
    dtype_t                dst_type;                /*data types        */
    const char            *src_type_name = NULL;    /*source type name    */
    const char            *dst_type_name = NULL;    /*destination type name    */
    int                    sendian;                 /*source endianness    */
    int                    dendian;                 /*destination endianness    */
    size_t                 src_size, dst_size;      /*type sizes        */
    unsigned char         *buf   = NULL;            /*buffer for conversion    */
    unsigned char         *saved = NULL;            /*original values    */
    size_t                 j, k;                    /*counters        */
    unsigned char         *hw = NULL;               /*hardware conv result    */
    unsigned char          src_bits[32];            /*src value in LE order    */
    unsigned char          dst_bits[32];            /*dest value in LE order*/
    size_t                 src_nbits;               /*source length in bits    */
    size_t                 dst_nbits;               /*dst length in bits    */
    void                  *aligned    = NULL;       /*aligned temp buffer    */
    float                  hw_float   = 0;
    double                 hw_double  = 0;
    long double            hw_ldouble = 0;
    signed char            hw_schar   = 0;
    unsigned char          hw_uchar   = 0;
    short                  hw_short   = 0;
    unsigned short         hw_ushort  = 0;
    int                    hw_int     = 0;
    unsigned               hw_uint    = 0;
    long                   hw_long    = 0;
    unsigned long          hw_ulong   = 0;
    long long              hw_llong   = 0;
    unsigned long long     hw_ullong  = 0;

    /* What is the name of the source type */
    if (H5Tequal(src, H5T_NATIVE_SCHAR)) {
        src_type_name = "signed char";
        src_type      = INT_SCHAR;
    }
    else if (H5Tequal(src, H5T_NATIVE_UCHAR)) {
        src_type_name = "unsigned char";
        src_type      = INT_UCHAR;
    }
    else if (H5Tequal(src, H5T_NATIVE_SHORT)) {
        src_type_name = "short";
        src_type      = INT_SHORT;
    }
    else if (H5Tequal(src, H5T_NATIVE_USHORT)) {
        src_type_name = "unsigned short";
        src_type      = INT_USHORT;
    }
    else if (H5Tequal(src, H5T_NATIVE_INT)) {
        src_type_name = "int";
        src_type      = INT_INT;
    }
    else if (H5Tequal(src, H5T_NATIVE_UINT)) {
        src_type_name = "unsigned int";
        src_type      = INT_UINT;
    }
    else if (H5Tequal(src, H5T_NATIVE_LONG)) {
        src_type_name = "long";
        src_type      = INT_LONG;
    }
    else if (H5Tequal(src, H5T_NATIVE_ULONG)) {
        src_type_name = "unsigned long";
        src_type      = INT_ULONG;
    }
    else if (H5Tequal(src, H5T_NATIVE_LLONG)) {
        src_type_name = "long long";
        src_type      = INT_LLONG;
    }
    else if (H5Tequal(src, H5T_NATIVE_ULLONG)) {
        src_type_name = "unsigned long long";
        src_type      = INT_ULLONG;
    }
    else if (H5Tequal(src, H5T_NATIVE_FLOAT)) {
        src_type_name = "float";
        src_type      = FLT_FLOAT;
    }
    else if (H5Tequal(src, H5T_NATIVE_DOUBLE)) {
        src_type_name = "double";
        src_type      = FLT_DOUBLE;
#if H5_SIZEOF_LONG_DOUBLE != H5_SIZEOF_DOUBLE
    }
    else if (H5Tequal(src, H5T_NATIVE_LDOUBLE)) {
        src_type_name = "long double";
        src_type      = FLT_LDOUBLE;
#endif
    }
    else {
        src_type_name = "UNKNOWN";
        src_type      = OTHER;
    }

    /* What is the name of the destination type */
    if (H5Tequal(dst, H5T_NATIVE_SCHAR)) {
        dst_type_name = "signed char";
        dst_type      = INT_SCHAR;
    }
    else if (H5Tequal(dst, H5T_NATIVE_UCHAR)) {
        dst_type_name = "unsigned char";
        dst_type      = INT_UCHAR;
    }
    else if (H5Tequal(dst, H5T_NATIVE_SHORT)) {
        dst_type_name = "short";
        dst_type      = INT_SHORT;
    }
    else if (H5Tequal(dst, H5T_NATIVE_USHORT)) {
        dst_type_name = "unsigned short";
        dst_type      = INT_USHORT;
    }
    else if (H5Tequal(dst, H5T_NATIVE_INT)) {
        dst_type_name = "int";
        dst_type      = INT_INT;
    }
    else if (H5Tequal(dst, H5T_NATIVE_UINT)) {
        dst_type_name = "unsigned int";
        dst_type      = INT_UINT;
    }
    else if (H5Tequal(dst, H5T_NATIVE_LONG)) {
        dst_type_name = "long";
        dst_type      = INT_LONG;
    }
    else if (H5Tequal(dst, H5T_NATIVE_ULONG)) {
        dst_type_name = "unsigned long";
        dst_type      = INT_ULONG;
    }
    else if (H5Tequal(dst, H5T_NATIVE_LLONG)) {
        dst_type_name = "long long";
        dst_type      = INT_LLONG;
    }
    else if (H5Tequal(dst, H5T_NATIVE_ULLONG)) {
        dst_type_name = "unsigned long long";
        dst_type      = INT_ULLONG;
    }
    else if (H5Tequal(dst, H5T_NATIVE_FLOAT)) {
        dst_type_name = "float";
        dst_type      = FLT_FLOAT;
    }
    else if (H5Tequal(dst, H5T_NATIVE_DOUBLE)) {
        dst_type_name = "double";
        dst_type      = FLT_DOUBLE;
#if H5_SIZEOF_LONG_DOUBLE != H5_SIZEOF_DOUBLE
    }
    else if (H5Tequal(dst, H5T_NATIVE_LDOUBLE)) {
        dst_type_name = "long double";
        dst_type      = FLT_LDOUBLE;
#endif
    }
    else {
        dst_type_name = "UNKNOWN";
        dst_type      = OTHER;
    }

    /* Sanity checks */
    if (OTHER == src_type || OTHER == dst_type) {
        HDsnprintf(str, sizeof(str), "Testing %s %s -> %s conversions", name, src_type_name, dst_type_name);
        HDprintf("%-70s", str);
        H5_FAILED();
        HDputs("    Unknown data type.");
        goto error;
    }

    if ((INT_SCHAR == src_type || INT_UCHAR == src_type || INT_SHORT == src_type || INT_USHORT == src_type ||
         INT_INT == src_type || INT_UINT == src_type || INT_LONG == src_type || INT_ULONG == src_type ||
         INT_LLONG == src_type || INT_ULLONG == src_type) &&
        (FLT_FLOAT != dst_type && FLT_DOUBLE != dst_type && FLT_LDOUBLE != dst_type)) {
        HDsnprintf(str, sizeof(str), "Testing %s %s -> %s conversions", name, src_type_name, dst_type_name);
        HDprintf("%-70s", str);
        H5_FAILED();
        HDputs("    1. Not an integer-float conversion.");
        goto error;
    }

    if ((FLT_FLOAT == src_type || FLT_DOUBLE == src_type || FLT_LDOUBLE == src_type) &&
        (INT_SCHAR != dst_type && INT_UCHAR != dst_type && INT_SHORT != dst_type && INT_USHORT != dst_type &&
         INT_INT != dst_type && INT_UINT != dst_type && INT_LONG != dst_type && INT_ULONG != dst_type &&
         INT_LLONG != dst_type && INT_ULLONG != dst_type)) {
        HDsnprintf(str, sizeof(str), "Testing %s %s -> %s conversions", name, src_type_name, dst_type_name);
        HDprintf("%-70s", str);
        H5_FAILED();
        HDputs("    2. Not a float-integer conversion.");
        goto error;
    }

    if (INT_SCHAR == src_type || INT_UCHAR == src_type || INT_SHORT == src_type || INT_USHORT == src_type ||
        INT_INT == src_type || INT_UINT == src_type || INT_LONG == src_type || INT_ULONG == src_type ||
        INT_LLONG == src_type || INT_ULLONG == src_type) {
        HDsnprintf(str, sizeof(str), "Testing %s %s -> %s conversions", name, src_type_name, dst_type_name);
        HDprintf("%-70s", str);
        HDfflush(stdout);
        fails_this_test = 0;
    }
    else {
        if (run_test == TEST_NORMAL)
            HDsnprintf(str, sizeof(str), "Testing %s normalized %s -> %s conversions", name, src_type_name,
                       dst_type_name);
        else if (run_test == TEST_DENORM)
            HDsnprintf(str, sizeof(str), "Testing %s denormalized %s -> %s conversions", name, src_type_name,
                       dst_type_name);
        else
            HDsnprintf(str, sizeof(str), "Testing %s special %s -> %s conversions", name, src_type_name,
                       dst_type_name);
        HDprintf("%-70s", str);
        HDfflush(stdout);
        fails_this_test = 0;
    }

    /* Some information about datatypes */
    sendian   = H5Tget_order(src);
    dendian   = H5Tget_order(dst);
    src_size  = H5Tget_size(src);
    dst_size  = H5Tget_size(dst);
    src_nbits = H5Tget_precision(src); /* not 8*src_size, esp on J90 - QAK */
    dst_nbits = H5Tget_precision(dst); /* not 8*dst_size, esp on J90 - QAK */
    aligned   = calloc((size_t)1, MAX(sizeof(long double), sizeof(long long)));
#ifdef SHOW_OVERFLOWS
    noverflows_g = 0;
#endif

    /* This is for some Linux systems where long double has the size
     * 12 bytes but precision is 10 bytes.  The 2 unused bytes may
     * have garbage causing wrong value comparison.
     */
    HDmemset(&hw_ldouble, 0, sizeof(long double));

    /* Create a dataset transfer property list and datatype conversion
     * exception handler function and pass in fill value.  This is mainly
     * for NetCDF compatibility, which requests fill in fill value when
     * conversion exception happens.  We only test (unsigned) int - float
     * and float - (unsigned) int conversions, which should cover more cases.
     */
    if ((dxpl_id = H5Pcreate(H5P_DATASET_XFER)) < 0)
        goto error;

    if ((src_type == INT_INT && dst_type == FLT_FLOAT) || (src_type == INT_UINT && dst_type == FLT_FLOAT) ||
        (src_type == FLT_FLOAT && dst_type == INT_UINT) || (src_type == FLT_FLOAT && dst_type == INT_INT)) {
        if (H5Pset_type_conv_cb(dxpl_id, except_func, &fill_value) < 0)
            goto error;
        else
            except_set = TRUE;

        if (H5Pget_type_conv_cb(dxpl_id, &op, &user_data) < 0)
            goto error;

        if (op != except_func || *(int *)user_data != fill_value)
            goto error;
    }

    /* Allocate and initialize the source buffer through macro INIT_INTEGER if the source is integer,
     * INIT_FP_NORM if floating-point.  The BUF will be used for the conversion while the SAVED buffer
     * will be used for the comparison later.
     */
    if (src_type == INT_SCHAR) {
        INIT_INTEGER(signed char, SCHAR_MAX, SCHAR_MIN, src_size, dst_size, src_nbits, buf, saved, nelmts);
    }
    else if (src_type == INT_UCHAR) {
        INIT_INTEGER(unsigned char, UCHAR_MAX, 0, src_size, dst_size, src_nbits, buf, saved, nelmts);
    }
    else if (src_type == INT_SHORT) {
        INIT_INTEGER(short, SHRT_MAX, SHRT_MIN, src_size, dst_size, src_nbits, buf, saved, nelmts);
    }
    else if (src_type == INT_USHORT) {
        INIT_INTEGER(unsigned short, USHRT_MAX, 0, src_size, dst_size, src_nbits, buf, saved, nelmts);
    }
    else if (src_type == INT_INT) {
        INIT_INTEGER(int, INT_MAX, INT_MIN, src_size, dst_size, src_nbits, buf, saved, nelmts);
    }
    else if (src_type == INT_UINT) {
        INIT_INTEGER(unsigned int, UINT_MAX, 0, src_size, dst_size, src_nbits, buf, saved, nelmts);
    }
    else if (src_type == INT_LONG) {
        INIT_INTEGER(long, LONG_MAX, LONG_MIN, src_size, dst_size, src_nbits, buf, saved, nelmts);
    }
    else if (src_type == INT_ULONG) {
        INIT_INTEGER(unsigned long, ULONG_MAX, 0, src_size, dst_size, src_nbits, buf, saved, nelmts);
    }
    else if (src_type == INT_LLONG) {
        INIT_INTEGER(long long, LLONG_MAX, LLONG_MIN, src_size, dst_size, src_nbits, buf, saved, nelmts);
    }
    else if (src_type == INT_ULLONG) {
        INIT_INTEGER(unsigned long long, ULLONG_MAX, 0, src_size, dst_size, src_nbits, buf, saved, nelmts);
    }
    else if (src_type == FLT_FLOAT) {
        if (run_test == TEST_NORMAL) {
            INIT_FP_NORM(float, FLT_MAX, FLT_MIN, FLT_MAX_10_EXP, FLT_MIN_10_EXP, src_size, dst_size, buf,
                         saved, nelmts);
        }
        else if (run_test == TEST_DENORM) {
            INIT_FP_DENORM(float, FLT_MANT_DIG, src_size, src_nbits, sendian, dst_size, buf, saved, nelmts);
        }
        else {
            INIT_FP_SPECIAL(src_size, src_nbits, sendian, FLT_MANT_DIG, dst_size, buf, saved, nelmts);
        }
    }
    else if (src_type == FLT_DOUBLE) {
        if (run_test == TEST_NORMAL) {
            INIT_FP_NORM(double, DBL_MAX, DBL_MIN, DBL_MAX_10_EXP, DBL_MIN_10_EXP, src_size, dst_size, buf,
                         saved, nelmts);
        }
        else if (run_test == TEST_DENORM) {
            INIT_FP_DENORM(double, DBL_MANT_DIG, src_size, src_nbits, sendian, dst_size, buf, saved, nelmts);
        }
        else {
            INIT_FP_SPECIAL(src_size, src_nbits, sendian, DBL_MANT_DIG, dst_size, buf, saved, nelmts);
        }
#if H5_SIZEOF_LONG_DOUBLE != H5_SIZEOF_DOUBLE
    }
    else if (src_type == FLT_LDOUBLE) {
        if (run_test == TEST_NORMAL) {
            INIT_FP_NORM(long double, LDBL_MAX, LDBL_MIN, LDBL_MAX_10_EXP, LDBL_MIN_10_EXP, src_size,
                         dst_size, buf, saved, nelmts);
        }
        else if (run_test == TEST_DENORM) {
            INIT_FP_DENORM(long double, LDBL_MANT_DIG, src_size, src_nbits, sendian, dst_size, buf, saved,
                           nelmts);
        }
        else {
            INIT_FP_SPECIAL(src_size, src_nbits, sendian, LDBL_MANT_DIG, dst_size, buf, saved, nelmts);
        }
#endif
    }
    else
        goto error;

    /* Perform the conversion */
    if (H5Tconvert(src, dst, nelmts, buf, NULL, dxpl_id) < 0)
        goto error;

    /* Check the results from the library against hardware */
    for (j = 0; j < nelmts; j++) {
        if (FLT_FLOAT == src_type || FLT_DOUBLE == src_type || FLT_LDOUBLE == src_type)
            if (my_isnan(src_type, saved + j * src_size))
                continue;

        if (FLT_FLOAT == dst_type) {
            hw = (unsigned char *)&hw_float;
            switch (src_type) {
                case INT_SCHAR:
                    HDmemcpy(aligned, saved + j * sizeof(signed char), sizeof(signed char));
                    hw_float = (float)(*((signed char *)aligned));
                    break;
                case INT_UCHAR:
                    HDmemcpy(aligned, saved + j * sizeof(unsigned char), sizeof(unsigned char));
                    hw_float = (float)(*((unsigned char *)aligned));
                    break;
                case INT_SHORT:
                    HDmemcpy(aligned, saved + j * sizeof(short), sizeof(short));
                    hw_float = (float)(*((short *)aligned));
                    break;
                case INT_USHORT:
                    HDmemcpy(aligned, saved + j * sizeof(unsigned short), sizeof(unsigned short));
                    hw_float = (float)(*((unsigned short *)aligned));
                    break;
                case INT_INT:
                    HDmemcpy(aligned, saved + j * sizeof(int), sizeof(int));
                    hw_float = (float)(*((int *)aligned));
                    break;
                case INT_UINT:
                    HDmemcpy(aligned, saved + j * sizeof(unsigned), sizeof(unsigned));
                    hw_float = (float)(*((unsigned *)aligned));
                    break;
                case INT_LONG:
                    HDmemcpy(aligned, saved + j * sizeof(long), sizeof(long));
                    hw_float = (float)(*((long *)aligned));
                    break;
                case INT_ULONG:
                    HDmemcpy(aligned, saved + j * sizeof(unsigned long), sizeof(unsigned long));
                    hw_float = (float)(*((unsigned long *)aligned));
                    break;
                case INT_LLONG:
                    HDmemcpy(aligned, saved + j * sizeof(long long), sizeof(long long));
                    hw_float = (float)(*((long long *)aligned));
                    break;
                case INT_ULLONG:
                    HDmemcpy(aligned, saved + j * sizeof(unsigned long long), sizeof(unsigned long long));
                    hw_float = (float)(*((unsigned long long *)aligned));
                    break;
                case FLT_FLOAT:
                case FLT_DOUBLE:
                case FLT_LDOUBLE:
                case OTHER:
                default:
                    assert(0 && "Unknown type");
                    break;
            }
        }
        else if (FLT_DOUBLE == dst_type) {
            hw = (unsigned char *)&hw_double;
            switch (src_type) {
                case INT_SCHAR:
                    HDmemcpy(aligned, saved + j * sizeof(signed char), sizeof(signed char));
                    hw_double = (double)(*((signed char *)aligned));
                    break;
                case INT_UCHAR:
                    HDmemcpy(aligned, saved + j * sizeof(unsigned char), sizeof(unsigned char));
                    hw_double = (double)(*((unsigned char *)aligned));
                    break;
                case INT_SHORT:
                    HDmemcpy(aligned, saved + j * sizeof(short), sizeof(short));
                    hw_double = (double)(*((short *)aligned));
                    break;
                case INT_USHORT:
                    HDmemcpy(aligned, saved + j * sizeof(unsigned short), sizeof(unsigned short));
                    hw_double = (double)(*((unsigned short *)aligned));
                    break;
                case INT_INT:
                    HDmemcpy(aligned, saved + j * sizeof(int), sizeof(int));
                    hw_double = (double)(*((int *)aligned));
                    break;
                case INT_UINT:
                    HDmemcpy(aligned, saved + j * sizeof(unsigned), sizeof(unsigned));
                    hw_double = (double)(*((unsigned *)aligned));
                    break;
                case INT_LONG:
                    HDmemcpy(aligned, saved + j * sizeof(long), sizeof(long));
                    hw_double = (double)(*((long *)aligned));
                    break;
                case INT_ULONG:
                    HDmemcpy(aligned, saved + j * sizeof(unsigned long), sizeof(unsigned long));
                    hw_double = (double)(*((unsigned long *)aligned));
                    break;
                case INT_LLONG:
                    HDmemcpy(aligned, saved + j * sizeof(long long), sizeof(long long));
                    hw_double = (double)(*((long long *)aligned));
                    break;
                case INT_ULLONG:
                    HDmemcpy(aligned, saved + j * sizeof(unsigned long long), sizeof(unsigned long long));
                    hw_double = (double)(*((unsigned long long *)aligned));
                    break;
                case FLT_FLOAT:
                case FLT_DOUBLE:
                case FLT_LDOUBLE:
                case OTHER:
                default:
                    assert(0 && "Unknown type");
                    break;
            }
        }
        else if (FLT_LDOUBLE == dst_type) {
            hw = (unsigned char *)&hw_ldouble;
            switch (src_type) {
                case INT_SCHAR:
                    HDmemcpy(aligned, saved + j * sizeof(signed char), sizeof(signed char));
                    hw_ldouble = (long double)(*((signed char *)aligned));
                    break;
                case INT_UCHAR:
                    HDmemcpy(aligned, saved + j * sizeof(unsigned char), sizeof(unsigned char));
                    hw_ldouble = (long double)(*((unsigned char *)aligned));
                    break;
                case INT_SHORT:
                    HDmemcpy(aligned, saved + j * sizeof(short), sizeof(short));
                    hw_ldouble = (long double)(*((short *)aligned));
                    break;
                case INT_USHORT:
                    HDmemcpy(aligned, saved + j * sizeof(unsigned short), sizeof(unsigned short));
                    hw_ldouble = (long double)(*((unsigned short *)aligned));
                    break;
                case INT_INT:
                    HDmemcpy(aligned, saved + j * sizeof(int), sizeof(int));
                    hw_ldouble = (long double)(*((int *)aligned));
                    break;
                case INT_UINT:
                    HDmemcpy(aligned, saved + j * sizeof(unsigned), sizeof(unsigned));
                    hw_ldouble = (long double)(*((unsigned *)aligned));
                    break;
                case INT_LONG:
                    HDmemcpy(aligned, saved + j * sizeof(long), sizeof(long));
                    hw_ldouble = (long double)(*((long *)aligned));
                    break;
                case INT_ULONG:
                    HDmemcpy(aligned, saved + j * sizeof(unsigned long), sizeof(unsigned long));
                    hw_ldouble = (long double)(*((unsigned long *)aligned));
                    break;
                case INT_LLONG:
                    HDmemcpy(aligned, saved + j * sizeof(long long), sizeof(long long));
                    hw_ldouble = (long double)(*((long long *)aligned));
                    break;
                case INT_ULLONG:
                    HDmemcpy(aligned, saved + j * sizeof(unsigned long long), sizeof(unsigned long long));
                    hw_ldouble = (long double)(*((unsigned long long *)aligned));
                    break;
                case FLT_FLOAT:
                case FLT_DOUBLE:
                case FLT_LDOUBLE:
                case OTHER:
                default:
                    assert(0 && "Unknown type");
                    break;
            }
        }
        else if (INT_SCHAR == dst_type) {
            hw = (unsigned char *)&hw_schar;
            switch (src_type) {
                case FLT_FLOAT:
                    HDmemcpy(aligned, saved + j * sizeof(float), sizeof(float));
                    hw_schar = (signed char)(*((float *)aligned));
                    break;
                case FLT_DOUBLE:
                    HDmemcpy(aligned, saved + j * sizeof(double), sizeof(double));
                    hw_schar = (signed char)(*((double *)aligned));
                    break;
                case FLT_LDOUBLE:
                    HDmemcpy(aligned, saved + j * sizeof(long double), sizeof(long double));
                    hw_schar = (signed char)(*((long double *)aligned));
                    break;
                case INT_SCHAR:
                case INT_UCHAR:
                case INT_SHORT:
                case INT_USHORT:
                case INT_INT:
                case INT_UINT:
                case INT_LONG:
                case INT_ULONG:
                case INT_LLONG:
                case INT_ULLONG:
                case OTHER:
                default:
                    assert(0 && "Unknown type");
                    break;
            }
        }
        else if (INT_UCHAR == dst_type) {
            hw = (unsigned char *)&hw_uchar;
            switch (src_type) {
                case FLT_FLOAT:
                    HDmemcpy(aligned, saved + j * sizeof(float), sizeof(float));
                    hw_uchar = (unsigned char)(*((float *)aligned));
                    break;
                case FLT_DOUBLE:
                    HDmemcpy(aligned, saved + j * sizeof(double), sizeof(double));
                    hw_uchar = (unsigned char)(*((double *)aligned));
                    break;
                case FLT_LDOUBLE:
                    HDmemcpy(aligned, saved + j * sizeof(long double), sizeof(long double));
                    hw_uchar = (unsigned char)(*((long double *)aligned));
                    break;
                case INT_SCHAR:
                case INT_UCHAR:
                case INT_SHORT:
                case INT_USHORT:
                case INT_INT:
                case INT_UINT:
                case INT_LONG:
                case INT_ULONG:
                case INT_LLONG:
                case INT_ULLONG:
                case OTHER:
                default:
                    assert(0 && "Unknown type");
                    break;
            }
        }
        else if (INT_SHORT == dst_type) {
            hw = (unsigned char *)&hw_short;
            switch (src_type) {
                case FLT_FLOAT:
                    HDmemcpy(aligned, saved + j * sizeof(float), sizeof(float));
                    hw_short = (short)(*((float *)aligned));
                    break;
                case FLT_DOUBLE:
                    HDmemcpy(aligned, saved + j * sizeof(double), sizeof(double));
                    hw_short = (short)(*((double *)aligned));
                    break;
                case FLT_LDOUBLE:
                    HDmemcpy(aligned, saved + j * sizeof(long double), sizeof(long double));
                    hw_short = (short)(*((long double *)aligned));
                    break;
                case INT_SCHAR:
                case INT_UCHAR:
                case INT_SHORT:
                case INT_USHORT:
                case INT_INT:
                case INT_UINT:
                case INT_LONG:
                case INT_ULONG:
                case INT_LLONG:
                case INT_ULLONG:
                case OTHER:
                default:
                    assert(0 && "Unknown type");
                    break;
            }
        }
        else if (INT_USHORT == dst_type) {
            hw = (unsigned char *)&hw_ushort;
            switch (src_type) {
                case FLT_FLOAT:
                    HDmemcpy(aligned, saved + j * sizeof(float), sizeof(float));
                    hw_ushort = (unsigned short)(*((float *)aligned));
                    break;
                case FLT_DOUBLE:
                    HDmemcpy(aligned, saved + j * sizeof(double), sizeof(double));
                    hw_ushort = (unsigned short)(*((double *)aligned));
                    break;
                case FLT_LDOUBLE:
                    HDmemcpy(aligned, saved + j * sizeof(long double), sizeof(long double));
                    hw_ushort = (unsigned short)(*((long double *)aligned));
                    break;
                case INT_SCHAR:
                case INT_UCHAR:
                case INT_SHORT:
                case INT_USHORT:
                case INT_INT:
                case INT_UINT:
                case INT_LONG:
                case INT_ULONG:
                case INT_LLONG:
                case INT_ULLONG:
                case OTHER:
                default:
                    assert(0 && "Unknown type");
                    break;
            }
        }
        else if (INT_INT == dst_type) {
            hw = (unsigned char *)&hw_int;
            switch (src_type) {
                case FLT_FLOAT:
                    HDmemcpy(aligned, saved + j * sizeof(float), sizeof(float));
                    hw_int = (int)(*((float *)aligned));
                    break;
                case FLT_DOUBLE:
                    HDmemcpy(aligned, saved + j * sizeof(double), sizeof(double));
                    hw_int = (int)(*((double *)aligned));
                    break;
                case FLT_LDOUBLE:
                    HDmemcpy(aligned, saved + j * sizeof(long double), sizeof(long double));
                    hw_int = (int)(*((long double *)aligned));
                    break;
                case INT_SCHAR:
                case INT_UCHAR:
                case INT_SHORT:
                case INT_USHORT:
                case INT_INT:
                case INT_UINT:
                case INT_LONG:
                case INT_ULONG:
                case INT_LLONG:
                case INT_ULLONG:
                case OTHER:
                default:
                    assert(0 && "Unknown type");
                    break;
            }
        }
        else if (INT_UINT == dst_type) {
            hw = (unsigned char *)&hw_uint;
            switch (src_type) {
                case FLT_FLOAT:
                    HDmemcpy(aligned, saved + j * sizeof(float), sizeof(float));
                    hw_uint = (unsigned int)(*((float *)aligned));
                    break;
                case FLT_DOUBLE:
                    HDmemcpy(aligned, saved + j * sizeof(double), sizeof(double));
                    hw_uint = (unsigned int)(*((double *)aligned));
                    break;
                case FLT_LDOUBLE:
                    HDmemcpy(aligned, saved + j * sizeof(long double), sizeof(long double));
                    hw_uint = (unsigned int)(*((long double *)aligned));
                    break;
                case INT_SCHAR:
                case INT_UCHAR:
                case INT_SHORT:
                case INT_USHORT:
                case INT_INT:
                case INT_UINT:
                case INT_LONG:
                case INT_ULONG:
                case INT_LLONG:
                case INT_ULLONG:
                case OTHER:
                default:
                    assert(0 && "Unknown type");
                    break;
            }
        }
        else if (INT_LONG == dst_type) {
            hw = (unsigned char *)&hw_long;
            switch (src_type) {
                case FLT_FLOAT:
                    HDmemcpy(aligned, saved + j * sizeof(float), sizeof(float));
                    hw_long = (long)(*((float *)aligned));
                    break;
                case FLT_DOUBLE:
                    HDmemcpy(aligned, saved + j * sizeof(double), sizeof(double));
                    hw_long = (long)(*((double *)aligned));
                    break;
                case FLT_LDOUBLE:
                    HDmemcpy(aligned, saved + j * sizeof(long double), sizeof(long double));
                    hw_long = (long)(*((long double *)aligned));
                    break;
                case INT_SCHAR:
                case INT_UCHAR:
                case INT_SHORT:
                case INT_USHORT:
                case INT_INT:
                case INT_UINT:
                case INT_LONG:
                case INT_ULONG:
                case INT_LLONG:
                case INT_ULLONG:
                case OTHER:
                default:
                    assert(0 && "Unknown type");
                    break;
            }
        }
        else if (INT_ULONG == dst_type) {
            hw = (unsigned char *)&hw_ulong;
            switch (src_type) {
                case FLT_FLOAT:
                    HDmemcpy(aligned, saved + j * sizeof(float), sizeof(float));
                    hw_ulong = (unsigned long)(*((float *)aligned));
                    break;
                case FLT_DOUBLE:
                    HDmemcpy(aligned, saved + j * sizeof(double), sizeof(double));
                    hw_ulong = (unsigned long)(*((double *)aligned));
                    break;
                case FLT_LDOUBLE:
                    HDmemcpy(aligned, saved + j * sizeof(long double), sizeof(long double));
                    hw_ulong = (unsigned long)(*((long double *)aligned));
                    break;
                case INT_SCHAR:
                case INT_UCHAR:
                case INT_SHORT:
                case INT_USHORT:
                case INT_INT:
                case INT_UINT:
                case INT_LONG:
                case INT_ULONG:
                case INT_LLONG:
                case INT_ULLONG:
                case OTHER:
                default:
                    assert(0 && "Unknown type");
                    break;
            }
        }
        else if (INT_LLONG == dst_type) {
            hw = (unsigned char *)&hw_llong;
            switch (src_type) {
                case FLT_FLOAT:
                    HDmemcpy(aligned, saved + j * sizeof(float), sizeof(float));
                    hw_llong = (long long)(*((float *)aligned));
                    break;
                case FLT_DOUBLE:
                    HDmemcpy(aligned, saved + j * sizeof(double), sizeof(double));
                    hw_llong = (long long)(*((double *)aligned));
                    break;
                case FLT_LDOUBLE:
                    HDmemcpy(aligned, saved + j * sizeof(long double), sizeof(long double));
                    hw_llong = (long long)(*((long double *)aligned));
                    break;
                case INT_SCHAR:
                case INT_UCHAR:
                case INT_SHORT:
                case INT_USHORT:
                case INT_INT:
                case INT_UINT:
                case INT_LONG:
                case INT_ULONG:
                case INT_LLONG:
                case INT_ULLONG:
                case OTHER:
                default:
                    assert(0 && "Unknown type");
                    break;
            }
        }
        else if (INT_ULLONG == dst_type) {
            hw = (unsigned char *)&hw_ullong;
            switch (src_type) {
                case FLT_FLOAT:
                    HDmemcpy(aligned, saved + j * sizeof(float), sizeof(float));
                    hw_ullong = (unsigned long long)(*((float *)aligned));
                    break;
                case FLT_DOUBLE:
                    HDmemcpy(aligned, saved + j * sizeof(double), sizeof(double));
                    hw_ullong = (unsigned long long)(*((double *)aligned));
                    break;
                case FLT_LDOUBLE:
                    HDmemcpy(aligned, saved + j * sizeof(long double), sizeof(long double));
                    hw_ullong = (unsigned long long)(*((long double *)aligned));
                    break;
                case INT_SCHAR:
                case INT_UCHAR:
                case INT_SHORT:
                case INT_USHORT:
                case INT_INT:
                case INT_UINT:
                case INT_LONG:
                case INT_ULONG:
                case INT_LLONG:
                case INT_ULLONG:
                case OTHER:
                default:
                    assert(0 && "Unknown type");
                    break;
            }
        }

        /* Make certain that there isn't some weird number of destination bits */
        assert(dst_nbits % 8 == 0);

        /* For Intel machines, the size of "long double" is 12 bytes, precision
         * is 80 bits; for AMD processors, the size of "long double" is 16 bytes,
         * precision is 80 bits.  During hardware conversion, the last few unused
         * bytes may have garbage in them.  Clean them out with 0s before compare
         * the values.
         */
        if (dendian == H5T_ORDER_LE && dst_type == FLT_LDOUBLE) {
            size_t q;

            for (q = dst_nbits / 8; q < dst_size; q++)
                buf[j * dst_size + q] = 0x00;
        }

        /* Are the two results the same? */
        for (k = (dst_size - (dst_nbits / 8)); k < dst_size; k++)
            if (buf[j * dst_size + k] != hw[k])
                break;
        if (k == dst_size)
            continue; /*no error*/

        /*
         * Convert the source and destination values to little endian
         * order so we can use the HDF5 bit vector operations to test
         * certain things.  These routines have already been tested by
         * the `bittests' program.
         */

        if ((FLT_FLOAT == src_type || FLT_DOUBLE == src_type) && sendian == H5T_ORDER_VAX) {
            for (k = 0; k < src_size; k += 2) {
                src_bits[k]     = saved[j * src_size + (src_size - 2) - k];
                src_bits[k + 1] = saved[j * src_size + (src_size - 1) - k];
            }
        }
        else {
            for (k = 0; k < src_size; k++)
                src_bits[src_size - (k + 1)] = saved[j * src_size + ENDIAN(src_size, k, sendian)];
        }

        for (k = 0; k < dst_size; k++)
            dst_bits[dst_size - (k + 1)] = buf[j * dst_size + ENDIAN(dst_size, k, dendian)];

        /*          Test library's default overflow handling:
         * Hardware usually doesn't handle overflows too gracefully. The
         * hardware conversion result during overflows is usually garbage
         * so we must handle those cases differetly when checking results.
         *
         *          Test user's exception handler when overflows:
         * Try to follow the except_func callback function to check if the
         * desired value was set.
         */
        if ((FLT_FLOAT == src_type || FLT_DOUBLE == src_type || FLT_LDOUBLE == src_type) &&
            (INT_SCHAR == dst_type || INT_SHORT == dst_type || INT_INT == dst_type || INT_LONG == dst_type ||
             INT_LLONG == dst_type)) {
            if (0 == H5T__bit_get_d(src_bits, src_nbits - 1, (size_t)1) &&
                overflows(src_bits, src, dst_nbits - 1)) {
                /*
                 * Source is positive and the magnitude is too large for
                 * the destination.  The destination should be set to the
                 * maximum possible value: 0x7f...f
                 */
                if (!except_set) {
                    if (0 == H5T__bit_get_d(dst_bits, dst_nbits - 1, (size_t)1) &&
                        H5T__bit_find(dst_bits, (size_t)0, dst_nbits - 1, H5T_BIT_LSB, 0) < 0)
                        continue; /*no error*/
                }
                else {
                    /* fill_value is small so we know only the 1st byte is set */
                    if (dst_bits[0] == fill_value)
                        continue; /*no error*/
                }
            }
            else if (1 == H5T__bit_get_d(src_bits, src_nbits - 1, (size_t)1) &&
                     overflows(src_bits, src, dst_nbits - 1)) {
                /*
                 * Source is negative but the magnitude is too large for
                 * the destination. The destination should be set to the
                 * smallest possible value: 0x80...0
                 */
                if (!except_set) {
                    if (1 == H5T__bit_get_d(dst_bits, dst_nbits - 1, (size_t)1) &&
                        H5T__bit_find(dst_bits, (size_t)0, dst_nbits - 1, H5T_BIT_LSB, 1) < 0)
                        continue; /*no error*/
                }
                else {
                    if (dst_bits[0] == fill_value)
                        continue; /*no error*/
                }
            }
        }

        if ((FLT_FLOAT == src_type || FLT_DOUBLE == src_type || FLT_LDOUBLE == src_type) &&
            (INT_UCHAR == dst_type || INT_USHORT == dst_type || INT_UINT == dst_type ||
             INT_ULONG == dst_type || INT_ULLONG == dst_type)) {
            if (H5T__bit_get_d(src_bits, src_nbits - 1, (size_t)1)) {
                /*
                 * The source is negative so the result should be zero.
                 * The source is negative if the most significant bit is
                 * set.  The destination is zero if all bits are zero.
                 */
                if (!except_set) {
                    if (H5T__bit_find(dst_bits, (size_t)0, dst_nbits, H5T_BIT_LSB, 1) < 0)
                        continue; /*no error*/
                }
                else {
                    if (dst_bits[0] == fill_value)
                        continue; /*no error*/
                }
            }
            else if (overflows(src_bits, src, dst_nbits)) {
                /*
                 * The source is a value with a magnitude too large for
                 * the destination.  The destination should be the
                 * largest possible value: 0xff...f
                 */
                if (!except_set) {
                    if (H5T__bit_find(dst_bits, (size_t)0, dst_nbits, H5T_BIT_LSB, 0) < 0)
                        continue; /*no error*/
                }
                else {
                    if (dst_bits[0] == fill_value)
                        continue; /*no error*/
                }
            }
        }

        /* Print errors */
        if (0 == fails_this_test++) {
            if (run_test == TEST_NORMAL) {
                H5_FAILED();
            }
            else if (run_test == TEST_DENORM || run_test == TEST_SPECIAL) {
                H5_WARNING();
            }
        }
        HDprintf("    elmt %u: \n", (unsigned)j);

        HDprintf("        src = ");
        for (k = 0; k < src_size; k++)
            HDprintf(" %02x", saved[j * src_size + ENDIAN(src_size, k, sendian)]);
        HDprintf("%*s", (int)(3 * MAX(0, (ssize_t)dst_size - (ssize_t)src_size)), "");
        switch (src_type) {
            case INT_SCHAR:
                HDmemcpy(aligned, saved + j * sizeof(signed char), sizeof(signed char));
                HDprintf(" %29d\n", (int)*((signed char *)aligned));
                break;
            case INT_UCHAR:
                HDmemcpy(aligned, saved + j * sizeof(unsigned char), sizeof(unsigned char));
                HDprintf(" %29u\n", (unsigned)*((unsigned char *)aligned));
                break;
            case INT_SHORT:
                HDmemcpy(aligned, saved + j * sizeof(short), sizeof(short));
                HDprintf(" %29hd\n", *((short *)aligned));
                break;
            case INT_USHORT:
                HDmemcpy(aligned, saved + j * sizeof(unsigned short), sizeof(unsigned short));
                HDprintf(" %29hu\n", *((unsigned short *)aligned));
                break;
            case INT_INT:
                HDmemcpy(aligned, saved + j * sizeof(int), sizeof(int));
                HDprintf(" %29d\n", *((int *)aligned));
                break;
            case INT_UINT:
                HDmemcpy(aligned, saved + j * sizeof(unsigned), sizeof(unsigned));
                HDprintf(" %29u\n", *((unsigned *)aligned));
                break;
            case INT_LONG:
                HDmemcpy(aligned, saved + j * sizeof(long), sizeof(long));
                HDprintf(" %29ld\n", *((long *)aligned));
                break;
            case INT_ULONG:
                HDmemcpy(aligned, saved + j * sizeof(unsigned long), sizeof(unsigned long));
                HDprintf(" %29lu\n", *((unsigned long *)aligned));
                break;
            case INT_LLONG:
                HDmemcpy(aligned, saved + j * sizeof(long long), sizeof(long long));
                HDfprintf(stdout, " %29lld\n", *((long long *)aligned));
                break;
            case INT_ULLONG:
                HDmemcpy(aligned, saved + j * sizeof(unsigned long long), sizeof(unsigned long long));
                HDfprintf(stdout, " %29llu\n", *((unsigned long long *)aligned));
                break;
            case FLT_FLOAT:
                HDmemcpy(aligned, saved + j * sizeof(float), sizeof(float));
                HDprintf(" %29f\n", (double)*((float *)aligned));
                break;
            case FLT_DOUBLE:
                HDmemcpy(aligned, saved + j * sizeof(double), sizeof(double));
                HDprintf(" %29f\n", *((double *)aligned));
                break;
            case FLT_LDOUBLE:
                HDmemcpy(aligned, saved + j * sizeof(long double), sizeof(long double));
                HDprintf(" %29Lf\n", *((long double *)aligned));
                break;
            case OTHER:
            default:
                assert(0 && "Unknown type");
                break;
        }

        HDprintf("        dst = ");
        for (k = 0; k < dst_size; k++)
            HDprintf(" %02x", buf[j * dst_size + ENDIAN(dst_size, k, dendian)]);
        HDprintf("%*s", (int)(3 * MAX(0, (ssize_t)src_size - (ssize_t)dst_size)), "");
        switch (dst_type) {
            case INT_SCHAR:
                HDmemcpy(aligned, buf + j * sizeof(signed char), sizeof(signed char));
                HDprintf(" %29d\n", (int)*((signed char *)aligned));
                break;
            case INT_UCHAR:
                HDmemcpy(aligned, buf + j * sizeof(unsigned char), sizeof(unsigned char));
                HDprintf(" %29u\n", (unsigned)*((unsigned char *)aligned));
                break;
            case INT_SHORT:
                HDmemcpy(aligned, buf + j * sizeof(short), sizeof(short));
                HDprintf(" %29hd\n", *((short *)aligned));
                break;
            case INT_USHORT:
                HDmemcpy(aligned, buf + j * sizeof(unsigned short), sizeof(unsigned short));
                HDprintf(" %29hu\n", *((unsigned short *)aligned));
                break;
            case INT_INT:
                HDmemcpy(aligned, buf + j * sizeof(int), sizeof(int));
                HDprintf(" %29d\n", *((int *)aligned));
                break;
            case INT_UINT:
                HDmemcpy(aligned, buf + j * sizeof(unsigned), sizeof(unsigned));
                HDprintf(" %29u\n", *((unsigned *)aligned));
                break;
            case INT_LONG:
                HDmemcpy(aligned, buf + j * sizeof(long), sizeof(long));
                HDprintf(" %29ld\n", *((long *)aligned));
                break;
            case INT_ULONG:
                HDmemcpy(aligned, buf + j * sizeof(unsigned long), sizeof(unsigned long));
                HDprintf(" %29lu\n", *((unsigned long *)aligned));
                break;
            case INT_LLONG:
                HDmemcpy(aligned, buf + j * sizeof(long long), sizeof(long long));
                HDfprintf(stdout, " %29lld\n", *((long long *)aligned));
                break;
            case INT_ULLONG:
                HDmemcpy(aligned, buf + j * sizeof(unsigned long long), sizeof(unsigned long long));
                HDfprintf(stdout, " %29llu\n", *((unsigned long long *)aligned));
                break;
            case FLT_FLOAT:
                HDmemcpy(aligned, buf + j * sizeof(float), sizeof(float));
                HDprintf(" %29f\n", (double)*((float *)aligned));
                break;
            case FLT_DOUBLE:
                HDmemcpy(aligned, buf + j * sizeof(double), sizeof(double));
                HDprintf(" %29f\n", *((double *)aligned));
                break;
            case FLT_LDOUBLE:
                HDmemcpy(aligned, buf + j * sizeof(long double), sizeof(long double));
                HDprintf(" %29Lf\n", *((long double *)aligned));
                break;
            case OTHER:
            default:
                assert(0 && "Unknown type");
                break;
        }

        HDprintf("        and = ");
        for (k = 0; k < dst_size; k++)
            HDprintf(" %02x", hw[ENDIAN(dst_size, k, dendian)]);
        HDprintf("%*s", (int)(3 * MAX(0, (ssize_t)src_size - (ssize_t)dst_size)), "");
        switch (dst_type) {
            case INT_SCHAR:
                HDprintf(" %29d\n", (int)*((signed char *)((void *)hw)));
                break;
            case INT_UCHAR:
                HDprintf(" %29u\n", (unsigned)*((unsigned char *)((void *)hw)));
                break;
            case INT_SHORT:
                HDprintf(" %29hd\n", *((short *)((void *)hw)));
                break;
            case INT_USHORT:
                HDprintf(" %29hu\n", *((unsigned short *)((void *)hw)));
                break;
            case INT_INT:
                HDprintf(" %29d\n", *((int *)((void *)hw)));
                break;
            case INT_UINT:
                HDprintf(" %29u\n", *((unsigned int *)((void *)hw)));
                break;
            case INT_LONG:
                HDprintf(" %29ld\n", *((long *)((void *)hw)));
                break;
            case INT_ULONG:
                HDprintf(" %29lu\n", *((unsigned long *)((void *)hw)));
                break;
            case INT_LLONG:
                HDfprintf(stdout, " %29lld\n", *((long long *)((void *)hw)));
                break;
            case INT_ULLONG:
                HDfprintf(stdout, " %29llu\n", *((unsigned long long *)((void *)hw)));
                break;
            case FLT_FLOAT:
                HDprintf(" %29f\n", (double)*((float *)((void *)hw)));
                break;
            case FLT_DOUBLE:
                HDprintf(" %29f\n", *((double *)((void *)hw)));
                break;
            case FLT_LDOUBLE:
                HDprintf(" %29Lf\n", *((long double *)((void *)hw)));
                break;
            case OTHER:
            default:
                assert(0 && "Unknown type");
                break;
        }

        /* If the source is normalized values, print out error message; if it is
         * denormalized or special values, print out warning message.*/
        if (++fails_all_tests >= max_fails) {
            if (run_test == TEST_NORMAL)
                HDputs("    maximum failures reached, aborting test...");
            else if (run_test == TEST_DENORM || run_test == TEST_SPECIAL)
                HDputs("    maximum warnings reached, aborting test...");
            HDputs("    (dst is library's conversion output. ans is compiler's conversion output.)");

            goto done;
        }
    }

    if (!fails_all_tests)
        PASSED();

done:
    if (buf)
        aligned_free(buf);
    if (saved)
        aligned_free(saved);
    if (aligned)
        free(aligned);
    HDfflush(stdout);
    /* Restore the default error handler (set in h5_reset()) */
    h5_restore_err();

    reset_hdf5(); /*print statistics*/

    /* If the source is normalized floating values, treat the failures as error;
     * if it is denormalized or special floating values, treat the failure as warning.*/
    if (run_test == TEST_NORMAL)
        return (int)fails_all_tests;
    else if (run_test == TEST_DENORM || run_test == TEST_SPECIAL)
        return 0;

error:
    if (buf)
        aligned_free(buf);
    if (saved)
        aligned_free(saved);
    if (aligned)
        free(aligned);
    HDfflush(stdout);

    /* Restore the default error handler (set in h5_reset()) */
    h5_restore_err();

    reset_hdf5(); /*print statistics*/

    if (run_test == TEST_NORMAL)
        return MAX((int)fails_all_tests, 1);
    else {
        assert(run_test == TEST_DENORM || run_test == TEST_SPECIAL);
        return 1;
    }
}

/*-------------------------------------------------------------------------
 * Function:    overflows
 *
 * Purpose:    When convert from float or double to any integer type,
 *              check if overflow occurs.
 *
 *
 * Return:    TRUE:           overflow happens
 *
 *              FALSE:          no overflow
 *
 * Programmer:    Raymond Lu
 *              Monday, Nov 17, 2003
 *
 *-------------------------------------------------------------------------
 */
static hbool_t
overflows(unsigned char *origin_bits, hid_t src_id, size_t dst_num_bits)
{
    hbool_t       ret_value = FALSE;
    hsize_t       expt;
    size_t        mant_digits = 0, expt_digits = 0, bias = 0;
    size_t        epos, mpos;
    size_t        src_prec = 0; /*source type precision in bits*/
    H5T_norm_t    norm;
    ssize_t       indx;
    unsigned char bits[32], mant_bits[32];

    HDmemset(bits, 0, (size_t)32);
    HDmemset(mant_bits, 0, (size_t)32);

    /*
     * Sometimes, type size isn't equal to the precision like Linux's "long
     * double", where size is 96 bits and precision is 80 bits.
     */

    src_prec = H5Tget_precision(src_id);
    H5Tget_fields(src_id, NULL, &epos, &expt_digits, &mpos, &mant_digits);
    bias = H5Tget_ebias(src_id);
    norm = H5Tget_norm(src_id);

    HDmemcpy(bits, origin_bits, src_prec / 8 + 1);

    /*Check for special cases: +Inf, -Inf*/
    if (H5T__bit_find(bits, mpos, mant_digits, H5T_BIT_LSB, TRUE) < 0) {
        if (H5T__bit_find(bits, epos, expt_digits, H5T_BIT_LSB, FALSE) < 0) {
            ret_value = TRUE;
            goto done;
        }
    }
    else if (H5T_NORM_NONE == norm && H5T__bit_find(bits, mpos, mant_digits - 1, H5T_BIT_LSB, TRUE) < 0 &&
             H5T__bit_find(bits, epos, expt_digits, H5T_BIT_LSB, FALSE) < 0) {
        /*This is a special case for the source of no implied mantissa bit.
         *If the exponent bits are all 1s and only the 1st bit of mantissa
         *is set to 1.  It's infinity. The Intel-Linux "long double" is this case.*/
        ret_value = TRUE;
        goto done;
    }

    /* get exponent */
    expt = H5T__bit_get_d(bits, mant_digits, expt_digits) - bias;

    if (expt >= (dst_num_bits - 1)) {
        ret_value = TRUE;
        goto done;
    }

    /* get significand */
    H5T__bit_copy(mant_bits, (size_t)0, bits, (size_t)0, mant_digits);

    /* restore implicit bit if normalization is implied*/
    if (norm == H5T_NORM_IMPLIED) {
        H5T__bit_inc(mant_bits, mant_digits, (size_t)1);
        mant_digits++;
    }

    /* shift significand */
    H5T__bit_shift(mant_bits, (ssize_t)(expt - expt_digits), (size_t)0, (size_t)(32 * 8));

    indx = H5T__bit_find(mant_bits, (size_t)0, (size_t)(32 * 8), H5T_BIT_MSB, 1);

    if ((size_t)indx >= dst_num_bits)
        ret_value = TRUE;

done:
    return ret_value;
}

/*-------------------------------------------------------------------------
 * Function:    run_integer_tests
 *
 * Purpose:    Runs all integer tests.
 *
 * Return:    Number of errors
 *
 * Programmer:    Robb Matzke
 *              Tuesday, November 24, 1998
 *
 *-------------------------------------------------------------------------
 */
static int
run_integer_tests(const char *name)
{
    int nerrors = 0;

    nerrors += test_conv_int_1(name, H5T_NATIVE_SCHAR, H5T_NATIVE_UCHAR);
    nerrors += test_conv_int_1(name, H5T_NATIVE_SCHAR, H5T_NATIVE_SHORT);
    nerrors += test_conv_int_1(name, H5T_NATIVE_SCHAR, H5T_NATIVE_USHORT);
    nerrors += test_conv_int_1(name, H5T_NATIVE_SCHAR, H5T_NATIVE_INT);
    nerrors += test_conv_int_1(name, H5T_NATIVE_SCHAR, H5T_NATIVE_UINT);
#if H5_SIZEOF_LONG != H5_SIZEOF_INT
    nerrors += test_conv_int_1(name, H5T_NATIVE_SCHAR, H5T_NATIVE_LONG);
    nerrors += test_conv_int_1(name, H5T_NATIVE_SCHAR, H5T_NATIVE_ULONG);
#endif
#if H5_SIZEOF_LONG_LONG != H5_SIZEOF_LONG
    nerrors += test_conv_int_1(name, H5T_NATIVE_SCHAR, H5T_NATIVE_LLONG);
    nerrors += test_conv_int_1(name, H5T_NATIVE_SCHAR, H5T_NATIVE_ULLONG);
#endif

    nerrors += test_conv_int_1(name, H5T_NATIVE_UCHAR, H5T_NATIVE_SCHAR);
    nerrors += test_conv_int_1(name, H5T_NATIVE_UCHAR, H5T_NATIVE_SHORT);
    nerrors += test_conv_int_1(name, H5T_NATIVE_UCHAR, H5T_NATIVE_USHORT);
    nerrors += test_conv_int_1(name, H5T_NATIVE_UCHAR, H5T_NATIVE_INT);
    nerrors += test_conv_int_1(name, H5T_NATIVE_UCHAR, H5T_NATIVE_UINT);
#if H5_SIZEOF_LONG != H5_SIZEOF_INT
    nerrors += test_conv_int_1(name, H5T_NATIVE_UCHAR, H5T_NATIVE_LONG);
    nerrors += test_conv_int_1(name, H5T_NATIVE_UCHAR, H5T_NATIVE_ULONG);
#endif
#if H5_SIZEOF_LONG_LONG != H5_SIZEOF_LONG
    nerrors += test_conv_int_1(name, H5T_NATIVE_UCHAR, H5T_NATIVE_LLONG);
    nerrors += test_conv_int_1(name, H5T_NATIVE_UCHAR, H5T_NATIVE_ULLONG);
#endif

    nerrors += test_conv_int_1(name, H5T_NATIVE_SHORT, H5T_NATIVE_SCHAR);
    nerrors += test_conv_int_1(name, H5T_NATIVE_SHORT, H5T_NATIVE_UCHAR);
    nerrors += test_conv_int_1(name, H5T_NATIVE_SHORT, H5T_NATIVE_USHORT);
    nerrors += test_conv_int_1(name, H5T_NATIVE_SHORT, H5T_NATIVE_INT);
    nerrors += test_conv_int_1(name, H5T_NATIVE_SHORT, H5T_NATIVE_UINT);
#if H5_SIZEOF_LONG != H5_SIZEOF_INT
    nerrors += test_conv_int_1(name, H5T_NATIVE_SHORT, H5T_NATIVE_LONG);
    nerrors += test_conv_int_1(name, H5T_NATIVE_SHORT, H5T_NATIVE_ULONG);
#endif
#if H5_SIZEOF_LONG_LONG != H5_SIZEOF_LONG
    nerrors += test_conv_int_1(name, H5T_NATIVE_SHORT, H5T_NATIVE_LLONG);
    nerrors += test_conv_int_1(name, H5T_NATIVE_SHORT, H5T_NATIVE_ULLONG);
#endif

    nerrors += test_conv_int_1(name, H5T_NATIVE_USHORT, H5T_NATIVE_SCHAR);
    nerrors += test_conv_int_1(name, H5T_NATIVE_USHORT, H5T_NATIVE_UCHAR);
    nerrors += test_conv_int_1(name, H5T_NATIVE_USHORT, H5T_NATIVE_SHORT);
    nerrors += test_conv_int_1(name, H5T_NATIVE_USHORT, H5T_NATIVE_INT);
    nerrors += test_conv_int_1(name, H5T_NATIVE_USHORT, H5T_NATIVE_UINT);
#if H5_SIZEOF_LONG != H5_SIZEOF_INT
    nerrors += test_conv_int_1(name, H5T_NATIVE_USHORT, H5T_NATIVE_LONG);
    nerrors += test_conv_int_1(name, H5T_NATIVE_USHORT, H5T_NATIVE_ULONG);
#endif
#if H5_SIZEOF_LONG_LONG != H5_SIZEOF_LONG
    nerrors += test_conv_int_1(name, H5T_NATIVE_USHORT, H5T_NATIVE_LLONG);
    nerrors += test_conv_int_1(name, H5T_NATIVE_USHORT, H5T_NATIVE_ULLONG);
#endif

    nerrors += test_conv_int_1(name, H5T_NATIVE_INT, H5T_NATIVE_SCHAR);
    nerrors += test_conv_int_1(name, H5T_NATIVE_INT, H5T_NATIVE_UCHAR);
    nerrors += test_conv_int_1(name, H5T_NATIVE_INT, H5T_NATIVE_SHORT);
    nerrors += test_conv_int_1(name, H5T_NATIVE_INT, H5T_NATIVE_USHORT);
    nerrors += test_conv_int_1(name, H5T_NATIVE_INT, H5T_NATIVE_UINT);
#if H5_SIZEOF_LONG != H5_SIZEOF_INT
    nerrors += test_conv_int_1(name, H5T_NATIVE_INT, H5T_NATIVE_LONG);
    nerrors += test_conv_int_1(name, H5T_NATIVE_INT, H5T_NATIVE_ULONG);
#endif
#if H5_SIZEOF_LONG_LONG != H5_SIZEOF_LONG
    nerrors += test_conv_int_1(name, H5T_NATIVE_INT, H5T_NATIVE_LLONG);
    nerrors += test_conv_int_1(name, H5T_NATIVE_INT, H5T_NATIVE_ULLONG);
#endif

    nerrors += test_conv_int_1(name, H5T_NATIVE_UINT, H5T_NATIVE_SCHAR);
    nerrors += test_conv_int_1(name, H5T_NATIVE_UINT, H5T_NATIVE_UCHAR);
    nerrors += test_conv_int_1(name, H5T_NATIVE_UINT, H5T_NATIVE_SHORT);
    nerrors += test_conv_int_1(name, H5T_NATIVE_UINT, H5T_NATIVE_USHORT);
    nerrors += test_conv_int_1(name, H5T_NATIVE_UINT, H5T_NATIVE_INT);
#if H5_SIZEOF_LONG != H5_SIZEOF_INT
    nerrors += test_conv_int_1(name, H5T_NATIVE_UINT, H5T_NATIVE_LONG);
    nerrors += test_conv_int_1(name, H5T_NATIVE_UINT, H5T_NATIVE_ULONG);
#endif
#if H5_SIZEOF_LONG_LONG != H5_SIZEOF_LONG
    nerrors += test_conv_int_1(name, H5T_NATIVE_UINT, H5T_NATIVE_LLONG);
    nerrors += test_conv_int_1(name, H5T_NATIVE_UINT, H5T_NATIVE_ULLONG);
#endif

#if H5_SIZEOF_LONG != H5_SIZEOF_INT
    nerrors += test_conv_int_1(name, H5T_NATIVE_LONG, H5T_NATIVE_SCHAR);
    nerrors += test_conv_int_1(name, H5T_NATIVE_LONG, H5T_NATIVE_UCHAR);
    nerrors += test_conv_int_1(name, H5T_NATIVE_LONG, H5T_NATIVE_SHORT);
    nerrors += test_conv_int_1(name, H5T_NATIVE_LONG, H5T_NATIVE_USHORT);
    nerrors += test_conv_int_1(name, H5T_NATIVE_LONG, H5T_NATIVE_INT);
    nerrors += test_conv_int_1(name, H5T_NATIVE_LONG, H5T_NATIVE_UINT);
    nerrors += test_conv_int_1(name, H5T_NATIVE_LONG, H5T_NATIVE_ULONG);
#if H5_SIZEOF_LONG_LONG != H5_SIZEOF_LONG
    nerrors += test_conv_int_1(name, H5T_NATIVE_LONG, H5T_NATIVE_LLONG);
    nerrors += test_conv_int_1(name, H5T_NATIVE_LONG, H5T_NATIVE_ULLONG);
#endif
#endif

#if H5_SIZEOF_LONG != H5_SIZEOF_INT
    nerrors += test_conv_int_1(name, H5T_NATIVE_ULONG, H5T_NATIVE_SCHAR);
    nerrors += test_conv_int_1(name, H5T_NATIVE_ULONG, H5T_NATIVE_UCHAR);
    nerrors += test_conv_int_1(name, H5T_NATIVE_ULONG, H5T_NATIVE_SHORT);
    nerrors += test_conv_int_1(name, H5T_NATIVE_ULONG, H5T_NATIVE_USHORT);
    nerrors += test_conv_int_1(name, H5T_NATIVE_ULONG, H5T_NATIVE_INT);
    nerrors += test_conv_int_1(name, H5T_NATIVE_ULONG, H5T_NATIVE_UINT);
    nerrors += test_conv_int_1(name, H5T_NATIVE_ULONG, H5T_NATIVE_LONG);
#if H5_SIZEOF_LONG_LONG != H5_SIZEOF_LONG
    nerrors += test_conv_int_1(name, H5T_NATIVE_ULONG, H5T_NATIVE_LLONG);
    nerrors += test_conv_int_1(name, H5T_NATIVE_ULONG, H5T_NATIVE_ULLONG);
#endif
#endif

#if H5_SIZEOF_LONG_LONG != H5_SIZEOF_LONG
    nerrors += test_conv_int_1(name, H5T_NATIVE_LLONG, H5T_NATIVE_SCHAR);
    nerrors += test_conv_int_1(name, H5T_NATIVE_LLONG, H5T_NATIVE_UCHAR);
    nerrors += test_conv_int_1(name, H5T_NATIVE_LLONG, H5T_NATIVE_SHORT);
    nerrors += test_conv_int_1(name, H5T_NATIVE_LLONG, H5T_NATIVE_USHORT);
    nerrors += test_conv_int_1(name, H5T_NATIVE_LLONG, H5T_NATIVE_INT);
    nerrors += test_conv_int_1(name, H5T_NATIVE_LLONG, H5T_NATIVE_UINT);
#if H5_SIZEOF_LONG != H5_SIZEOF_INT
    nerrors += test_conv_int_1(name, H5T_NATIVE_LLONG, H5T_NATIVE_LONG);
    nerrors += test_conv_int_1(name, H5T_NATIVE_LLONG, H5T_NATIVE_ULONG);
#endif
    nerrors += test_conv_int_1(name, H5T_NATIVE_LLONG, H5T_NATIVE_ULLONG);
#endif

#if H5_SIZEOF_LONG_LONG != H5_SIZEOF_LONG
    nerrors += test_conv_int_1(name, H5T_NATIVE_ULLONG, H5T_NATIVE_SCHAR);
    nerrors += test_conv_int_1(name, H5T_NATIVE_ULLONG, H5T_NATIVE_UCHAR);
    nerrors += test_conv_int_1(name, H5T_NATIVE_ULLONG, H5T_NATIVE_SHORT);
    nerrors += test_conv_int_1(name, H5T_NATIVE_ULLONG, H5T_NATIVE_USHORT);
    nerrors += test_conv_int_1(name, H5T_NATIVE_ULLONG, H5T_NATIVE_INT);
    nerrors += test_conv_int_1(name, H5T_NATIVE_ULLONG, H5T_NATIVE_UINT);
#if H5_SIZEOF_LONG != H5_SIZEOF_INT
    nerrors += test_conv_int_1(name, H5T_NATIVE_ULLONG, H5T_NATIVE_LONG);
    nerrors += test_conv_int_1(name, H5T_NATIVE_ULLONG, H5T_NATIVE_ULONG);
#endif
    nerrors += test_conv_int_1(name, H5T_NATIVE_ULLONG, H5T_NATIVE_LLONG);
#endif

    return nerrors;
}

/*-------------------------------------------------------------------------
 * Function:    run_fp_tests
 *
 * Purpose:    Runs all floating-point tests.
 *
 * Return:    Number of errors
 *
 * Programmer:    Raymond Lu
 *              Tuesday, March 22, 2005
 *
 *-------------------------------------------------------------------------
 */
static int
run_fp_tests(const char *name)
{
    int nerrors = 0;

    if (!HDstrcmp(name, "noop")) {
        nerrors += test_conv_flt_1("noop", TEST_NOOP, H5T_NATIVE_FLOAT, H5T_NATIVE_FLOAT);
        nerrors += test_conv_flt_1("noop", TEST_NOOP, H5T_NATIVE_DOUBLE, H5T_NATIVE_DOUBLE);
        nerrors += test_conv_flt_1("noop", TEST_NOOP, H5T_NATIVE_LDOUBLE, H5T_NATIVE_LDOUBLE);
        goto done;
    }

    /*Test normalized values.  TEST_NORMAL indicates normalized values.*/
    nerrors += test_conv_flt_1(name, TEST_NORMAL, H5T_NATIVE_FLOAT, H5T_NATIVE_DOUBLE);
    nerrors += test_conv_flt_1(name, TEST_NORMAL, H5T_NATIVE_DOUBLE, H5T_NATIVE_FLOAT);
#if H5_SIZEOF_LONG_DOUBLE != H5_SIZEOF_DOUBLE
    nerrors += test_conv_flt_1(name, TEST_NORMAL, H5T_NATIVE_FLOAT, H5T_NATIVE_LDOUBLE);
    nerrors += test_conv_flt_1(name, TEST_NORMAL, H5T_NATIVE_DOUBLE, H5T_NATIVE_LDOUBLE);
    nerrors += test_conv_flt_1(name, TEST_NORMAL, H5T_NATIVE_LDOUBLE, H5T_NATIVE_FLOAT);
    nerrors += test_conv_flt_1(name, TEST_NORMAL, H5T_NATIVE_LDOUBLE, H5T_NATIVE_DOUBLE);
#endif

    /*Test denormalized values.  TEST_DENORM indicates denormalized values.*/
    nerrors += test_conv_flt_1(name, TEST_DENORM, H5T_NATIVE_FLOAT, H5T_NATIVE_DOUBLE);
    nerrors += test_conv_flt_1(name, TEST_DENORM, H5T_NATIVE_DOUBLE, H5T_NATIVE_FLOAT);
#if H5_SIZEOF_LONG_DOUBLE != H5_SIZEOF_DOUBLE
    nerrors += test_conv_flt_1(name, TEST_DENORM, H5T_NATIVE_FLOAT, H5T_NATIVE_LDOUBLE);
    nerrors += test_conv_flt_1(name, TEST_DENORM, H5T_NATIVE_DOUBLE, H5T_NATIVE_LDOUBLE);
#ifndef H5_DISABLE_SOME_LDOUBLE_CONV
    nerrors += test_conv_flt_1(name, TEST_DENORM, H5T_NATIVE_LDOUBLE, H5T_NATIVE_FLOAT);
#else
    {
        char str[256]; /*string        */

        HDsnprintf(str, sizeof(str), "Testing %s denormalized %s -> %s conversions", name, "long double",
                   "float");
        HDprintf("%-70s", str);
        SKIPPED();
        HDputs("    Test skipped due to the conversion problem on IBM ppc64le cpu.");
    }
#endif

    nerrors += test_conv_flt_1(name, TEST_DENORM, H5T_NATIVE_LDOUBLE, H5T_NATIVE_DOUBLE);
#endif

    /*Test special values, +/-0, +/-infinity, +/-QNaN, +/-SNaN.*/
    nerrors += test_conv_flt_1(name, TEST_SPECIAL, H5T_NATIVE_FLOAT, H5T_NATIVE_DOUBLE);
    nerrors += test_conv_flt_1(name, TEST_SPECIAL, H5T_NATIVE_DOUBLE, H5T_NATIVE_FLOAT);
#if H5_SIZEOF_LONG_DOUBLE != H5_SIZEOF_DOUBLE
    nerrors += test_conv_flt_1(name, TEST_SPECIAL, H5T_NATIVE_FLOAT, H5T_NATIVE_LDOUBLE);
    nerrors += test_conv_flt_1(name, TEST_SPECIAL, H5T_NATIVE_DOUBLE, H5T_NATIVE_LDOUBLE);
#ifndef H5_DISABLE_SOME_LDOUBLE_CONV
    nerrors += test_conv_flt_1(name, TEST_SPECIAL, H5T_NATIVE_LDOUBLE, H5T_NATIVE_FLOAT);
    nerrors += test_conv_flt_1(name, TEST_SPECIAL, H5T_NATIVE_LDOUBLE, H5T_NATIVE_DOUBLE);
#else
    {
        char str[256]; /*string        */

        HDsnprintf(str, sizeof(str), "Testing %s special %s -> %s conversions", name, "long double",
                   "float or double");
        HDprintf("%-70s", str);
        SKIPPED();
        HDputs("    Test skipped due to the conversion problem on IBM ppc64le cpu.");
    }
#endif
#endif

done:
    return nerrors;
}

/*-------------------------------------------------------------------------
 * Function:    run_int_fp_conv
 *
 * Purpose:    Runs all integer-float tests.
 *
 * Return:    Number of errors
 *
 * Programmer:    Raymond Lu
 *              Monday, November 10, 2003
 *
 *-------------------------------------------------------------------------
 */
static int
run_int_fp_conv(const char *name)
{
    int nerrors = 0;

    nerrors += test_conv_int_fp(name, TEST_NORMAL, H5T_NATIVE_SCHAR, H5T_NATIVE_FLOAT);
    nerrors += test_conv_int_fp(name, TEST_NORMAL, H5T_NATIVE_SCHAR, H5T_NATIVE_DOUBLE);

    nerrors += test_conv_int_fp(name, TEST_NORMAL, H5T_NATIVE_UCHAR, H5T_NATIVE_FLOAT);
    nerrors += test_conv_int_fp(name, TEST_NORMAL, H5T_NATIVE_UCHAR, H5T_NATIVE_DOUBLE);

    nerrors += test_conv_int_fp(name, TEST_NORMAL, H5T_NATIVE_SHORT, H5T_NATIVE_FLOAT);
    nerrors += test_conv_int_fp(name, TEST_NORMAL, H5T_NATIVE_SHORT, H5T_NATIVE_DOUBLE);

    nerrors += test_conv_int_fp(name, TEST_NORMAL, H5T_NATIVE_USHORT, H5T_NATIVE_FLOAT);
    nerrors += test_conv_int_fp(name, TEST_NORMAL, H5T_NATIVE_USHORT, H5T_NATIVE_DOUBLE);

    nerrors += test_conv_int_fp(name, TEST_NORMAL, H5T_NATIVE_INT, H5T_NATIVE_FLOAT);
    nerrors += test_conv_int_fp(name, TEST_NORMAL, H5T_NATIVE_INT, H5T_NATIVE_DOUBLE);

    nerrors += test_conv_int_fp(name, TEST_NORMAL, H5T_NATIVE_UINT, H5T_NATIVE_FLOAT);
    nerrors += test_conv_int_fp(name, TEST_NORMAL, H5T_NATIVE_UINT, H5T_NATIVE_DOUBLE);

#if H5_SIZEOF_LONG != H5_SIZEOF_INT
    nerrors += test_conv_int_fp(name, TEST_NORMAL, H5T_NATIVE_LONG, H5T_NATIVE_FLOAT);
    nerrors += test_conv_int_fp(name, TEST_NORMAL, H5T_NATIVE_LONG, H5T_NATIVE_DOUBLE);

    nerrors += test_conv_int_fp(name, TEST_NORMAL, H5T_NATIVE_ULONG, H5T_NATIVE_FLOAT);
    nerrors += test_conv_int_fp(name, TEST_NORMAL, H5T_NATIVE_ULONG, H5T_NATIVE_DOUBLE);
#endif

#if H5_SIZEOF_LONG_LONG != H5_SIZEOF_LONG
    nerrors += test_conv_int_fp(name, TEST_NORMAL, H5T_NATIVE_LLONG, H5T_NATIVE_FLOAT);
    nerrors += test_conv_int_fp(name, TEST_NORMAL, H5T_NATIVE_LLONG, H5T_NATIVE_DOUBLE);

    nerrors += test_conv_int_fp(name, TEST_NORMAL, H5T_NATIVE_ULLONG, H5T_NATIVE_FLOAT);
    nerrors += test_conv_int_fp(name, TEST_NORMAL, H5T_NATIVE_ULLONG, H5T_NATIVE_DOUBLE);
#endif

#if H5_SIZEOF_LONG_DOUBLE != H5_SIZEOF_DOUBLE
    nerrors += test_conv_int_fp(name, TEST_NORMAL, H5T_NATIVE_SCHAR, H5T_NATIVE_LDOUBLE);
    nerrors += test_conv_int_fp(name, TEST_NORMAL, H5T_NATIVE_UCHAR, H5T_NATIVE_LDOUBLE);
    nerrors += test_conv_int_fp(name, TEST_NORMAL, H5T_NATIVE_SHORT, H5T_NATIVE_LDOUBLE);
    nerrors += test_conv_int_fp(name, TEST_NORMAL, H5T_NATIVE_USHORT, H5T_NATIVE_LDOUBLE);
    nerrors += test_conv_int_fp(name, TEST_NORMAL, H5T_NATIVE_INT, H5T_NATIVE_LDOUBLE);
    nerrors += test_conv_int_fp(name, TEST_NORMAL, H5T_NATIVE_UINT, H5T_NATIVE_LDOUBLE);
#if H5_SIZEOF_LONG != H5_SIZEOF_INT
#if !defined(H5_LONG_TO_LDOUBLE_SPECIAL) && !defined(H5_DISABLE_SOME_LDOUBLE_CONV)
    nerrors += test_conv_int_fp(name, TEST_NORMAL, H5T_NATIVE_LONG, H5T_NATIVE_LDOUBLE);
    nerrors += test_conv_int_fp(name, TEST_NORMAL, H5T_NATIVE_ULONG, H5T_NATIVE_LDOUBLE);
#else
    {
        char str[256]; /*string        */

        HDsnprintf(str, sizeof(str), "Testing %s %s -> %s conversions", name, "(unsigned) long",
                   "long double");
        HDprintf("%-70s", str);
        SKIPPED();
        HDputs("    Test skipped due to the special algorithm of hardware conversion.");
    }
#endif
#endif /* H5_SIZEOF_LONG!=H5_SIZEOF_INT */
#if H5_SIZEOF_LONG_LONG != H5_SIZEOF_LONG
#if H5_LLONG_TO_LDOUBLE_CORRECT
    nerrors += test_conv_int_fp(name, TEST_NORMAL, H5T_NATIVE_LLONG, H5T_NATIVE_LDOUBLE);
#else  /* H5_LLONG_TO_LDOUBLE_CORRECT */
    {
        char str[256]; /*hello string        */

        HDsnprintf(str, sizeof(str), "Testing %s %s -> %s conversions", name, "long long", "long double");
        HDprintf("%-70s", str);
        SKIPPED();
        HDputs("    Test skipped due to compiler error in handling conversion.");
    }
#endif /* H5_LLONG_TO_LDOUBLE_CORRECT */
#if H5_LLONG_TO_LDOUBLE_CORRECT
    nerrors += test_conv_int_fp(name, TEST_NORMAL, H5T_NATIVE_ULLONG, H5T_NATIVE_LDOUBLE);
#else  /* H5_LLONG_TO_LDOUBLE_CORRECT */
    {
        char str[256]; /*hello string        */

        HDsnprintf(str, sizeof(str), "Testing %s %s -> %s conversions", name, "unsigned long long",
                   "long double");
        HDprintf("%-70s", str);
        SKIPPED();
        HDputs("    Test skipped due to compiler not handling conversion.");
    }
#endif /* H5_LLONG_TO_LDOUBLE_CORRECT */
#endif
#endif

    return nerrors;
}

/*-------------------------------------------------------------------------
 * Function:    run_fp_int_conv
 *
 * Purpose:    Runs all float-integer tests.
 *
 * Return:    Number of errors
 *
 * Programmer:    Raymond Lu
 *              Monday, November 10, 2003
 *
 *-------------------------------------------------------------------------
 */
static int
run_fp_int_conv(const char *name)
{
    int nerrors = 0;
    int test_values;

    for (test_values = TEST_NORMAL; test_values <= TEST_SPECIAL; test_values++) {

        nerrors += test_conv_int_fp(name, test_values, H5T_NATIVE_FLOAT, H5T_NATIVE_SCHAR);
        nerrors += test_conv_int_fp(name, test_values, H5T_NATIVE_DOUBLE, H5T_NATIVE_SCHAR);

        nerrors += test_conv_int_fp(name, test_values, H5T_NATIVE_FLOAT, H5T_NATIVE_UCHAR);
        nerrors += test_conv_int_fp(name, test_values, H5T_NATIVE_DOUBLE, H5T_NATIVE_UCHAR);

        nerrors += test_conv_int_fp(name, test_values, H5T_NATIVE_FLOAT, H5T_NATIVE_SHORT);
        nerrors += test_conv_int_fp(name, test_values, H5T_NATIVE_DOUBLE, H5T_NATIVE_SHORT);

        nerrors += test_conv_int_fp(name, test_values, H5T_NATIVE_FLOAT, H5T_NATIVE_USHORT);
        nerrors += test_conv_int_fp(name, test_values, H5T_NATIVE_DOUBLE, H5T_NATIVE_USHORT);

        nerrors += test_conv_int_fp(name, test_values, H5T_NATIVE_FLOAT, H5T_NATIVE_INT);
        nerrors += test_conv_int_fp(name, test_values, H5T_NATIVE_DOUBLE, H5T_NATIVE_INT);

        nerrors += test_conv_int_fp(name, test_values, H5T_NATIVE_FLOAT, H5T_NATIVE_UINT);
        nerrors += test_conv_int_fp(name, test_values, H5T_NATIVE_DOUBLE, H5T_NATIVE_UINT);

#if H5_SIZEOF_LONG != H5_SIZEOF_INT
        nerrors += test_conv_int_fp(name, test_values, H5T_NATIVE_FLOAT, H5T_NATIVE_LONG);
        nerrors += test_conv_int_fp(name, test_values, H5T_NATIVE_DOUBLE, H5T_NATIVE_LONG);

        nerrors += test_conv_int_fp(name, test_values, H5T_NATIVE_FLOAT, H5T_NATIVE_ULONG);
        nerrors += test_conv_int_fp(name, test_values, H5T_NATIVE_DOUBLE, H5T_NATIVE_ULONG);
#endif

#if H5_SIZEOF_LONG_LONG != H5_SIZEOF_LONG
        if (!HDstrcmp(name, "hw")) { /* Hardware conversion */
            nerrors += test_conv_int_fp(name, test_values, H5T_NATIVE_FLOAT, H5T_NATIVE_LLONG);
            nerrors += test_conv_int_fp(name, test_values, H5T_NATIVE_DOUBLE, H5T_NATIVE_LLONG);
        }
        else { /* Software conversion */
            nerrors += test_conv_int_fp(name, test_values, H5T_NATIVE_FLOAT, H5T_NATIVE_LLONG);
            nerrors += test_conv_int_fp(name, test_values, H5T_NATIVE_DOUBLE, H5T_NATIVE_LLONG);
        }
        nerrors += test_conv_int_fp(name, test_values, H5T_NATIVE_FLOAT, H5T_NATIVE_ULLONG);
        nerrors += test_conv_int_fp(name, test_values, H5T_NATIVE_DOUBLE, H5T_NATIVE_ULLONG);
#endif

#if H5_SIZEOF_LONG_DOUBLE != H5_SIZEOF_DOUBLE
        if (test_values != TEST_SPECIAL) {
            nerrors += test_conv_int_fp(name, test_values, H5T_NATIVE_LDOUBLE, H5T_NATIVE_SCHAR);
            nerrors += test_conv_int_fp(name, test_values, H5T_NATIVE_LDOUBLE, H5T_NATIVE_UCHAR);
            nerrors += test_conv_int_fp(name, test_values, H5T_NATIVE_LDOUBLE, H5T_NATIVE_SHORT);
            nerrors += test_conv_int_fp(name, test_values, H5T_NATIVE_LDOUBLE, H5T_NATIVE_USHORT);
            nerrors += test_conv_int_fp(name, test_values, H5T_NATIVE_LDOUBLE, H5T_NATIVE_INT);
            nerrors += test_conv_int_fp(name, test_values, H5T_NATIVE_LDOUBLE, H5T_NATIVE_UINT);
        }
        else {
#ifndef H5_DISABLE_SOME_LDOUBLE_CONV
            nerrors += test_conv_int_fp(name, test_values, H5T_NATIVE_LDOUBLE, H5T_NATIVE_SCHAR);
            nerrors += test_conv_int_fp(name, test_values, H5T_NATIVE_LDOUBLE, H5T_NATIVE_UCHAR);
            nerrors += test_conv_int_fp(name, test_values, H5T_NATIVE_LDOUBLE, H5T_NATIVE_SHORT);
            nerrors += test_conv_int_fp(name, test_values, H5T_NATIVE_LDOUBLE, H5T_NATIVE_USHORT);
            nerrors += test_conv_int_fp(name, test_values, H5T_NATIVE_LDOUBLE, H5T_NATIVE_INT);
            nerrors += test_conv_int_fp(name, test_values, H5T_NATIVE_LDOUBLE, H5T_NATIVE_UINT);
#else
            char str[256]; /*string        */

            HDsnprintf(str, sizeof(str), "Testing %s special %s -> %s conversions", name, "long double",
                       "signed and unsigned char, short, int, long");
            HDprintf("%-70s", str);
            SKIPPED();
            HDputs("    Test skipped due to the conversion problem on IBM ppc64le cpu.");
#endif
        }
#if H5_SIZEOF_LONG != H5_SIZEOF_INT
#ifndef H5_LDOUBLE_TO_LONG_SPECIAL
        if (test_values != TEST_SPECIAL && test_values != TEST_NORMAL) {
            nerrors += test_conv_int_fp(name, test_values, H5T_NATIVE_LDOUBLE, H5T_NATIVE_LONG);
            nerrors += test_conv_int_fp(name, test_values, H5T_NATIVE_LDOUBLE, H5T_NATIVE_ULONG);
        }
        else {
#ifndef H5_DISABLE_SOME_LDOUBLE_CONV
            nerrors += test_conv_int_fp(name, test_values, H5T_NATIVE_LDOUBLE, H5T_NATIVE_LONG);
            nerrors += test_conv_int_fp(name, test_values, H5T_NATIVE_LDOUBLE, H5T_NATIVE_ULONG);
#endif
        }
#else
        {
            char str[256]; /*string        */

            HDsnprintf(str, sizeof(str), "Testing %s %s -> %s conversions", name, "long double",
                       "(unsigned) long");
            HDprintf("%-70s", str);
            SKIPPED();
            HDputs("    Test skipped due to the special algorithm of hardware conversion.");
        }
#endif
#endif /*H5_SIZEOF_LONG!=H5_SIZEOF_INT */

#if H5_SIZEOF_LONG_LONG != H5_SIZEOF_LONG
#ifdef H5_LDOUBLE_TO_LLONG_ACCURATE
        nerrors += test_conv_int_fp(name, test_values, H5T_NATIVE_LDOUBLE, H5T_NATIVE_LLONG);
#else  /*H5_LDOUBLE_TO_LLONG_ACCURATE*/
        {
            char str[256]; /*string        */

            HDsnprintf(str, sizeof(str), "Testing %s %s -> %s conversions", name, "long double", "long long");
            HDprintf("%-70s", str);
            SKIPPED();
            HDputs("    Test skipped due to hardware conversion error.");
        }
#endif /*H5_LDOUBLE_TO_LLONG_ACCURATE*/
#if defined(H5_LDOUBLE_TO_LLONG_ACCURATE)
        nerrors += test_conv_int_fp(name, test_values, H5T_NATIVE_LDOUBLE, H5T_NATIVE_ULLONG);
#else  /*H5_LDOUBLE_TO_LLONG_ACCURATE*/
        {
            char str[256]; /*string        */

            HDsnprintf(str, sizeof(str), "Testing %s %s -> %s conversions", name, "long double",
                       "unsigned long long");
            HDprintf("%-70s", str);
            SKIPPED();
            HDputs("    Test skipped due to hardware conversion error.");
        }
#endif /*H5_LDOUBLE_TO_LLONG_ACCURATE*/
#endif
#endif
    } /* end for */

    return nerrors;
}

/*-------------------------------------------------------------------------
 * Function:    main
 *
 * Purpose:     Test the data type(integer and floating-point number).
 *
 * Return:      Success:
 *
 *              Failure:
 *
 * Programmer:  Robb Matzke
 *              Tuesday, December 9, 1997
 *
 *-------------------------------------------------------------------------
 */
int
main(void)
{
    unsigned long nerrors = 0;

    /* Set the random # seed */
    HDsrandom((unsigned)HDtime(NULL));

    reset_hdf5();

    if (ALIGNMENT)
        HDprintf("Testing non-aligned conversions (ALIGNMENT=%d)....\n", ALIGNMENT);

    /* Do the tests */

    /* Test H5Tcompiler_conv() for querying hard conversion. */
    nerrors += (unsigned long)test_hard_query();

    /* Test user-define, query functions and software conversion
     * for user-defined floating-point types */
    nerrors += (unsigned long)test_derived_flt();

    /* Test user-define, query functions and software conversion
     * for user-defined integer types */
    nerrors += (unsigned long)test_derived_integer();

    /* Test degenerate cases */
    nerrors += (unsigned long)run_fp_tests("noop");

    /* Test hardware floating-point conversion functions */
    nerrors += (unsigned long)run_fp_tests("hard");

    /* Test hardware integer conversion functions */
    nerrors += (unsigned long)run_integer_tests("hard");

    /* Test hardware integer-float conversion functions */
    nerrors += (unsigned long)run_int_fp_conv("hard");

    /* Test hardware float-integer conversion functions */
    nerrors += (unsigned long)run_fp_int_conv("hard");

    /* Test a few special values for hardware float-integer conversions */
    nerrors += (unsigned long)test_particular_fp_integer();

    /*----------------------------------------------------------------------
     * Software tests
     *----------------------------------------------------------------------
     */
    without_hardware_g = TRUE;

    /* Restore the default error handler (set in h5_reset()) */
    h5_restore_err();

    reset_hdf5();

    /* Test software floating-point conversion functions */
    nerrors += (unsigned long)run_fp_tests("soft");

    /* Test software integer conversion functions */
    nerrors += (unsigned long)test_conv_int_2();
    nerrors += (unsigned long)run_integer_tests("soft");

    /* Test software float-integer conversion functions */
    nerrors += (unsigned long)run_fp_int_conv("soft");

    /* Test software integer-float conversion functions */
    nerrors += (unsigned long)run_int_fp_conv("soft");

    /* Restore the default error handler (set in h5_reset()) */
    h5_restore_err();

    reset_hdf5();

    /* Restore the default error handler (set in h5_reset()) */
    h5_restore_err();

    if (nerrors) {
        HDprintf("***** %lu FAILURE%s! *****\n", nerrors, 1 == nerrors ? "" : "S");
        HDexit(EXIT_FAILURE);
    }
    HDprintf("All data type tests passed.\n");
    return 0;
}<|MERGE_RESOLUTION|>--- conflicted
+++ resolved
@@ -2624,13 +2624,8 @@
     HDprintf("%-70s", "Testing overlap calculations");
     HDfflush(stdout);
 
-<<<<<<< HEAD
     buf = (char *)calloc(TMP_BUF_DIM1, TMP_BUF_DIM2);
-    HDassert(buf);
-=======
-    buf = (char *)HDcalloc(TMP_BUF_DIM1, TMP_BUF_DIM2);
     assert(buf);
->>>>>>> 7a44581a
 
     for (i = 1; i <= TMP_BUF_DIM1; i++) {
         for (j = 1; j <= TMP_BUF_DIM1; j++) {
