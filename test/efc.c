--- conflicted
+++ resolved
@@ -2704,11 +2704,7 @@
     nerrors += (h5_verify_cached_stabs(FILENAME, fapl_id) < 0 ? 1 : 0);
 
     /* Pop API context */
-<<<<<<< HEAD
-    if(api_ctx_pushed && H5CX_pop(FALSE) < 0)
-=======
-    if (api_ctx_pushed && H5CX_pop() < 0)
->>>>>>> 1a6fba94
+    if (api_ctx_pushed && H5CX_pop(FALSE) < 0)
         FAIL_STACK_ERROR
     api_ctx_pushed = FALSE;
 
@@ -2731,13 +2727,8 @@
     H5E_BEGIN_TRY { H5Pclose(fapl_id); }
     H5E_END_TRY
 
-<<<<<<< HEAD
-    if(api_ctx_pushed)
+    if (api_ctx_pushed)
         H5CX_pop(FALSE);
-=======
-    if (api_ctx_pushed)
-        H5CX_pop();
->>>>>>> 1a6fba94
 
     for (i = 0; i < N_FILENAMES; i++) {
         HDfree(filename[i]);
