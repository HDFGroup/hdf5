--- conflicted
+++ resolved
@@ -581,13 +581,8 @@
         goto error;
 
     /* Read the dataset */
-<<<<<<< HEAD
     s8 = (s1_t *)calloc((size_t)(h_size[0] * h_size[1]), sizeof(s1_t));
-    HDassert(s8);
-=======
-    s8 = (s1_t *)HDcalloc((size_t)(h_size[0] * h_size[1]), sizeof(s1_t));
     assert(s8);
->>>>>>> 7a44581a
     if (H5Dread(dataset, s1_tid, s8_m_sid, s8_f_sid, H5P_DEFAULT, s8) < 0) {
         goto error;
     }
@@ -719,13 +714,8 @@
     f_offset[1] = NY / 3;
     h_size[0]   = 2 * NX / 3 - f_offset[0];
     h_size[1]   = 2 * NY / 3 - f_offset[1];
-<<<<<<< HEAD
     s11         = (s4_t *)malloc((size_t)h_size[0] * (size_t)h_size[1] * sizeof(s4_t));
-    HDassert(s11);
-=======
-    s11         = (s4_t *)HDmalloc((size_t)h_size[0] * (size_t)h_size[1] * sizeof(s4_t));
     assert(s11);
->>>>>>> 7a44581a
 
     /* Initialize */
     for (i = 0; i < h_size[0] * h_size[1]; i++) {
