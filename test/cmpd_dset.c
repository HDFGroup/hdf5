--- conflicted
+++ resolved
@@ -776,13 +776,7 @@
                         else
                             printf("without H5Pset_buffer:\n");
 
-<<<<<<< HEAD
                         nerrs += test_select_compound(fname, fapl, dxpl, set_fillvalue, set_buf); 
-=======
-                        nerrs += test_select_compound(fname, fapl, dxpl, set_fillvalue, set_buf);
-#ifdef OUT
-                        nerrs += test_select_compound(fname, fapl, dxpl, set_fillvalue, set_buf);
->>>>>>> 16f65099
                         nerrs += test_select_src_subset(fname, fapl, dxpl, set_fillvalue, set_buf);
                         nerrs += test_select_dst_subset(fname, fapl, dxpl, set_fillvalue, set_buf);
 
