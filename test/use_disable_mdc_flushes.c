/* * * * * * * * * * * * * * * * * * * * * * * * * * * * * * * * * * * * * * *
 * Copyright by The HDF Group.                                               *
 * All rights reserved.                                                      *
 *                                                                           *
 * This file is part of HDF5.  The full HDF5 copyright notice, including     *
 * terms governing use, modification, and redistribution, is contained in    *
 * the COPYING file, which can be found at the root of the source code       *
 * distribution tree, or in https://www.hdfgroup.org/licenses.               *
 * If you do not have access to either file, you may request a copy from     *
 * help@hdfgroup.org.                                                        *
 * * * * * * * * * * * * * * * * * * * * * * * * * * * * * * * * * * * * * * */

/*
 * This is copied from use_append_chunk.c with modifications to show
 * the usage of H5Odisable_mdc_flushes/H5Oenable_mdc_flushes/H5Oare_mdc_flushes_disabled public routines.
 */

#include "h5test.h"

/* This test uses many POSIX things that are not available on
 * Windows.
 */
#ifdef H5_HAVE_UNISTD_H

#define H5D_FRIEND /*suppress error about including H5Dpkg      */
#define H5D_TESTING
#include "H5Dpkg.h"

/* Global Variable definitions */
const char *progname_g = "use_disable_mdc_flushes"; /* program name */

/* these two definitions must match each other */
#define UC_DATATYPE   H5T_NATIVE_SHORT /* use case HDF5 data type */
#define UC_CTYPE      short            /* use case C data type */
#define UC_RANK       3                /* use case dataset rank */
#define Chunksize_DFT 256              /* chunksize default */
#define Hgoto_error(val)                                                                                     \
    {                                                                                                        \
        ret_value = val;                                                                                     \
        goto done;                                                                                           \
    }

char *  filename_g;
hsize_t nplanes_g;
int     use_swmr_g;
int     chunkplanes_g;
int     chunksize_g;
hsize_t dims_g[UC_RANK];
hsize_t max_dims_g[UC_RANK];
hsize_t chunkdims_g[UC_RANK];

static void usage(const char *prog);
static int  parse_option(int argc, char *const argv[]);
static void show_parameters(void);
static int  create_file(void);
static int  setup_parameters(int argc, char *const argv[]);

/*
 * Note: Long options are not yet implemented.
 *
 * usage: use_disable_mdc_flushes [OPTIONS]
 * OPTIONS
 *  -h, --help           Print a usage message and exit
 *  -f FN                 Test file name [default: use_disable_mdc_flushes.h5]
 *  -n N, --nplanes=N     Number of planes to write. [default: 1000]
 *  -s N, --swmr=N        Use SWMR mode (0: no, non-0: yes) default is yes
 *  -z N, --chunksize=N   Chunk size [default: 256]
 *  -y N, --chunkplanes=N Number of planes per chunk [default: 1]
 */
static void
usage(const char *prog)
{
    HDfprintf(stderr, "usage: %s [OPTIONS]\n", prog);
    HDfprintf(stderr, "  OPTIONS\n");
    HDfprintf(stderr, "     -h          Print a usage message and exit\n");
    HDfprintf(stderr, "     -f FN       Test file name [default: %s.h5]\n", prog);
    HDfprintf(stderr, "     -n N        Number of planes to write. [default: 1000]\n");
    HDfprintf(stderr, "     -s N        Use SWMR mode (0: no, non-0: yes) default is yes\n");
    HDfprintf(stderr, "     -z N        Chunk size [default: %d]\n", Chunksize_DFT);
    HDfprintf(stderr, "     -y N        Number of planes per chunk [default: 1]\n");
    HDfprintf(stderr, "\n");
} /* usage() */

/*
 * Setup Use Case parameters by parsing command line options.
 * Setup default values if not set by options. */
static int
parse_option(int argc, char *const argv[])
{
    int ret_value = 0;
    int c;
    /* command line options: See function usage for a description */
    const char *cmd_options = "f:hn:s:y:z:";

    /* suppress getopt from printing error */
    opterr = 0;

    while (1) {
        c = getopt(argc, argv, cmd_options);
        if (-1 == c)
            break;
        switch (c) {
            case 'h':
                usage(progname_g);
                HDexit(EXIT_SUCCESS);
                break;
            case 'f': /* usecase data file name */
                filename_g = optarg;
                break;
            case 'n': /* number of planes to write/read */
                if ((nplanes_g = (hsize_t)HDatoi(optarg)) <= 0) {
                    HDfprintf(stderr, "bad number of planes %s, must be a positive integer\n", optarg);
                    usage(progname_g);
                    Hgoto_error(-1);
                };
                break;
            case 's': /* use swmr file open mode */
                if ((use_swmr_g = HDatoi(optarg)) < 0) {
                    HDfprintf(stderr, "swmr value should be 0(no) or 1(yes)\n");
                    usage(progname_g);
                    Hgoto_error(-1);
                };
                break;
            case 'y': /* Number of planes per chunk */
                if ((chunkplanes_g = HDatoi(optarg)) <= 0) {
                    HDfprintf(stderr, "bad number of planes per chunk %s, must be a positive integer\n",
                              optarg);
                    usage(progname_g);
                    Hgoto_error(-1);
                };
                break;
            case 'z': /* size of chunk=(z,z) */
                if ((chunksize_g = HDatoi(optarg)) <= 0) {
                    HDfprintf(stderr, "bad chunksize %s, must be a positive integer\n", optarg);
                    usage(progname_g);
                    Hgoto_error(-1);
                };
                break;
            case '?':
                HDfprintf(stderr, "getopt returned '%c'.\n", c);
                Hgoto_error(-1);
            default:
                HDfprintf(stderr, "getopt returned unexpected value.\n");
                HDfprintf(stderr, "Unexpected value is %d\n", c);
                Hgoto_error(-1);
        }
    }

    /* set test file name if not given */
    if (!filename_g) {
        /* default data file name is <progname>.h5 */
        if ((filename_g = (char *)HDmalloc(HDstrlen(progname_g) + 4)) == NULL) {
            HDfprintf(stderr, "malloc: failed\n");
            Hgoto_error(-1);
        };
        HDstrcpy(filename_g, progname_g);
        HDstrcat(filename_g, ".h5");
    }

done:
    /* All done. */
    return (ret_value);
} /* parse_option() */

/* Show parameters used for this use case */
static void
show_parameters(void)
{
    HDprintf("===Parameters used:===\n");
    HDprintf("chunk dims=(%llu, %llu, %llu)\n", (unsigned long long)chunkdims_g[0],
             (unsigned long long)chunkdims_g[1], (unsigned long long)chunkdims_g[2]);
    HDprintf("dataset max dims=(%llu, %llu, %llu)\n", (unsigned long long)max_dims_g[0],
             (unsigned long long)max_dims_g[1], (unsigned long long)max_dims_g[2]);
    HDprintf("number of planes to write=%llu\n", (unsigned long long)nplanes_g);
    HDprintf("using SWMR mode=%s\n", use_swmr_g ? "yes(1)" : "no(0)");
    HDprintf("data filename=%s\n", filename_g);
    HDprintf("===Parameters shown===\n");
} /* show_parameters() */

/*
 * Setup parameters for the use case.
 * Return: 0 succeed; -1 fail.
 */
static int
setup_parameters(int argc, char *const argv[])
{
    /* use case defaults */
    chunksize_g   = Chunksize_DFT;
    use_swmr_g    = 1; /* use swmr open */
    chunkplanes_g = 1;

    /* parse options */
    if (parse_option(argc, argv) < 0) {
        return (-1);
    }
    /* set chunk dims */
    chunkdims_g[0] = (hsize_t)chunkplanes_g;
    chunkdims_g[1] = chunkdims_g[2] = (hsize_t)chunksize_g;

    /* set dataset initial and max dims */
    dims_g[0]     = 0;
    max_dims_g[0] = H5S_UNLIMITED;
    dims_g[1] = dims_g[2] = max_dims_g[1] = max_dims_g[2] = (hsize_t)chunksize_g;

    /* set nplanes */
    if (nplanes_g == 0)
        nplanes_g = (hsize_t)chunksize_g;

    /* show parameters and return */
    show_parameters();
    return (0);
} /* setup_parameters() */

/*
 * Create the skeleton use case file for testing.
 * It has one 3d dataset using chunked storage.
 * The dataset is (unlimited, chunksize, chunksize).
 * Dataset type is 2 bytes integer.
 * It starts out "empty", i.e., first dimension is 0.
 *
 * Return: 0 succeed; -1 fail.
 */
static int
create_file(void)
{
    hsize_t           dims[3];  /* Dataset starting dimensions */
    hid_t             fid;      /* File ID for new HDF5 file */
    hid_t             dcpl;     /* Dataset creation property list */
    hid_t             sid;      /* Dataspace ID */
    hid_t             dsid;     /* Dataset ID */
    hid_t             fapl;     /* File access property list */
    H5D_chunk_index_t idx_type; /* Chunk index type */

    /* Create the file */
    if ((fapl = H5Pcreate(H5P_FILE_ACCESS)) < 0)
        return -1;
    if (H5Pset_libver_bounds(fapl, H5F_LIBVER_LATEST, H5F_LIBVER_LATEST) < 0)
        return -1;
    if ((fid = H5Fcreate(filename_g, H5F_ACC_TRUNC, H5P_DEFAULT, fapl)) < 0)
        return -1;

    /* Set up dimension sizes */
    dims[0] = 0;
    dims[1] = dims[2] = max_dims_g[1];

    /* Create dataspace for creating datasets */
    if ((sid = H5Screate_simple(3, dims, max_dims_g)) < 0)
        return -1;

    /* Create dataset creation property list */
    if ((dcpl = H5Pcreate(H5P_DATASET_CREATE)) < 0)
        return -1;
    if (H5Pset_chunk(dcpl, 3, chunkdims_g) < 0)
        return -1;

    /* create dataset of progname */
    if ((dsid = H5Dcreate2(fid, progname_g, UC_DATATYPE, sid, H5P_DEFAULT, dcpl, H5P_DEFAULT)) < 0)
        return -1;

    /* Check that the chunk index type is not version 1 B-tree.
     * Version 1 B-trees are not supported under SWMR.
     */
    if (H5D__layout_idx_type_test(dsid, &idx_type) < 0)
        return -1;
    if (idx_type == H5D_CHUNK_IDX_BTREE) {
        HDfprintf(stderr, "ERROR: Chunk index is version 1 B-tree: aborting.\n");
        return -1;
    }

    /* Close everything */
    if (H5Dclose(dsid) < 0)
        return -1;
    if (H5Pclose(fapl) < 0)
        return -1;
    if (H5Pclose(dcpl) < 0)
        return -1;
    if (H5Sclose(sid) < 0)
        return -1;
    if (H5Fclose(fid) < 0)
        return -1;

    return 0;
} /* create_file() */

/*
 * Append planes, each of (1,2*chunksize,2*chunksize) to the dataset.
 * In other words, 4 chunks are appended to the dataset at a time.
 * Fill each plane with the plane number and then write it at the nth plane.
 * Increase the plane number and repeat till the end of dataset, when it
 * reaches chunksize long. End product is a (2*chunksize)^3 cube.
 *
 * Return: 0 succeed; -1 fail.
 */
static int
write_file(void)
{
    hid_t     fid;  /* File ID for new HDF5 file */
    hid_t     dsid; /* dataset ID */
    hid_t     fapl; /* File access property list */
    hid_t     dcpl; /* Dataset creation property list */
    char *    name;
    UC_CTYPE *buffer, *bufptr;                /* data buffer */
    hsize_t   cz = (hsize_t)chunksize_g;      /* Chunk size */
    hid_t     f_sid;                          /* dataset file space id */
    hid_t     m_sid;                          /* memory space id */
    int       rank;                           /* rank */
    hsize_t   chunk_dims[3];                  /* Chunk dimensions */
    hsize_t   dims[3];                        /* Dataspace dimensions */
    hsize_t   memdims[3];                     /* Memory space dimensions */
    hsize_t   start[3] = {0, 0, 0}, count[3]; /* Hyperslab selection values */
    hbool_t   disabled;                       /* Object's disabled status */
    hsize_t   i, j, k;

    name = filename_g;

    /* Open the file */
    if ((fapl = H5Pcreate(H5P_FILE_ACCESS)) < 0)
        return -1;
    if (use_swmr_g)
        if (H5Pset_libver_bounds(fapl, H5F_LIBVER_LATEST, H5F_LIBVER_LATEST) < 0)
            return -1;
    if ((fid = H5Fopen(name, H5F_ACC_RDWR | (use_swmr_g ? H5F_ACC_SWMR_WRITE : 0), fapl)) < 0) {
        HDfprintf(stderr, "H5Fopen failed\n");
        return -1;
    }

    /* Open the dataset of the program name */
    if ((dsid = H5Dopen2(fid, progname_g, H5P_DEFAULT)) < 0) {
        HDfprintf(stderr, "H5Dopen2 failed\n");
        return -1;
    }

    /* Disabled mdc flushed for the dataset */
    if (H5Odisable_mdc_flushes(dsid) < 0) {
        HDfprintf(stderr, "H5Odisable_mdc_flushes failed\n");
        return -1;
    }

    /* Get mdc disabled status of the dataset */
    if (H5Oare_mdc_flushes_disabled(dsid, &disabled) < 0) {
        HDfprintf(stderr, "H5Oare_mdc_flushes_disabled failed\n");
        return -1;
    }
    else if (disabled)
        HDprintf("Dataset has disabled mdc flushes.\n");
    else
        HDprintf("Dataset should have disabled its mdc flushes.\n");

    /* Find chunksize used */
    if ((dcpl = H5Dget_create_plist(dsid)) < 0) {
        HDfprintf(stderr, "H5Dget_create_plist failed\n");
        return -1;
    }
    if (H5D_CHUNKED != H5Pget_layout(dcpl)) {
        HDfprintf(stderr, "storage layout is not chunked\n");
        return -1;
    }
    if ((rank = H5Pget_chunk(dcpl, 3, chunk_dims)) != 3) {
        HDfprintf(stderr, "storage rank is not 3\n");
        return -1;
    }

    /* verify chunk_dims against set paramenters */
    if (chunk_dims[0] != chunkdims_g[0] || chunk_dims[1] != cz || chunk_dims[2] != cz) {
        HDfprintf(stderr, "chunk size is not as expected. Got dims=(%llu,%llu,%llu)\n",
                  (unsigned long long)chunk_dims[0], (unsigned long long)chunk_dims[1],
                  (unsigned long long)chunk_dims[2]);
        return -1;
    }

    /* allocate space for data buffer 1 X dims[1] X dims[2] of UC_CTYPE */
    memdims[0] = 1;
    memdims[1] = dims_g[1];
    memdims[2] = dims_g[2];
    if ((buffer = (UC_CTYPE *)HDmalloc((size_t)memdims[1] * (size_t)memdims[2] * sizeof(UC_CTYPE))) == NULL) {
        HDfprintf(stderr, "malloc: failed\n");
        return -1;
    };

    /*
     * Get dataset rank and dimension.
     */
    f_sid = H5Dget_space(dsid); /* Get filespace handle first. */
    rank  = H5Sget_simple_extent_ndims(f_sid);
    if (rank != UC_RANK) {
        HDfprintf(stderr, "rank(%d) of dataset does not match\n", rank);
        return -1;
    }
    if (H5Sget_simple_extent_dims(f_sid, dims, NULL) < 0) {
        HDfprintf(stderr, "H5Sget_simple_extent_dims got error\n");
        return -1;
    }
    HDprintf("dataset rank %d, dimensions %llu x %llu x %llu\n", rank, (unsigned long long)(dims[0]),
             (unsigned long long)(dims[1]), (unsigned long long)(dims[2]));
    /* verify that file space dims are as expected and are consistent with memory space dims */
    if (dims[0] != 0 || dims[1] != memdims[1] || dims[2] != memdims[2]) {
        HDfprintf(stderr, "dataset is not empty. Got dims=(%llu,%llu,%llu)\n", (unsigned long long)dims[0],
                  (unsigned long long)dims[1], (unsigned long long)dims[2]);
        return -1;
    }

    /* setup mem-space for buffer */
    if ((m_sid = H5Screate_simple(rank, memdims, NULL)) < 0) {
        HDfprintf(stderr, "H5Screate_simple for memory failed\n");
        return -1;
    };

    /* write planes */
    count[0] = 1;
    count[1] = dims[1];
    count[2] = dims[2];
    for (i = 0; i < nplanes_g; i++) {
        /* fill buffer with value i+1 */
        bufptr = buffer;
        for (j = 0; j < dims[1]; j++)
            for (k = 0; k < dims[2]; k++) {
                if (i > SHRT_MAX) {
                    HDfprintf(stderr, "rank(%d) of dataset overflow\n", rank);
                    return -1;
                }
                *bufptr++ = (short)i;
            }

        /* extend the dataset by one for new plane */
        dims[0] = i + 1;
        if (H5Dset_extent(dsid, dims) < 0) {
            HDfprintf(stderr, "H5Dset_extent failed\n");
            return -1;
        }

        /* Get the dataset's dataspace */
        if ((f_sid = H5Dget_space(dsid)) < 0) {
            HDfprintf(stderr, "H5Dset_extent failed\n");
            return -1;
        }

        start[0] = i;
        /* Choose the next plane to write */
        if (H5Sselect_hyperslab(f_sid, H5S_SELECT_SET, start, NULL, count, NULL) < 0) {
            HDfprintf(stderr, "Failed H5Sselect_hyperslab\n");
            return -1;
        }

        /* Write plane to the dataset */
        if (H5Dwrite(dsid, UC_DATATYPE, m_sid, f_sid, H5P_DEFAULT, buffer) < 0) {
            HDfprintf(stderr, "Failed H5Dwrite\n");
            return -1;
        }

        /* Flush the dataset for every "chunkplanes_g" planes */
        if (!((i + 1) % (hsize_t)chunkplanes_g)) {
            if (H5Dflush(dsid) < 0) {
                HDfprintf(stderr, "Failed to H5Dflush dataset\n");
                return -1;
            }
        }
    }

    if (H5Dflush(dsid) < 0) {
        HDfprintf(stderr, "Failed to H5Dflush dataset\n");
        return -1;
    }

    /* Enable mdc flushes for the dataset */
    /* Closing the dataset later will enable mdc flushes automatically if this is not done */
    if (disabled)
        if (H5Oenable_mdc_flushes(dsid) < 0) {
            HDfprintf(stderr, "Failed to H5Oenable_mdc_flushes\n");
            return -1;
        }

    /* Done writing. Free/Close all resources including data file */
    HDfree(buffer);

    if (H5Dclose(dsid) < 0) {
        HDfprintf(stderr, "Failed to close datasete\n");
        return -1;
    }
    if (H5Sclose(m_sid) < 0) {
        HDfprintf(stderr, "Failed to close memory space\n");
        return -1;
    }
    if (H5Sclose(f_sid) < 0) {
        HDfprintf(stderr, "Failed to close file space\n");
        return -1;
    }
    if (H5Pclose(fapl) < 0) {
        HDfprintf(stderr, "Failed to property list\n");
        return -1;
    }
    if (H5Fclose(fid) < 0) {
        HDfprintf(stderr, "Failed to close file id\n");
        return -1;
    }

    return 0;
} /* write_file() */

/* Overall Algorithm:
 * Parse options from user;
 * Generate/pre-created test files needed and close it;
 * Write to the file.
 */
int
main(int argc, char *argv[])
{
    int ret_value = 0;

    /* initialization */
    if (setup_parameters(argc, argv) < 0)
        Hgoto_error(1);

    /* ============*/
    /* Create file */
    /* ============*/
    HDprintf("Creating skeleton data file for testing H5Odisable_mdc_flushes()...\n");
    if (create_file() < 0) {
        HDfprintf(stderr, "***encounter error\n");
        Hgoto_error(1);
    } /* end if */
    else
        HDprintf("File created.\n");

    HDprintf("writing to the file\n");
    if (write_file() < 0) {
        HDfprintf(stderr, "write_file encountered error\n");
        Hgoto_error(1);
    }

done:
    /* Print result and exit */
    if (ret_value != 0)
        HDprintf("Error(s) encountered\n");
    else
        HDprintf("All passed\n");

    return (ret_value);
}

#else /* H5_HAVE_UNISTD_H */

int
main(void)
{
    HDfprintf(stderr, "Non-POSIX platform. Skipping.\n");
    HDexit(EXIT_SUCCESS);
} /* end main() */

<<<<<<< HEAD
#endif /* H5_HAVE_FORK */
=======
#endif /* H5_HAVE_UNISTD_H */
>>>>>>> 18bbd3f0
<|MERGE_RESOLUTION|>--- conflicted
+++ resolved
@@ -546,8 +546,4 @@
     HDexit(EXIT_SUCCESS);
 } /* end main() */
 
-<<<<<<< HEAD
-#endif /* H5_HAVE_FORK */
-=======
-#endif /* H5_HAVE_UNISTD_H */
->>>>>>> 18bbd3f0
+#endif /* H5_HAVE_UNISTD_H */