--- conflicted
+++ resolved
@@ -149,13 +149,8 @@
     /* set test file name if not given */
     if (!filename_g) {
         /* default data file name is <progname>.h5 */
-<<<<<<< HEAD
         if ((filename_g = (char *)malloc(HDstrlen(progname_g) + 4)) == NULL) {
-            HDfprintf(stderr, "malloc: failed\n");
-=======
-        if ((filename_g = (char *)HDmalloc(HDstrlen(progname_g) + 4)) == NULL) {
             fprintf(stderr, "malloc: failed\n");
->>>>>>> d87efd3a
             Hgoto_error(-1);
         };
         HDstrcpy(filename_g, progname_g);
@@ -377,13 +372,8 @@
     memdims[0] = 1;
     memdims[1] = dims_g[1];
     memdims[2] = dims_g[2];
-<<<<<<< HEAD
     if ((buffer = (UC_CTYPE *)malloc((size_t)memdims[1] * (size_t)memdims[2] * sizeof(UC_CTYPE))) == NULL) {
-        HDfprintf(stderr, "malloc: failed\n");
-=======
-    if ((buffer = (UC_CTYPE *)HDmalloc((size_t)memdims[1] * (size_t)memdims[2] * sizeof(UC_CTYPE))) == NULL) {
         fprintf(stderr, "malloc: failed\n");
->>>>>>> d87efd3a
         return -1;
     };
 
