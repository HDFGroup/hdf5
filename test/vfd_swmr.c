--- conflicted
+++ resolved
@@ -848,8 +848,6 @@
     return 1;
 } /* test_writer_create_open_flush() */
 
-<<<<<<< HEAD
-=======
 /* Sleep for `tenths` tenths of a second */
 static void
 decisleep(uint32_t tenths)
@@ -859,7 +857,6 @@
     H5_nanosleep(nsec);
 }
 
->>>>>>> c81afbff
 /*-------------------------------------------------------------------------
  * Function:    test_writer_md()
  *
