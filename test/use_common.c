--- conflicted
+++ resolved
@@ -137,13 +137,8 @@
     /* set test file name if not given */
     if (!opts->filename) {
         /* default data file name is <progname>.h5 */
-<<<<<<< HEAD
         if ((opts->filename = (char *)malloc(HDstrlen(opts->progname) + 4)) == NULL) {
-            HDfprintf(stderr, "malloc: failed\n");
-=======
-        if ((opts->filename = (char *)HDmalloc(HDstrlen(opts->progname) + 4)) == NULL) {
             fprintf(stderr, "malloc: failed\n");
->>>>>>> d87efd3a
             Hgoto_error(-1);
         }
         HDstrcpy(opts->filename, opts->progname);
@@ -315,13 +310,8 @@
     memdims[0] = 1;
     memdims[1] = opts->dims[1];
     memdims[2] = opts->dims[2];
-<<<<<<< HEAD
     if ((buffer = (UC_CTYPE *)malloc((size_t)memdims[1] * (size_t)memdims[2] * sizeof(UC_CTYPE))) == NULL) {
-        HDfprintf(stderr, "malloc: failed\n");
-=======
-    if ((buffer = (UC_CTYPE *)HDmalloc((size_t)memdims[1] * (size_t)memdims[2] * sizeof(UC_CTYPE))) == NULL) {
         fprintf(stderr, "malloc: failed\n");
->>>>>>> d87efd3a
         return -1;
     }
 
@@ -331,50 +321,29 @@
     f_sid = H5Dget_space(dsid); /* Get filespace handle first. */
     rank  = H5Sget_simple_extent_ndims(f_sid);
     if (rank != UC_RANK) {
-<<<<<<< HEAD
-        HDfprintf(stderr, "rank(%d) of dataset does not match\n", rank);
-        free(buffer);
-        return -1;
-    }
-    if (H5Sget_simple_extent_dims(f_sid, dims, NULL) < 0) {
-        HDfprintf(stderr, "H5Sget_simple_extent_dims got error\n");
-        free(buffer);
-=======
         fprintf(stderr, "rank(%d) of dataset does not match\n", rank);
-        HDfree(buffer);
+        free(buffer);
         return -1;
     }
     if (H5Sget_simple_extent_dims(f_sid, dims, NULL) < 0) {
         fprintf(stderr, "H5Sget_simple_extent_dims got error\n");
-        HDfree(buffer);
->>>>>>> d87efd3a
+        free(buffer);
         return -1;
     }
     printf("dataset rank %d, dimensions %llu x %llu x %llu\n", rank, (unsigned long long)(dims[0]),
            (unsigned long long)(dims[1]), (unsigned long long)(dims[2]));
     /* verify that file space dims are as expected and are consistent with memory space dims */
     if (dims[0] != 0 || dims[1] != memdims[1] || dims[2] != memdims[2]) {
-<<<<<<< HEAD
-        HDfprintf(stderr, "dataset is not empty. Got dims=(%llu,%llu,%llu)\n", (unsigned long long)dims[0],
+        fprintf(stderr, "dataset is not empty. Got dims=(%llu,%llu,%llu)\n", (unsigned long long)dims[0],
                   (unsigned long long)dims[1], (unsigned long long)dims[2]);
         free(buffer);
-=======
-        fprintf(stderr, "dataset is not empty. Got dims=(%llu,%llu,%llu)\n", (unsigned long long)dims[0],
-                (unsigned long long)dims[1], (unsigned long long)dims[2]);
-        HDfree(buffer);
->>>>>>> d87efd3a
         return -1;
     }
 
     /* setup mem-space for buffer */
     if ((m_sid = H5Screate_simple(rank, memdims, NULL)) < 0) {
-<<<<<<< HEAD
-        HDfprintf(stderr, "H5Screate_simple for memory failed\n");
-        free(buffer);
-=======
         fprintf(stderr, "H5Screate_simple for memory failed\n");
-        HDfree(buffer);
->>>>>>> d87efd3a
+        free(buffer);
         return -1;
     }
 
@@ -394,13 +363,8 @@
         /* Cork the dataset's metadata in the cache, if SWMR is enabled */
         if (opts->use_swmr) {
             if (H5Odisable_mdc_flushes(dsid) < 0) {
-<<<<<<< HEAD
-                HDfprintf(stderr, "H5Odisable_mdc_flushes failed\n");
+                fprintf(stderr, "H5Odisable_mdc_flushes failed\n");
                 free(buffer);
-=======
-                fprintf(stderr, "H5Odisable_mdc_flushes failed\n");
-                HDfree(buffer);
->>>>>>> d87efd3a
                 return -1;
             }
         }
@@ -408,76 +372,46 @@
         /* extend the dataset by one for new plane */
         dims[0] = i + 1;
         if (H5Dset_extent(dsid, dims) < 0) {
-<<<<<<< HEAD
-            HDfprintf(stderr, "H5Dset_extent failed\n");
+            fprintf(stderr, "H5Dset_extent failed\n");
             free(buffer);
-=======
-            fprintf(stderr, "H5Dset_extent failed\n");
-            HDfree(buffer);
->>>>>>> d87efd3a
             return -1;
         }
 
         /* Get the dataset's dataspace */
         if ((f_sid = H5Dget_space(dsid)) < 0) {
-<<<<<<< HEAD
-            HDfprintf(stderr, "H5Dset_extent failed\n");
+            fprintf(stderr, "H5Dset_extent failed\n");
             free(buffer);
-=======
-            fprintf(stderr, "H5Dset_extent failed\n");
-            HDfree(buffer);
->>>>>>> d87efd3a
             return -1;
         }
 
         start[0] = i;
         /* Choose the next plane to write */
         if (H5Sselect_hyperslab(f_sid, H5S_SELECT_SET, start, NULL, count, NULL) < 0) {
-<<<<<<< HEAD
-            HDfprintf(stderr, "Failed H5Sselect_hyperslab\n");
+            fprintf(stderr, "Failed H5Sselect_hyperslab\n");
             free(buffer);
-=======
-            fprintf(stderr, "Failed H5Sselect_hyperslab\n");
-            HDfree(buffer);
->>>>>>> d87efd3a
             return -1;
         }
 
         /* Write plane to the dataset */
         if (H5Dwrite(dsid, UC_DATATYPE, m_sid, f_sid, H5P_DEFAULT, buffer) < 0) {
-<<<<<<< HEAD
-            HDfprintf(stderr, "Failed H5Dwrite\n");
+            fprintf(stderr, "Failed H5Dwrite\n");
             free(buffer);
-=======
-            fprintf(stderr, "Failed H5Dwrite\n");
-            HDfree(buffer);
->>>>>>> d87efd3a
             return -1;
         }
 
         /* Uncork the dataset's metadata from the cache, if SWMR is enabled */
         if (opts->use_swmr) {
             if (H5Oenable_mdc_flushes(dsid) < 0) {
-<<<<<<< HEAD
-                HDfprintf(stderr, "H5Oenable_mdc_flushes failed\n");
+                fprintf(stderr, "H5Oenable_mdc_flushes failed\n");
                 free(buffer);
-=======
-                fprintf(stderr, "H5Oenable_mdc_flushes failed\n");
-                HDfree(buffer);
->>>>>>> d87efd3a
                 return -1;
             }
         }
 
         /* flush file to make the just written plane available. */
         if (H5Dflush(dsid) < 0) {
-<<<<<<< HEAD
-            HDfprintf(stderr, "Failed to H5Fflush file\n");
+            fprintf(stderr, "Failed to H5Fflush file\n");
             free(buffer);
-=======
-            fprintf(stderr, "Failed to H5Fflush file\n");
-            HDfree(buffer);
->>>>>>> d87efd3a
             return -1;
         }
     } /* end for each plane to write */
@@ -552,13 +486,8 @@
     memdims[0] = 1;
     memdims[1] = opts->dims[1];
     memdims[2] = opts->dims[2];
-<<<<<<< HEAD
     if ((buffer = (UC_CTYPE *)malloc((size_t)memdims[1] * (size_t)memdims[2] * sizeof(UC_CTYPE))) == NULL) {
-        HDfprintf(stderr, "malloc: failed\n");
-=======
-    if ((buffer = (UC_CTYPE *)HDmalloc((size_t)memdims[1] * (size_t)memdims[2] * sizeof(UC_CTYPE))) == NULL) {
         fprintf(stderr, "malloc: failed\n");
->>>>>>> d87efd3a
         return -1;
     }
 
@@ -569,54 +498,31 @@
     f_sid = H5Dget_space(dsid); /* Get filespace handle first. */
     rank  = H5Sget_simple_extent_ndims(f_sid);
     if (rank != UC_RANK) {
-<<<<<<< HEAD
-        HDfprintf(stderr, "rank(%d) of dataset does not match\n", rank);
-        free(buffer);
-        return -1;
-    }
-    if (H5Sget_simple_extent_dims(f_sid, dims, NULL) < 0) {
-        HDfprintf(stderr, "H5Sget_simple_extent_dims got error\n");
-        free(buffer);
-=======
         fprintf(stderr, "rank(%d) of dataset does not match\n", rank);
-        HDfree(buffer);
+        free(buffer);
         return -1;
     }
     if (H5Sget_simple_extent_dims(f_sid, dims, NULL) < 0) {
         fprintf(stderr, "H5Sget_simple_extent_dims got error\n");
-        HDfree(buffer);
->>>>>>> d87efd3a
+        free(buffer);
         return -1;
     }
     printf("dataset rank %d, dimensions %llu x %llu x %llu\n", rank, (unsigned long long)(dims[0]),
            (unsigned long long)(dims[1]), (unsigned long long)(dims[2]));
     /* verify that file space dims are as expected and are consistent with memory space dims */
     if (dims[1] != memdims[1] || dims[2] != memdims[2]) {
-<<<<<<< HEAD
-        HDfprintf(stderr, "dataset dimension is not as expected. Got dims=(%llu,%llu,%llu)\n",
+        fprintf(stderr, "dataset dimension is not as expected. Got dims=(%llu,%llu,%llu)\n",
                   (unsigned long long)dims[0], (unsigned long long)dims[1], (unsigned long long)dims[2]);
-        HDfprintf(stderr, "But memdims=(%llu,%llu,%llu)\n", (unsigned long long)memdims[0],
+        fprintf(stderr, "But memdims=(%llu,%llu,%llu)\n", (unsigned long long)memdims[0],
                   (unsigned long long)memdims[1], (unsigned long long)memdims[2]);
         free(buffer);
-=======
-        fprintf(stderr, "dataset dimension is not as expected. Got dims=(%llu,%llu,%llu)\n",
-                (unsigned long long)dims[0], (unsigned long long)dims[1], (unsigned long long)dims[2]);
-        fprintf(stderr, "But memdims=(%llu,%llu,%llu)\n", (unsigned long long)memdims[0],
-                (unsigned long long)memdims[1], (unsigned long long)memdims[2]);
-        HDfree(buffer);
->>>>>>> d87efd3a
         return -1;
     }
 
     /* Setup mem-space for buffer */
     if ((m_sid = H5Screate_simple(rank, memdims, NULL)) < 0) {
-<<<<<<< HEAD
-        HDfprintf(stderr, "H5Screate_simple for memory failed\n");
-        free(buffer);
-=======
         fprintf(stderr, "H5Screate_simple for memory failed\n");
-        HDfree(buffer);
->>>>>>> d87efd3a
+        free(buffer);
         return -1;
     }
 
@@ -641,13 +547,8 @@
             if (loops_waiting_for_plane) {
                 printf(".");
                 if (loops_waiting_for_plane >= 30) {
-<<<<<<< HEAD
-                    HDfprintf(stderr, "waited too long for new plane, quit.\n");
+                    fprintf(stderr, "waited too long for new plane, quit.\n");
                     free(buffer);
-=======
-                    fprintf(stderr, "waited too long for new plane, quit.\n");
-                    HDfree(buffer);
->>>>>>> d87efd3a
                     return -1;
                 }
             }
@@ -664,38 +565,23 @@
             /* read planes between last old nplanes and current extent */
             /* Get the dataset's dataspace */
             if ((f_sid = H5Dget_space(dsid)) < 0) {
-<<<<<<< HEAD
-                HDfprintf(stderr, "H5Dget_space failed\n");
+                fprintf(stderr, "H5Dget_space failed\n");
                 free(buffer);
-=======
-                fprintf(stderr, "H5Dget_space failed\n");
-                HDfree(buffer);
->>>>>>> d87efd3a
                 return -1;
             }
 
             start[0] = nplane;
             /* Choose the next plane to read */
             if (H5Sselect_hyperslab(f_sid, H5S_SELECT_SET, start, NULL, count, NULL) < 0) {
-<<<<<<< HEAD
-                HDfprintf(stderr, "H5Sselect_hyperslab failed\n");
+                fprintf(stderr, "H5Sselect_hyperslab failed\n");
                 free(buffer);
-=======
-                fprintf(stderr, "H5Sselect_hyperslab failed\n");
-                HDfree(buffer);
->>>>>>> d87efd3a
                 return -1;
             }
 
             /* Read the plane from the dataset */
             if (H5Dread(dsid, UC_DATATYPE, m_sid, f_sid, H5P_DEFAULT, buffer) < 0) {
-<<<<<<< HEAD
-                HDfprintf(stderr, "H5Dread failed\n");
+                fprintf(stderr, "H5Dread failed\n");
                 free(buffer);
-=======
-                fprintf(stderr, "H5Dread failed\n");
-                HDfree(buffer);
->>>>>>> d87efd3a
                 return -1;
             }
 
@@ -726,25 +612,15 @@
         H5Drefresh(dsid);
         f_sid = H5Dget_space(dsid); /* Get filespace handle first. */
         if (H5Sget_simple_extent_dims(f_sid, dims, NULL) < 0) {
-<<<<<<< HEAD
-            HDfprintf(stderr, "H5Sget_simple_extent_dims got error\n");
+            fprintf(stderr, "H5Sget_simple_extent_dims got error\n");
             free(buffer);
-=======
-            fprintf(stderr, "H5Sget_simple_extent_dims got error\n");
-            HDfree(buffer);
->>>>>>> d87efd3a
             return -1;
         }
     } /* end while (expecting more planes to read) */
 
     if (H5Fclose(fid) < 0) {
-<<<<<<< HEAD
-        HDfprintf(stderr, "H5Fclose failed\n");
-        free(buffer);
-=======
         fprintf(stderr, "H5Fclose failed\n");
-        HDfree(buffer);
->>>>>>> d87efd3a
+        free(buffer);
         return -1;
     }
 
