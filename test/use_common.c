--- conflicted
+++ resolved
@@ -19,18 +19,11 @@
 
 #include "use.h"
 
-<<<<<<< HEAD
-#define H5D_FRIEND /*suppress error about including H5Dpkg      */
-#define H5D_TESTING
-#include "H5Dpkg.h"
-
-=======
 /* ----------------------------------------------------------------------------
  * Print a common/shared usage message.
  * Receives program name to show default test file name (<program_name>.h5).
  * ----------------------------------------------------------------------------
  */
->>>>>>> 18bbd3f0
 void
 usage(const char *prog)
 {
@@ -48,12 +41,6 @@
     HDfprintf(stderr, "\n");
 } /* end usage() */
 
-<<<<<<< HEAD
-/* Setup Use Case parameters by parsing command line options.
- * Setup default values if not set by options. */
-int
-parse_option(int argc, char *const argv[])
-=======
 /* ----------------------------------------------------------------------------
  * Setup Use Case parameters by parsing command line options.
  * Includes default values for unspecified options.
@@ -61,7 +48,6 @@
  */
 int
 parse_option(int argc, char *const argv[], options_t *opts)
->>>>>>> 18bbd3f0
 {
     int ret_value = 0;
     int c;
@@ -79,20 +65,6 @@
             break;
         switch (c) {
             case 'h':
-<<<<<<< HEAD
-                usage(progname_g);
-                HDexit(EXIT_SUCCESS);
-                break;
-            case 'f': /* usecase data file name */
-                UC_opts.filename = optarg;
-                break;
-            case 'i': /* iterations */
-                if ((UC_opts.iterations = HDatoi(optarg)) <= 0) {
-                    HDfprintf(stderr, "bad iterations number %s, must be a positive integer\n", optarg);
-                    usage(progname_g);
-                    Hgoto_error(-1);
-                };
-=======
                 usage(opts->progname);
                 HDexit(EXIT_SUCCESS);
                 break;
@@ -105,31 +77,10 @@
                     usage(opts->progname);
                     Hgoto_error(-1);
                 }
->>>>>>> 18bbd3f0
                 break;
             case 'l': /* launch reader or writer only */
                 switch (*optarg) {
                     case 'r': /* reader only */
-<<<<<<< HEAD
-                        UC_opts.launch = UC_READER;
-                        break;
-                    case 'w': /* writer only */
-                        UC_opts.launch = UC_WRITER;
-                        break;
-                    default:
-                        HDfprintf(stderr, "launch value(%c) should be w or r only.\n", *optarg);
-                        usage(progname_g);
-                        Hgoto_error(-1);
-                        break;
-                }
-                break;
-            case 'n': /* number of planes to write/read */
-                if ((UC_opts.nplanes = HDstrtoul(optarg, NULL, 0)) <= 0) {
-                    HDfprintf(stderr, "bad number of planes %s, must be a positive integer\n", optarg);
-                    usage(progname_g);
-                    Hgoto_error(-1);
-                };
-=======
                         opts->launch = UC_READER;
                         break;
                     case 'w': /* writer only */
@@ -148,33 +99,11 @@
                     usage(opts->progname);
                     Hgoto_error(-1);
                 }
->>>>>>> 18bbd3f0
                 break;
             case 's': /* use swmr file open mode */
                 use_swmr = HDatoi(optarg);
                 if (use_swmr != 0 && use_swmr != 1) {
                     HDfprintf(stderr, "swmr value should be 0(no) or 1(yes)\n");
-<<<<<<< HEAD
-                    usage(progname_g);
-                    Hgoto_error(-1);
-                }
-                UC_opts.use_swmr = (hbool_t)use_swmr;
-                break;
-            case 'y': /* Number of planes per chunk */
-                if ((UC_opts.chunkplanes = HDstrtoul(optarg, NULL, 0)) <= 0) {
-                    HDfprintf(stderr, "bad number of planes per chunk %s, must be a positive integer\n",
-                              optarg);
-                    usage(progname_g);
-                    Hgoto_error(-1);
-                };
-                break;
-            case 'z': /* size of chunk=(z,z) */
-                if ((UC_opts.chunksize = HDstrtoull(optarg, NULL, 0)) <= 0) {
-                    HDfprintf(stderr, "bad chunksize %s, must be a positive integer\n", optarg);
-                    usage(progname_g);
-                    Hgoto_error(-1);
-                };
-=======
                     usage(opts->progname);
                     Hgoto_error(-1);
                 }
@@ -194,7 +123,6 @@
                     usage(opts->progname);
                     Hgoto_error(-1);
                 }
->>>>>>> 18bbd3f0
                 break;
             case '?':
                 HDfprintf(stderr, "getopt returned '%c'.\n", c);
@@ -203,55 +131,6 @@
                 HDfprintf(stderr, "getopt returned unexpected value.\n");
                 HDfprintf(stderr, "Unexpected value is %d\n", c);
                 Hgoto_error(-1);
-<<<<<<< HEAD
-        }
-    }
-
-    /* set test file name if not given */
-    if (!UC_opts.filename) {
-        /* default data file name is <progname>.h5 */
-        if ((UC_opts.filename = (char *)HDmalloc(HDstrlen(progname_g) + 4)) == NULL) {
-            HDfprintf(stderr, "malloc: failed\n");
-            Hgoto_error(-1);
-        };
-        HDstrcpy(UC_opts.filename, progname_g);
-        HDstrcat(UC_opts.filename, ".h5");
-    }
-
-done:
-    /* All done. */
-    return (ret_value);
-}
-
-/* Show parameters used for this use case */
-void
-show_parameters(void)
-{
-    HDprintf("===Parameters used:===\n");
-    printf("chunk dims=(%llu, %llu, %llu)\n", (unsigned long long)UC_opts.chunkdims[0],
-           (unsigned long long)UC_opts.chunkdims[1], (unsigned long long)UC_opts.chunkdims[2]);
-    printf("dataset max dims=(%llu, %llu, %llu)\n", (unsigned long long)UC_opts.max_dims[0],
-           (unsigned long long)UC_opts.max_dims[1], (unsigned long long)UC_opts.max_dims[2]);
-    HDprintf("number of planes to write=%llu\n", (unsigned long long)UC_opts.nplanes);
-    HDprintf("using SWMR mode=%s\n", UC_opts.use_swmr ? "yes(1)" : "no(0)");
-    HDprintf("data filename=%s\n", UC_opts.filename);
-    HDprintf("launch part=");
-    switch (UC_opts.launch) {
-        case UC_READWRITE:
-            printf("Reader/Writer\n");
-            break;
-        case UC_WRITER:
-            printf("Writer\n");
-            break;
-        case UC_READER:
-            printf("Reader\n");
-            break;
-        default:
-            /* should not happen */
-            printf("Illegal part(%d)\n", UC_opts.launch);
-    };
-    HDprintf("number of iterations=%d (not used yet)\n", UC_opts.iterations);
-=======
         } /* end switch (argument symbol) */
     }     /* end while (there are still arguments) */
 
@@ -301,7 +180,6 @@
             HDprintf("Illegal part(%d)\n", opts->launch);
     }
     HDprintf("number of iterations=%d (not used yet)\n", opts->iterations);
->>>>>>> 18bbd3f0
     HDprintf("===Parameters shown===\n");
 } /* end show_parameters() */
 
@@ -316,32 +194,16 @@
  * ----------------------------------------------------------------------------
  */
 int
-<<<<<<< HEAD
-create_uc_file(void)
-=======
 create_uc_file(options_t *opts)
->>>>>>> 18bbd3f0
 {
     hsize_t           dims[3];  /* Dataset starting dimensions */
     hid_t             fid;      /* File ID for new HDF5 file */
     hid_t             dcpl;     /* Dataset creation property list */
     hid_t             sid;      /* Dataspace ID */
     hid_t             dsid;     /* Dataset ID */
-<<<<<<< HEAD
-    hid_t             fapl;     /* File access property list */
     H5D_chunk_index_t idx_type; /* Chunk index type */
 
-    /* Create the file */
-    if ((fapl = h5_fileaccess()) < 0)
-        return -1;
-    if (H5Pset_libver_bounds(fapl, H5F_LIBVER_LATEST, H5F_LIBVER_LATEST) < 0)
-        return -1;
-    if ((fid = H5Fcreate(UC_opts.filename, H5F_ACC_TRUNC, H5P_DEFAULT, fapl)) < 0)
-=======
-    H5D_chunk_index_t idx_type; /* Chunk index type */
-
     if ((fid = H5Fcreate(opts->filename, H5F_ACC_TRUNC, H5P_DEFAULT, opts->fapl_id)) < 0)
->>>>>>> 18bbd3f0
         return -1;
 
     /* Set up dimension sizes */
@@ -349,39 +211,23 @@
     dims[1] = dims[2] = opts->max_dims[1];
 
     /* Create dataspace for creating datasets */
-<<<<<<< HEAD
-    if ((sid = H5Screate_simple(3, dims, UC_opts.max_dims)) < 0)
-=======
     if ((sid = H5Screate_simple(3, dims, opts->max_dims)) < 0)
->>>>>>> 18bbd3f0
         return -1;
 
     /* Create dataset creation property list */
     if ((dcpl = H5Pcreate(H5P_DATASET_CREATE)) < 0)
         return -1;
-<<<<<<< HEAD
-    if (H5Pset_chunk(dcpl, 3, UC_opts.chunkdims) < 0)
-        return -1;
-
-    /* create dataset of progname */
-    if ((dsid = H5Dcreate2(fid, progname_g, UC_DATATYPE, sid, H5P_DEFAULT, dcpl, H5P_DEFAULT)) < 0)
-=======
     if (H5Pset_chunk(dcpl, 3, opts->chunkdims) < 0)
         return -1;
 
     /* create dataset of progname */
     if ((dsid = H5Dcreate2(fid, opts->progname, UC_DATATYPE, sid, H5P_DEFAULT, dcpl, H5P_DEFAULT)) < 0)
->>>>>>> 18bbd3f0
         return -1;
 
     /* Check that the chunk index type is not version 1 B-tree.
      * Version 1 B-trees are not supported under SWMR.
      */
-<<<<<<< HEAD
-    if (H5D__layout_idx_type_test(dsid, &idx_type) < 0)
-=======
     if (H5Dget_chunk_index_type(dsid, &idx_type) < 0)
->>>>>>> 18bbd3f0
         return -1;
     if (idx_type == H5D_CHUNK_IDX_BTREE) {
         HDfprintf(stderr, "ERROR: Chunk index is version 1 B-tree: aborting.\n");
@@ -390,11 +236,6 @@
 
     /* Close everything */
     if (H5Dclose(dsid) < 0)
-<<<<<<< HEAD
-        return -1;
-    if (H5Pclose(fapl) < 0)
-=======
->>>>>>> 18bbd3f0
         return -1;
     if (H5Pclose(dcpl) < 0)
         return -1;
@@ -417,20 +258,12 @@
  * ----------------------------------------------------------------------------
  */
 int
-<<<<<<< HEAD
-write_uc_file(hbool_t tosend, hid_t fid)
-=======
 write_uc_file(hbool_t tosend, hid_t file_id, options_t *opts)
->>>>>>> 18bbd3f0
 {
     hid_t     dsid;                           /* dataset ID */
     hid_t     dcpl;                           /* Dataset creation property list */
     UC_CTYPE *buffer, *bufptr;                /* data buffer */
-<<<<<<< HEAD
-    hsize_t   cz = UC_opts.chunksize;         /* Chunk size */
-=======
     hsize_t   cz = opts->chunksize;           /* Chunk size */
->>>>>>> 18bbd3f0
     hid_t     f_sid;                          /* dataset file space id */
     hid_t     m_sid;                          /* memory space id */
     int       rank;                           /* rank */
@@ -440,21 +273,13 @@
     hsize_t   start[3] = {0, 0, 0}, count[3]; /* Hyperslab selection values */
     hsize_t   i, j, k;
 
-<<<<<<< HEAD
-    if (tosend)
-=======
     if (TRUE == tosend) {
->>>>>>> 18bbd3f0
         /* Send a message that H5Fopen is complete--releasing the file lock */
         h5_send_message(WRITER_MESSAGE, NULL, NULL);
     }
 
     /* Open the dataset of the program name */
-<<<<<<< HEAD
-    if ((dsid = H5Dopen2(fid, progname_g, H5P_DEFAULT)) < 0) {
-=======
     if ((dsid = H5Dopen2(file_id, opts->progname, H5P_DEFAULT)) < 0) {
->>>>>>> 18bbd3f0
         HDfprintf(stderr, "H5Dopen2 failed\n");
         return -1;
     }
@@ -474,11 +299,7 @@
     }
 
     /* verify chunk_dims against set paramenters */
-<<<<<<< HEAD
-    if (chunk_dims[0] != UC_opts.chunkdims[0] || chunk_dims[1] != cz || chunk_dims[2] != cz) {
-=======
     if (chunk_dims[0] != opts->chunkdims[0] || chunk_dims[1] != cz || chunk_dims[2] != cz) {
->>>>>>> 18bbd3f0
         HDfprintf(stderr, "chunk size is not as expected. Got dims=(%llu,%llu,%llu)\n",
                   (unsigned long long)chunk_dims[0], (unsigned long long)chunk_dims[1],
                   (unsigned long long)chunk_dims[2]);
@@ -487,13 +308,8 @@
 
     /* allocate space for data buffer 1 X dims[1] X dims[2] of UC_CTYPE */
     memdims[0] = 1;
-<<<<<<< HEAD
-    memdims[1] = UC_opts.dims[1];
-    memdims[2] = UC_opts.dims[2];
-=======
     memdims[1] = opts->dims[1];
     memdims[2] = opts->dims[2];
->>>>>>> 18bbd3f0
     if ((buffer = (UC_CTYPE *)HDmalloc((size_t)memdims[1] * (size_t)memdims[2] * sizeof(UC_CTYPE))) == NULL) {
         HDfprintf(stderr, "malloc: failed\n");
         return -1;
@@ -531,17 +347,6 @@
     count[0] = 1;
     count[1] = dims[1];
     count[2] = dims[2];
-<<<<<<< HEAD
-    for (i = 0; i < UC_opts.nplanes; i++) {
-        /* fill buffer with value i+1 */
-        bufptr = buffer;
-        for (j = 0; j < dims[1]; j++)
-            for (k = 0; k < dims[2]; k++)
-                *bufptr++ = (UC_CTYPE)i;
-
-        /* Cork the dataset's metadata in the cache, if SWMR is enabled */
-        if (UC_opts.use_swmr) {
-=======
     for (i = 0; i < opts->nplanes; i++) {
         /* fill buffer with value i+1 */
         bufptr = buffer;
@@ -553,7 +358,6 @@
 
         /* Cork the dataset's metadata in the cache, if SWMR is enabled */
         if (opts->use_swmr) {
->>>>>>> 18bbd3f0
             if (H5Odisable_mdc_flushes(dsid) < 0) {
                 HDfprintf(stderr, "H5Odisable_mdc_flushes failed\n");
                 return -1;
@@ -587,11 +391,7 @@
         }
 
         /* Uncork the dataset's metadata from the cache, if SWMR is enabled */
-<<<<<<< HEAD
-        if (UC_opts.use_swmr)
-=======
         if (opts->use_swmr) {
->>>>>>> 18bbd3f0
             if (H5Oenable_mdc_flushes(dsid) < 0) {
                 HDfprintf(stderr, "H5Oenable_mdc_flushes failed\n");
                 return -1;
@@ -603,11 +403,7 @@
             HDfprintf(stderr, "Failed to H5Fflush file\n");
             return -1;
         }
-<<<<<<< HEAD
-    }
-=======
     } /* end for each plane to write */
->>>>>>> 18bbd3f0
 
     /* Done writing. Free/Close all resources including data file */
     HDfree(buffer);
@@ -625,16 +421,10 @@
     }
 
     return 0;
-<<<<<<< HEAD
-}
-
-/* Read planes from the dataset.
-=======
 } /* end write_uc_file() */
 
 /* ----------------------------------------------------------------------------
  * Read planes from the dataset.
->>>>>>> 18bbd3f0
  * It expects the dataset is being changed (growing).
  * It checks the unlimited dimension (1st one). When it increases,
  * it will read in the new planes, one by one, and verify the data correctness.
@@ -646,40 +436,22 @@
  * ----------------------------------------------------------------------------
  */
 int
-<<<<<<< HEAD
-read_uc_file(hbool_t towait)
-{
-    hid_t     fapl; /* file access property list ID */
-    hid_t     fid;  /* File ID for new HDF5 file */
-    hid_t     dsid; /* dataset ID */
-    char *    name;
-    UC_CTYPE *buffer, *bufptr;                /* read data buffer */
-=======
 read_uc_file(hbool_t towait, options_t *opts)
 {
     hid_t     fid;                            /* File ID for new HDF5 file */
     hid_t     dsid;                           /* dataset ID */
     UC_CTYPE *buffer = NULL, *bufptr = NULL;  /* read data buffer */
->>>>>>> 18bbd3f0
     hid_t     f_sid;                          /* dataset file space id */
     hid_t     m_sid;                          /* memory space id */
     int       rank;                           /* rank */
     hsize_t   dims[3];                        /* Dataspace dimensions */
     hsize_t   memdims[3];                     /* Memory space dimensions */
-<<<<<<< HEAD
-    hsize_t   nplane = 0, nplane_old = 0;     /* nth plane, last nth plane */
-=======
     hsize_t   nplane = 0, nplanes_seen = 0;   /* nth plane, last nth plane */
->>>>>>> 18bbd3f0
     hsize_t   start[3] = {0, 0, 0}, count[3]; /* Hyperslab selection values */
     hsize_t   j, k;
     int       nreadererr = 0;
     int       nerrs;
-<<<<<<< HEAD
-    int       nonewplane;
-=======
     int       loops_waiting_for_plane;
->>>>>>> 18bbd3f0
 
     /* Before reading, wait for the message that H5Fopen is complete--file lock is released */
     if (towait && h5_wait_message(WRITER_MESSAGE) < 0) {
@@ -687,24 +459,6 @@
         return -1;
     }
 
-<<<<<<< HEAD
-    name = UC_opts.filename;
-
-    /* Open the file */
-    if ((fapl = h5_fileaccess()) < 0)
-        return -1;
-    if ((fid = H5Fopen(name, H5F_ACC_RDONLY | (UC_opts.use_swmr ? H5F_ACC_SWMR_READ : 0), fapl)) < 0) {
-        HDfprintf(stderr, "H5Fopen failed\n");
-        return -1;
-    }
-    if (H5Pclose(fapl) < 0) {
-        HDfprintf(stderr, "Failed to property list\n");
-        return -1;
-    }
-
-    /* Open the dataset of the program name */
-    if ((dsid = H5Dopen2(fid, progname_g, H5P_DEFAULT)) < 0) {
-=======
     HDfprintf(stderr, "Opening to read %s\n", opts->filename);
     if ((fid = H5Fopen(opts->filename, H5F_ACC_RDONLY | (opts->use_swmr ? H5F_ACC_SWMR_READ : 0),
                        opts->fapl_id)) < 0) {
@@ -713,22 +467,14 @@
     }
 
     if ((dsid = H5Dopen2(fid, opts->progname, H5P_DEFAULT)) < 0) {
->>>>>>> 18bbd3f0
         HDfprintf(stderr, "H5Dopen2 failed\n");
         return -1;
     }
 
-<<<<<<< HEAD
-    /* allocate space for data buffer 1 X dims[1] X dims[2] of UC_CTYPE */
-    memdims[0] = 1;
-    memdims[1] = UC_opts.dims[1];
-    memdims[2] = UC_opts.dims[2];
-=======
     /* Allocate space for data buffer 1 X dims[1] X dims[2] of UC_CTYPE */
     memdims[0] = 1;
     memdims[1] = opts->dims[1];
     memdims[2] = opts->dims[2];
->>>>>>> 18bbd3f0
     if ((buffer = (UC_CTYPE *)HDmalloc((size_t)memdims[1] * (size_t)memdims[2] * sizeof(UC_CTYPE))) == NULL) {
         HDfprintf(stderr, "malloc: failed\n");
         return -1;
@@ -759,44 +505,17 @@
         return -1;
     }
 
-<<<<<<< HEAD
-    /* setup mem-space for buffer */
-=======
     /* Setup mem-space for buffer */
->>>>>>> 18bbd3f0
     if ((m_sid = H5Screate_simple(rank, memdims, NULL)) < 0) {
         HDfprintf(stderr, "H5Screate_simple for memory failed\n");
         return -1;
     }
 
-<<<<<<< HEAD
-    /* Read 1 plane at a time whenever the dataset grows larger
-     * (along dim[0]) */
-=======
     /* Read 1 plane at a time whenever the dataset grows larger (along dim[0]) */
->>>>>>> 18bbd3f0
     count[0] = 1;
     count[1] = dims[1];
     count[2] = dims[2];
     /* quit when all nplanes  have been read */
-<<<<<<< HEAD
-    nonewplane = 0;
-    while (nplane_old < UC_opts.nplanes) {
-        /* print progress message according to if new planes are availalbe */
-        if (nplane_old < dims[0]) {
-            if (nonewplane) {
-                /* end the previous message */
-                HDprintf("\n");
-                nonewplane = 0;
-            }
-            HDprintf("reading planes %llu to %llu\n", (unsigned long long)nplane_old,
-                     (unsigned long long)dims[0]);
-        }
-        else {
-            if (nonewplane) {
-                HDprintf(".");
-                if (nonewplane >= 30) {
-=======
     loops_waiting_for_plane = 0;
     while (nplanes_seen < opts->nplanes) {
         /* print progress message according to if new planes are availalbe */
@@ -813,62 +532,19 @@
             if (loops_waiting_for_plane) {
                 HDprintf(".");
                 if (loops_waiting_for_plane >= 30) {
->>>>>>> 18bbd3f0
                     HDfprintf(stderr, "waited too long for new plane, quit.\n");
                     return -1;
                 }
             }
             else {
                 /* print mesg only the first time; dots still no new plane */
-<<<<<<< HEAD
-                HDprintf("no new planes to read ");
-            }
-            nonewplane++;
-=======
                 HDprintf("waiting for new planes to read ");
             }
             loops_waiting_for_plane++;
->>>>>>> 18bbd3f0
             /* pause for a second */
             HDsleep(1);
         }
-        for (nplane = nplane_old; nplane < dims[0]; nplane++) {
-            /* read planes between last old nplanes and current extent */
-            /* Get the dataset's dataspace */
-            if ((f_sid = H5Dget_space(dsid)) < 0) {
-                HDfprintf(stderr, "H5Dget_space failed\n");
-                return -1;
-            }
-
-<<<<<<< HEAD
-            start[0] = nplane;
-            /* Choose the next plane to read */
-            if (H5Sselect_hyperslab(f_sid, H5S_SELECT_SET, start, NULL, count, NULL) < 0) {
-                HDfprintf(stderr, "H5Sselect_hyperslab failed\n");
-                return -1;
-            }
-
-            /* Read the plane from the dataset */
-            if (H5Dread(dsid, UC_DATATYPE, m_sid, f_sid, H5P_DEFAULT, buffer) < 0) {
-                HDfprintf(stderr, "H5Dread failed\n");
-                return -1;
-            }
-
-            /* compare read data with expected data value which is nplane */
-            bufptr = buffer;
-            nerrs  = 0;
-            for (j = 0; j < dims[1]; j++) {
-                for (k = 0; k < dims[2]; k++) {
-                    if ((hsize_t)*bufptr++ != nplane) {
-                        if (++nerrs < ErrorReportMax) {
-                            HDfprintf(stderr, "found error %llu plane(%llu,%llu), expected %llu, got %d\n",
-                                      (unsigned long long)nplane, (unsigned long long)j,
-                                      (unsigned long long)k, (unsigned long long)nplane, (int)*(bufptr - 1));
-                        }
-                    }
-                }
-            }
-=======
+
         for (nplane = nplanes_seen; nplane < dims[0]; nplane++) {
             /* read planes between last old nplanes and current extent */
             /* Get the dataset's dataspace */
@@ -904,52 +580,11 @@
                     }     /* end if value mismatch */
                 }         /* end for plane second dimension */
             }             /* end for plane first dimension */
->>>>>>> 18bbd3f0
             if (nerrs) {
                 nreadererr++;
                 HDfprintf(stderr, "found %d unexpected values in plane %llu\n", nerrs,
                           (unsigned long long)nplane);
             }
-<<<<<<< HEAD
-        }
-        /* Have read all current planes */
-        nplane_old = dims[0];
-
-        /* check if dataset has grown since last time */
-#if 0
-    /* close dsid and file, then reopen them */
-    if (H5Dclose(dsid) < 0){
-        HDfprintf(stderr, "H5Dclose failed\n");
-        return -1;
-    }
-    if (H5Fclose(fid) < 0){
-        HDfprintf(stderr, "H5Fclose failed\n");
-        return -1;
-    }
-    if((fid = H5Fopen(name, H5F_ACC_RDONLY | (UC_opts.use_swmr ? H5F_ACC_SWMR_READ : 0), H5P_DEFAULT)) < 0){
-        HDfprintf(stderr, "H5Fopen failed\n");
-        return -1;
-    }
-    if((dsid = H5Dopen2(fid, progname_g, H5P_DEFAULT)) < 0){
-        HDfprintf(stderr, "H5Dopen2 failed\n");
-        return -1;
-    }
-#else
-        H5Drefresh(dsid);
-#endif
-        f_sid = H5Dget_space(dsid); /* Get filespace handle first. */
-        if (H5Sget_simple_extent_dims(f_sid, dims, NULL) < 0) {
-            HDfprintf(stderr, "H5Sget_simple_extent_dims got error\n");
-            return -1;
-        }
-    }
-
-    /* Close the file */
-    if (H5Fclose(fid) < 0) {
-        HDfprintf(stderr, "H5Fclose failed\n");
-        return -1;
-    }
-=======
         } /* end for each plane added since last read */
 
         nplanes_seen = dims[0];
@@ -969,7 +604,6 @@
     }
 
     HDfree(buffer);
->>>>>>> 18bbd3f0
 
     if (nreadererr)
         return -1;
@@ -977,8 +611,4 @@
         return 0;
 } /* end read_uc_file() */
 
-<<<<<<< HEAD
-#endif /* H5_HAVE_FORK */
-=======
-#endif /* H5_HAVE_UNISTD_H */
->>>>>>> 18bbd3f0
+#endif /* H5_HAVE_UNISTD_H */