/*
 * Copyright by The HDF Group.
 * Copyright by the Board of Trustees of the University of Illinois.
 * All rights reserved.
 *
 * This file is part of HDF5.  The full HDF5 copyright notice, including
 * terms governing use, modification, and redistribution, is contained in
 * the COPYING file, which can be found at the root of the source code
 * distribution tree, or in https://support.hdfgroup.org/ftp/HDF5/releases.
 * If you do not have access to either file, you may request a copy from
 * help@hdfgroup.org.
 */

#include <err.h>
#include <libgen.h>
#include <time.h> /* nanosleep(2) */
#include <unistd.h> /* getopt(3) */

#define H5C_FRIEND              /*suppress error about including H5Cpkg   */
#define H5F_FRIEND              /*suppress error about including H5Fpkg   */

#include "hdf5.h"

#include "H5Cpkg.h"
#include "H5Fpkg.h"
// #include "H5Iprivate.h"
#include "H5HGprivate.h"
#include "H5VLprivate.h"

#include "testhdf5.h"
#include "vfd_swmr_common.h"

#define ROWS 256
#define COLS 512
#define RANK 2

static const unsigned int hang_back = 3;

typedef struct _base {
    hsize_t row, col;
} base_t;

typedef struct _mat {
    unsigned rows, cols;
    uint32_t elt[1];
} mat_t;

typedef struct _quadrant {
    hsize_t start[RANK];
    hsize_t stride[RANK];
    hsize_t block[RANK];
    hsize_t count[RANK];
    hid_t space, src_space;
} quadrant_t;

typedef struct _sources {
    hid_t ul, ur, bl, br;
} sources_t;

typedef struct {
	hid_t *dataset;
        sources_t *sources;
        hid_t dapl, file, filetype, memspace, one_by_one_sid, quadrant_dcpl;
        unsigned ndatasets;
	const char *filename;
	char progname[PATH_MAX];
	struct timespec update_interval;
        struct {
            quadrant_t ul, ur, bl, br, src;
        } quadrants;
	unsigned int cols, rows;
	unsigned int asteps;
	unsigned int nsteps;
        bool two_dee;
        bool wait_for_signal;
        bool use_vds;
        bool use_vfd_swmr;
        bool writer;
        hsize_t chunk_dims[RANK];
        hsize_t one_dee_max_dims[RANK];
} state_t;

#define ALL_HID_INITIALIZER (state_t){					\
	  .memspace = H5I_INVALID_HID					\
	, .dapl = H5I_INVALID_HID					\
	, .file = H5I_INVALID_HID					\
	, .filetype = H5T_NATIVE_UINT32					\
	, .one_by_one_sid = H5I_INVALID_HID				\
	, .quadrant_dcpl = H5I_INVALID_HID				\
	, .rows = ROWS						        \
	, .cols = COLS						        \
        , .ndatasets = 5                                                \
	, .asteps = 10							\
	, .nsteps = 100							\
	, .filename = ""						\
        , .two_dee = false                                              \
        , .wait_for_signal = true                                       \
        , .use_vds = false                                              \
        , .use_vfd_swmr = true                                          \
        , .writer = true                                                \
        , .one_dee_max_dims = {ROWS, H5S_UNLIMITED}                     \
        , .chunk_dims = {ROWS, COLS}                                    \
	, .update_interval = (struct timespec){				\
		  .tv_sec = 0						\
		, .tv_nsec = 1000000000UL / 30 /* 1/30 second */}}

static void state_init(state_t *, int, char **);

static const hid_t badhid = H5I_INVALID_HID;

static const hsize_t two_dee_max_dims[RANK] = {H5S_UNLIMITED, H5S_UNLIMITED};

static uint32_t
matget(const mat_t *mat, unsigned i, unsigned j)
{
    assert(i < mat->rows && j < mat->cols);

    return mat->elt[i * mat->cols + j];
}

static void
matset(mat_t *mat, unsigned i, unsigned j, uint32_t v)
{
    assert(i < mat->rows && j < mat->cols);

    mat->elt[i * mat->cols + j] = v;
}

static mat_t *
newmat(unsigned rows, unsigned cols)
{
    mat_t *mat;

    mat = malloc(sizeof(*mat) + (rows * cols - 1) * sizeof(mat->elt[0]));

    if (mat == NULL)
        err(EXIT_FAILURE, "%s: malloc", __func__);

    mat->rows = rows;
    mat->cols = cols;

    return mat;
}

static void
usage(const char *progname)
{
	fprintf(stderr, "usage: %s [-S] [-W] [-a steps] [-b] [-c cols]\n"
                "    [-d dims]\n"
                "    [-n iterations] [-r rows] [-s datasets]\n"
                "    [-u milliseconds]\n"
		"\n"
		"-S:	               do not use VFD SWMR\n"
		"-V:	               use virtual datasets\n"
		"-W:	               do not wait for a signal before\n"
                "                      exiting\n"
		"-a steps:	       `steps` between adding attributes\n"
		"-b:	               write data in big-endian byte order\n"
		"-c cols:	       `cols` columns per chunk\n"
		"-d 1|one|2|two|both:  select dataset expansion in one or\n"
                "                      both dimensions\n"
		"-n iterations:        how many times to expand each dataset\n"
		"-r rows:	       `rows` rows per chunk\n"
		"-s datasets:          number of datasets to create\n"
		"-u ms:                milliseconds interval between updates\n"
                "                      to %s.h5\n"
		"\n",
		progname, progname);
	exit(EXIT_FAILURE);
}

static void
make_quadrant_dataspace(state_t *s, quadrant_t *q)
{
    q->space = H5Screate_simple(NELMTS(s->chunk_dims), s->chunk_dims,
        s->two_dee ? two_dee_max_dims : s->one_dee_max_dims);

    if (q->space < 0) {
        errx(EXIT_FAILURE, "%s.%d: H5Screate_simple failed",
                __func__, __LINE__);
    }

    if (H5Sselect_hyperslab(q->space, H5S_SELECT_SET, q->start, q->stride,
            q->count, q->block) < 0)
        errx(EXIT_FAILURE, "%s: H5Sselect_hyperslab failed", __func__);
}

static void
state_init(state_t *s, int argc, char **argv)
{
    unsigned long tmp;
    int ch;
    unsigned i;
    const hsize_t dims = 1;
    char tfile[PATH_MAX];
    char *end;
    unsigned long millis;
    quadrant_t * const ul = &s->quadrants.ul,
               * const ur = &s->quadrants.ur,
               * const bl = &s->quadrants.bl,
               * const br = &s->quadrants.br,
               * const src = &s->quadrants.src;
    const char *personality;

    *s = ALL_HID_INITIALIZER;
    esnprintf(tfile, sizeof(tfile), "%s", argv[0]);
    esnprintf(s->progname, sizeof(s->progname), "%s", basename(tfile));

    while ((ch = getopt(argc, argv, "SVWa:bc:d:n:qr:s:u:")) != -1) {
        switch (ch) {
        case 'S':
            s->use_vfd_swmr = false;
            break;
        case 'V':
            s->use_vds = true;
            break;
        case 'W':
            s->wait_for_signal = false;
            break;
        case 'd':
            if (strcmp(optarg, "1") == 0 ||
                strcmp(optarg, "one") == 0)
                s->two_dee = false;
            else if (strcmp(optarg, "2") == 0 ||
                     strcmp(optarg, "two") == 0 ||
                     strcmp(optarg, "both") == 0)
                s->two_dee = true;
            else {
                    errx(EXIT_FAILURE,
                        "bad -d argument \"%s\"", optarg);
            }
            break;
        case 'a':
        case 'c':
        case 'n':
        case 'r':
        case 's':
            errno = 0;
            tmp = strtoul(optarg, &end, 0);
            if (end == optarg || *end != '\0') {
                errx(EXIT_FAILURE, "couldn't parse `-%c` argument `%s`", ch,
                    optarg);
            } else if (errno != 0) {
                err(EXIT_FAILURE, "couldn't parse `-%c` argument `%s`", ch,
                    optarg);
            } else if (tmp > UINT_MAX)
                errx(EXIT_FAILURE, "`-%c` argument `%lu` too large", ch, tmp);

            if ((ch == 'c' || ch == 'r') && tmp == 0) {
                errx(EXIT_FAILURE, "`-%c` argument `%lu` must be >= 1", ch,
                    tmp);
            }

            if (ch == 'a')
                s->asteps = (unsigned)tmp;
            else if (ch == 'c')
                s->cols = (unsigned)tmp;
            else if (ch == 'n')
                s->nsteps = (unsigned)tmp;
            else if (ch == 'r')
                s->rows = (unsigned)tmp;
            else
                s->ndatasets = (unsigned)tmp;
            break;
        case 'b':
            s->filetype = H5T_STD_U32BE;
            break;
        case 'q':
            verbosity = 0;
            break;
        case 'u':
            errno = 0;
            millis = strtoul(optarg, &end, 0);
            if (millis == ULONG_MAX && errno == ERANGE) {
                    err(EXIT_FAILURE,
                        "option -p argument \"%s\"", optarg);
            } else if (*end != '\0') {
                    errx(EXIT_FAILURE,
                        "garbage after -p argument \"%s\"", optarg);
            }
            s->update_interval.tv_sec = (time_t)(millis / 1000UL);
            s->update_interval.tv_nsec =
                (long)((millis * 1000000UL) % 1000000000UL);
            dbgf(1, "%lu milliseconds between updates\n", millis);
            break;
        case '?':
        default:
            usage(s->progname);
            break;
        }
    }
    argc -= optind;
    argv += optind;

    if (argc > 0)
        errx(EXIT_FAILURE, "unexpected command-line arguments");

    if (s->use_vds && s->two_dee) {
        errx(EXIT_FAILURE,
            "virtual datasets and 2D datasets are mutually exclusive");
    }

    s->chunk_dims[0] = s->rows;
    s->chunk_dims[1] = s->cols;
    s->one_dee_max_dims[0] = s->rows;
    s->one_dee_max_dims[1] = H5S_UNLIMITED;

    if (s->use_vds) {
        const hsize_t half_chunk_dims[RANK] = {s->rows / 2, s->cols / 2};
        const hsize_t half_max_dims[RANK] = {s->rows / 2, H5S_UNLIMITED};

        if ((s->quadrant_dcpl = H5Pcreate(H5P_DATASET_CREATE)) < 0) {
            errx(EXIT_FAILURE, "%s.%d: H5Pcreate failed",
                __func__, __LINE__);
        }

        if (H5Pset_chunk(s->quadrant_dcpl, RANK, half_chunk_dims) < 0)
            errx(EXIT_FAILURE, "H5Pset_chunk failed");

        *ul = (quadrant_t){
          .start = {0, 0}
        , .stride = {s->rows, s->cols}
        , .block = {s->rows / 2, s->cols / 2}
        , .count = {1, H5S_UNLIMITED}};

        *ur = (quadrant_t){
          .start = {s->rows / 2, 0}
        , .stride = {s->rows, s->cols}
        , .block = {s->rows / 2, s->cols / 2}
        , .count = {1, H5S_UNLIMITED}};

        *bl = (quadrant_t){
          .start = {0, s->cols / 2}
        , .stride = {s->rows, s->cols}
        , .block = {s->rows / 2, s->cols / 2}
        , .count = {1, H5S_UNLIMITED}};

        *br = (quadrant_t){
          .start = {s->rows / 2, s->cols / 2}
        , .stride = {s->rows, s->cols}
        , .block = {s->rows / 2, s->cols / 2}
        , .count = {1, H5S_UNLIMITED}};

        make_quadrant_dataspace(s, ul);
        make_quadrant_dataspace(s, ur);
        make_quadrant_dataspace(s, bl);
        make_quadrant_dataspace(s, br);

        *src = (quadrant_t){
          .start = {0, 0}
        , .stride = {s->rows / 2, s->cols / 2}
        , .block = {s->rows / 2, s->cols / 2}
        , .count = {1, H5S_UNLIMITED}};

        src->space = H5Screate_simple(RANK, half_chunk_dims,
            half_max_dims);

        if (src->space < 0) {
            errx(EXIT_FAILURE, "%s.%d: H5Screate_simple failed",
                    __func__, __LINE__);
        }

        if (H5Sselect_hyperslab(src->space, H5S_SELECT_SET, src->start,
                src->stride, src->count, src->block) < 0)
            errx(EXIT_FAILURE, "%s: H5Sselect_hyperslab failed", __func__);
<<<<<<< HEAD

        ul->src_space = H5Screate_simple(RANK, half_chunk_dims, half_max_dims);

=======

        ul->src_space = H5Screate_simple(RANK, half_chunk_dims, half_max_dims);

>>>>>>> 63c7ec24
        if (ul->src_space < 0) {
            errx(EXIT_FAILURE, "%s.%d: H5Screate_simple failed",
                    __func__, __LINE__);
        }

        ur->src_space = H5Screate_simple(RANK, half_chunk_dims, half_max_dims);

        if (ur->src_space < 0) {
            errx(EXIT_FAILURE, "%s.%d: H5Screate_simple failed",
                    __func__, __LINE__);
        }

        bl->src_space = H5Screate_simple(RANK, half_chunk_dims, half_max_dims);

        if (bl->src_space < 0) {
            errx(EXIT_FAILURE, "%s.%d: H5Screate_simple failed",
                    __func__, __LINE__);
        }

        br->src_space = H5Screate_simple(RANK, half_chunk_dims, half_max_dims);

        if (br->src_space < 0) {
            errx(EXIT_FAILURE, "%s.%d: H5Screate_simple failed",
                    __func__, __LINE__);
        }
    }

    /* space for attributes */
    if ((s->one_by_one_sid = H5Screate_simple(1, &dims, &dims)) < 0)
        errx(EXIT_FAILURE, "H5Screate_simple failed");

    s->dataset = malloc(sizeof(*s->dataset) * s->ndatasets);
    if (s->dataset == NULL)
        err(EXIT_FAILURE, "could not allocate dataset handles");

    s->sources = malloc(sizeof(*s->sources) * s->ndatasets);
    if (s->sources == NULL)
        err(EXIT_FAILURE, "could not allocate quadrant dataset handles");

    for (i = 0; i < s->ndatasets; i++) {
        s->dataset[i] = badhid;
        s->sources[i].ul = s->sources[i].ur = s->sources[i].bl =
            s->sources[i].br = badhid;
    }

    s->memspace = H5Screate_simple(RANK, s->chunk_dims, NULL);

    if (s->memspace < 0) {
            errx(EXIT_FAILURE, "%s.%d: H5Screate_simple failed",
                __func__, __LINE__);
    }

    s->filename = "vfd_swmr_bigset.h5";

    personality = strstr(s->progname, "vfd_swmr_bigset_");

    if (personality != NULL &&
        strcmp(personality, "vfd_swmr_bigset_writer") == 0)
        s->writer = true;
    else if (personality != NULL &&
             strcmp(personality, "vfd_swmr_bigset_reader") == 0)
        s->writer = false;
    else {
        errx(EXIT_FAILURE,
             "unknown personality, expected vfd_swmr_bigset_{reader,writer}");
    }
<<<<<<< HEAD
=======

    if ((s->dapl = H5Pcreate(H5P_DATASET_ACCESS)) < 0)
        errx(EXIT_FAILURE, "%s.%d: H5Pcreate failed", __func__, __LINE__);

    if (H5Pset_chunk_cache(s->dapl, 0, 0,
                        H5D_CHUNK_CACHE_W0_DEFAULT) < 0)
        errx(EXIT_FAILURE, "H5Pset_chunk_cache failed");

    if (s->use_vds && H5Pset_virtual_view(s->dapl, H5D_VDS_FIRST_MISSING) < 0)
        errx(EXIT_FAILURE, "H5Pset_virtual_view failed");
>>>>>>> 63c7ec24
}

static void
state_destroy(state_t *s)
{
    if (H5Pclose(s->dapl) < 0)
        errx(EXIT_FAILURE, "H5Pclose(fapl)");

    s->dapl = badhid;

    if (s->use_vds) {
        quadrant_t * const ul = &s->quadrants.ul,
                   * const ur = &s->quadrants.ur,
                   * const bl = &s->quadrants.bl,
                   * const br = &s->quadrants.br;

        if (H5Sclose(ul->src_space) < 0 ||
            H5Sclose(ur->src_space) < 0 ||
            H5Sclose(bl->src_space) < 0 ||
            H5Sclose(br->src_space) < 0)
            errx(EXIT_FAILURE, "H5Sclose failed");

        ul->src_space = ur->src_space = bl->src_space = br->src_space = badhid;

        if (H5Pclose(s->quadrant_dcpl) < 0)
            errx(EXIT_FAILURE, "H5Pclose(dcpl)");

        s->quadrant_dcpl = badhid;

        /* TBD destroy spaces belonging to quadrants */
    }

    if (H5Fclose(s->file) < 0)
        errx(EXIT_FAILURE, "H5Fclose");

    s->file = badhid;
}

static void
create_extensible_dset(state_t *s, unsigned int which)
{
    quadrant_t * const ul = &s->quadrants.ul,
               * const ur = &s->quadrants.ur,
               * const bl = &s->quadrants.bl,
               * const br = &s->quadrants.br,
               * const src = &s->quadrants.src;
    char dname[sizeof("/dataset-9999999999")];
    char ul_dname[sizeof("/ul-dataset-9999999999")],
         ur_dname[sizeof("/ur-dataset-9999999999")],
         bl_dname[sizeof("/bl-dataset-9999999999")],
         br_dname[sizeof("/br-dataset-9999999999")];
    hid_t dcpl, ds, filespace;

    assert(which < s->ndatasets);
    assert(s->dataset[which] == badhid);

    esnprintf(dname, sizeof(dname), "/dataset-%d", which);

    if ((dcpl = H5Pcreate(H5P_DATASET_CREATE)) < 0) {
        errx(EXIT_FAILURE, "%s.%d: H5Pcreate failed",
            __func__, __LINE__);
    }

    if (H5Pset_chunk(dcpl, RANK, s->chunk_dims) < 0)
        errx(EXIT_FAILURE, "H5Pset_chunk failed");

    if (s->use_vds) {
        sources_t * const srcs = &s->sources[which];

        esnprintf(ul_dname, sizeof(ul_dname), "/ul-dataset-%d", which);
        esnprintf(ur_dname, sizeof(ur_dname), "/ur-dataset-%d", which);
        esnprintf(bl_dname, sizeof(bl_dname), "/bl-dataset-%d", which);
        esnprintf(br_dname, sizeof(br_dname), "/br-dataset-%d", which);

        srcs->ul = H5Dcreate2(s->file, ul_dname, s->filetype, ul->src_space,
            H5P_DEFAULT, s->quadrant_dcpl, s->dapl);

        if (srcs->ul < 0)
            errx(EXIT_FAILURE, "H5Dcreate(, \"%s\", ) failed", ul_dname);

        srcs->ur = H5Dcreate2(s->file, ur_dname, s->filetype, ur->src_space,
            H5P_DEFAULT, s->quadrant_dcpl, s->dapl);

        if (srcs->ur < 0)
            errx(EXIT_FAILURE, "H5Dcreate(, \"%s\", ) failed", ur_dname);

        srcs->bl = H5Dcreate2(s->file, bl_dname, s->filetype, bl->src_space,
            H5P_DEFAULT, s->quadrant_dcpl, s->dapl);

        if (srcs->bl < 0)
            errx(EXIT_FAILURE, "H5Dcreate(, \"%s\", ) failed", bl_dname);

        srcs->br = H5Dcreate2(s->file, br_dname, s->filetype, br->src_space,
            H5P_DEFAULT, s->quadrant_dcpl, s->dapl);

        if (srcs->br < 0)
            errx(EXIT_FAILURE, "H5Dcreate(, \"%s\", ) failed", br_dname);

        if (H5Pset_virtual(dcpl, ul->space, s->filename, ul_dname,
                src->space) < 0)
            errx(EXIT_FAILURE, "%s: H5Pset_virtual failed", __func__);

        if (H5Pset_virtual(dcpl, ur->space, s->filename, ur_dname,
                src->space) < 0)
            errx(EXIT_FAILURE, "%s: H5Pset_virtual failed", __func__);

        if (H5Pset_virtual(dcpl, bl->space, s->filename, bl_dname,
                src->space) < 0)
            errx(EXIT_FAILURE, "%s: H5Pset_virtual failed", __func__);

        if (H5Pset_virtual(dcpl, br->space, s->filename, br_dname,
                src->space) < 0)
            errx(EXIT_FAILURE, "%s: H5Pset_virtual failed", __func__);
    }

    filespace = H5Screate_simple(NELMTS(s->chunk_dims), s->chunk_dims,
        s->two_dee ? two_dee_max_dims : s->one_dee_max_dims);

    if (filespace < 0) {
        errx(EXIT_FAILURE, "%s.%d: H5Screate_simple failed",
                __func__, __LINE__);
    }

    ds = H5Dcreate2(s->file, dname, s->filetype, filespace,
        H5P_DEFAULT, dcpl, s->dapl);

    if (ds < 0)
        errx(EXIT_FAILURE, "H5Dcreate(, \"%s\", ) failed", dname);

    if (H5Sclose(filespace) < 0)
        errx(EXIT_FAILURE, "%s: H5Sclose failed", __func__);

    if (H5Pclose(dcpl) < 0)
        errx(EXIT_FAILURE, "%s: H5Pclose failed", __func__);

    s->dataset[which] = ds;
}

static void
close_extensible_dset(state_t *s, unsigned int which)
{
    char dname[sizeof("/dataset-9999999999")];
    hid_t ds;

    assert(which < s->ndatasets);

    esnprintf(dname, sizeof(dname), "/dataset-%d", which);

    ds = s->dataset[which];

    if (H5Dclose(ds) < 0)
        errx(EXIT_FAILURE, "H5Dclose failed for \"%s\"", dname);

    s->dataset[which] = badhid;

    if (s->use_vds && s->writer) {
        sources_t * const srcs = &s->sources[which];

        if (H5Dclose(srcs->ul) < 0 || H5Dclose(srcs->ur) < 0 ||
            H5Dclose(srcs->bl) < 0 || H5Dclose(srcs->br) < 0)
            errx(EXIT_FAILURE, "H5Dclose failed");

        srcs->ul = srcs->ur = srcs->bl = srcs->br = badhid;
    }
}

static void
open_extensible_dset(state_t *s, unsigned int which)
{
    hsize_t dims[RANK], maxdims[RANK];
    char dname[sizeof("/dataset-9999999999")];
    hid_t ds, filespace, ty;

    assert(which < s->ndatasets);
    assert(s->dataset[which] == badhid);

    esnprintf(dname, sizeof(dname), "/dataset-%d", which);

    ds = H5Dopen(s->file, dname, s->dapl);

    if (ds < 0)
        errx(EXIT_FAILURE, "H5Dopen(, \"%s\", ) failed", dname);

    if ((ty = H5Dget_type(ds)) < 0)
        errx(EXIT_FAILURE, "H5Dget_type failed");

    if (H5Tequal(ty, s->filetype) <= 0)
        errx(EXIT_FAILURE, "Unexpected data type");

    if ((filespace = H5Dget_space(ds)) < 0)
        errx(EXIT_FAILURE, "H5Dget_space failed");

    if (H5Sget_simple_extent_ndims(filespace) != RANK)
        errx(EXIT_FAILURE, "Unexpected rank");

    if (H5Sget_simple_extent_dims(filespace, dims, maxdims) < 0)
        errx(EXIT_FAILURE, "H5Sget_simple_extent_dims failed");

    if (H5Sclose(filespace) < 0)
        errx(EXIT_FAILURE, "H5Sclose failed");

    filespace = badhid;

    if (s->two_dee) {
        if (maxdims[0] != two_dee_max_dims[0] ||
            maxdims[1] != two_dee_max_dims[1] ||
            maxdims[0] != maxdims[1]) {
                errx(EXIT_FAILURE, "Unexpected maximum dimensions %"
                    PRIuHSIZE " x %" PRIuHSIZE, maxdims[0], maxdims[1]);
        }
    } else if (maxdims[0] != s->one_dee_max_dims[0] ||
               maxdims[1] != s->one_dee_max_dims[1] ||
               dims[0] != s->chunk_dims[0]) {
        errx(EXIT_FAILURE, "Unexpected maximum dimensions %"
            PRIuHSIZE " x %" PRIuHSIZE " or columns %" PRIuHSIZE,
            maxdims[0], maxdims[1], dims[1]);
    }

    s->dataset[which] = ds;
}

static void
set_or_verify_matrix(mat_t *mat, unsigned int which, base_t base, bool do_set)
{
    unsigned row, col;

    for (row = 0; row < mat->rows; row++) {
        for (col = 0; col < mat->cols; col++) {
            uint32_t v;
            hsize_t i = base.row + row,
                    j = base.col + col,
                    u;

            if (j <= i)
                u = (i + 1) * (i + 1) - 1 - j;
            else
                u = j * j + i;

            assert(UINT32_MAX - u >= which);
            v = (uint32_t)(u + which);
            if (do_set)
                matset(mat, row, col, v);
            else if (matget(mat, row, col) != v) {
                errx(EXIT_FAILURE, "matrix mismatch "
                    "at %" PRIuHSIZE ", %" PRIuHSIZE " (%u, %u), "
                    "read %" PRIu32 " expecting %" PRIu32,
                    i, j, row, col, matget(mat, row, col), v);
            }
        }
    }
}

static void
init_matrix(mat_t *mat, unsigned int which, base_t base)
{
    set_or_verify_matrix(mat, which, base, true);
}

static void
verify_matrix(mat_t *mat, unsigned int which, base_t base)
{
    set_or_verify_matrix(mat, which, base, false);
}

static void
verify_chunk(state_t *s, hid_t filespace,
    mat_t *mat, unsigned which, base_t base)
{
    hsize_t offset[RANK] = {base.row, base.col};
    herr_t status;
    hid_t ds;

    assert(which < s->ndatasets);

    dbgf(1, "verifying chunk %" PRIuHSIZE ", %" PRIuHSIZE "\n",
        base.row, base.col);

    ds = s->dataset[which];

    status = H5Sselect_hyperslab(filespace, H5S_SELECT_SET, offset,
        NULL, s->chunk_dims, NULL);

    if (status < 0)
        errx(EXIT_FAILURE, "H5Sselect_hyperslab failed");

    status = H5Dread(ds, H5T_NATIVE_UINT32, s->memspace, filespace,
        H5P_DEFAULT, mat->elt);

    if (status < 0)
        errx(EXIT_FAILURE, "H5Dread failed");

    verify_matrix(mat, which, base);
}

static void
init_and_write_chunk(state_t *s, hid_t filespace,
    mat_t *mat, unsigned which, base_t base)
{
    hsize_t offset[RANK] = {base.row, base.col};
    herr_t status;
    hid_t ds;

    assert(which < s->ndatasets);

    ds = s->dataset[which];

    init_matrix(mat, which, base);

    status = H5Sselect_hyperslab(filespace, H5S_SELECT_SET, offset,
        NULL, s->chunk_dims, NULL);

    if (status < 0)
        errx(EXIT_FAILURE, "H5Sselect_hyperslab failed");

    status = H5Dwrite(ds, H5T_NATIVE_UINT32, s->memspace, filespace,
        H5P_DEFAULT, mat->elt);

    if (status < 0)
        errx(EXIT_FAILURE, "H5Dwrite failed");
}

static void
verify_dset_attribute(hid_t ds, unsigned int which, unsigned int step)
{
    unsigned int read_step;
    hid_t aid;
    char name[sizeof("attr-9999999999")];

    esnprintf(name, sizeof(name), "attr-%u", step);

    dbgf(1, "verifying attribute %s on dataset %u equals %u\n", name, which,
        step);

    if ((aid = H5Aopen(ds, name, H5P_DEFAULT)) < 0)
        errx(EXIT_FAILURE, "H5Aopen failed");

    if (H5Aread(aid, H5T_NATIVE_UINT, &read_step) < 0)
        errx(EXIT_FAILURE, "H5Aread failed");

    if (H5Aclose(aid) < 0)
        errx(EXIT_FAILURE, "H5Aclose failed");

    if (read_step != step)
        errx(EXIT_FAILURE, "expected %u read %u", step, read_step);
}

static void
verify_extensible_dset(state_t *s, unsigned int which, mat_t *mat,
    unsigned *stepp)
{
    hid_t ds, filespace;
    hsize_t size[RANK];
    base_t base, last;
    unsigned int ncols, last_step, step;

    assert(which < s->ndatasets);

    ds = s->dataset[which];

    if (H5Drefresh(ds) < 0)
        errx(EXIT_FAILURE, "H5Drefresh failed");

    filespace = H5Dget_space(ds);

    if (filespace == badhid)
        errx(EXIT_FAILURE, "H5Dget_space failed");

    if (H5Sget_simple_extent_dims(filespace, size, NULL) < 0)
        errx(EXIT_FAILURE, "H5Sget_simple_extent_dims failed");

    ncols = (unsigned)(size[1] / s->chunk_dims[1]);
    if (ncols < hang_back)
        goto out;

    last_step = ncols - hang_back;

    for (step = *stepp; step <= last_step; step++) {
        const unsigned ofs = step % 2;

        dbgf(1, "%s: which %u step %u\n", __func__, which, step);

        if (s->two_dee) {
            size[0] = s->chunk_dims[0] * (1 + step);
            size[1] = s->chunk_dims[1] * (1 + step);
            last.row = s->chunk_dims[0] * step + ofs;
            last.col = s->chunk_dims[1] * step + ofs;
        } else {
            size[0] = s->chunk_dims[0];
            size[1] = s->chunk_dims[1] * (1 + step);
            last.row = 0;
            last.col = s->chunk_dims[1] * step + ofs;
        }

        dbgf(1, "new size %" PRIuHSIZE ", %" PRIuHSIZE "\n", size[0], size[1]);
        dbgf(1, "last row %" PRIuHSIZE " col %" PRIuHSIZE "\n", last.row,
            last.col);

        if (s->two_dee) {

            /* Down the right side, intersecting the bottom row. */
            base.col = last.col;
            for (base.row = ofs; base.row <= last.row;
                 base.row += s->chunk_dims[0]) {
                verify_chunk(s, filespace, mat, which, base);
            }

            /* Across the bottom, stopping before the last column to
             * avoid re-writing the bottom-right chunk.
             */
            base.row = last.row;
            for (base.col = ofs; base.col < last.col;
                 base.col += s->chunk_dims[1]) {
                verify_chunk(s, filespace, mat, which, base);
            }
        } else {
            verify_chunk(s, filespace, mat, which, last);
        }
        if (s->asteps != 0 && step % s->asteps == 0)
            verify_dset_attribute(ds, which, step);
    }

    *stepp = last_step;

out:
    if (H5Sclose(filespace) < 0)
        errx(EXIT_FAILURE, "H5Sclose failed");
}

static void
add_dset_attribute(const state_t *s, hid_t ds, hid_t sid, unsigned int which,
    unsigned int step)
{
    hid_t aid;
    char name[sizeof("attr-9999999999")];

    esnprintf(name, sizeof(name), "attr-%u", step);

    dbgf(1, "setting attribute %s on dataset %u to %u\n", name, which, step);

    if ((aid = H5Acreate2(ds, name, s->filetype, sid, H5P_DEFAULT,
            H5P_DEFAULT)) < 0)
        errx(EXIT_FAILURE, "H5Acreate2 failed");

    if (H5Awrite(aid, H5T_NATIVE_UINT, &step) < 0)
        errx(EXIT_FAILURE, "H5Awrite failed");
    if (H5Aclose(aid) < 0)
        errx(EXIT_FAILURE, "H5Aclose failed");
}

static void
write_extensible_dset(state_t *s, unsigned int which, unsigned int step,
    mat_t *mat)
{
    hid_t ds, filespace;
    hsize_t size[RANK];
    base_t base, last;

    dbgf(1, "%s: which %u step %u\n", __func__, which, step);

    assert(which < s->ndatasets);

    ds = s->dataset[which];

    if (s->asteps != 0 && step % s->asteps == 0)
        add_dset_attribute(s, ds, s->one_by_one_sid, which, step);

    if (s->two_dee) {
        size[0] = s->chunk_dims[0] * (1 + step);
        size[1] = s->chunk_dims[1] * (1 + step);
        last.row = s->chunk_dims[0] * step;
        last.col = s->chunk_dims[1] * step;
    } else {
        size[0] = s->chunk_dims[0];
        size[1] = s->chunk_dims[1] * (1 + step);
        last.row = 0;
        last.col = s->chunk_dims[1] * step;
    }

    dbgf(1, "new size %" PRIuHSIZE ", %" PRIuHSIZE "\n", size[0], size[1]);

    // if use_vds, then set_extent for each underlying dataset?

    if (s->use_vds) {
        const hsize_t half_size[RANK] = {size[0] / 2, size[1] / 2};
        sources_t * const srcs = &s->sources[which];

        if (H5Dset_extent(srcs->ul, half_size) < 0) {
            errx(EXIT_FAILURE, "%s.%d: H5Dset_extent failed",
                __func__, __LINE__);
        }
        if (H5Dset_extent(srcs->ur, half_size) < 0) {
            errx(EXIT_FAILURE, "%s.%d: H5Dset_extent failed",
                __func__, __LINE__);
        }
        if (H5Dset_extent(srcs->bl, half_size) < 0) {
            errx(EXIT_FAILURE, "%s.%d: H5Dset_extent failed",
                __func__, __LINE__);
        }
        if (H5Dset_extent(srcs->br, half_size) < 0) {
            errx(EXIT_FAILURE, "%s.%d: H5Dset_extent failed",
                __func__, __LINE__);
        }

    } else if (H5Dset_extent(ds, size) < 0)
        errx(EXIT_FAILURE, "H5Dset_extent failed");

    filespace = H5Dget_space(ds);

    if (filespace == badhid)
        errx(EXIT_FAILURE, "H5Dget_space failed");

    if (s->two_dee) {
        base.col = last.col;
        for (base.row = 0; base.row <= last.row; base.row += s->chunk_dims[0]) {
            dbgf(1, "writing chunk %" PRIuHSIZE ", %" PRIuHSIZE "\n",
                base.row, base.col);
            init_and_write_chunk(s, filespace, mat, which, base);
        }

        base.row = last.row;
        for (base.col = 0; base.col < last.col; base.col += s->chunk_dims[1]) {
            dbgf(1, "writing chunk %" PRIuHSIZE ", %" PRIuHSIZE "\n",
                base.row, base.col);
            init_and_write_chunk(s, filespace, mat, which, base);
        }
    } else {
        init_and_write_chunk(s, filespace, mat, which, last);
    }

    if (H5Sclose(filespace) < 0)
            errx(EXIT_FAILURE, "H5Sclose failed");
}

int
main(int argc, char **argv)
{
    mat_t *mat;
    hid_t fapl, fcpl;
    sigset_t oldsigs;
    herr_t ret;
    unsigned step, which;
    state_t s;

    state_init(&s, argc, argv);

    if ((mat = newmat(s.rows, s.cols)) == NULL)
        err(EXIT_FAILURE, "%s: could not allocate matrix", __func__);

    fapl = vfd_swmr_create_fapl(s.writer, true, s.use_vfd_swmr);

    if (fapl < 0)
        errx(EXIT_FAILURE, "vfd_swmr_create_fapl");

    if ((fcpl = H5Pcreate(H5P_FILE_CREATE)) < 0)
        errx(EXIT_FAILURE, "H5Pcreate");

    ret = H5Pset_file_space_strategy(fcpl, H5F_FSPACE_STRATEGY_PAGE, false, 1);
    if (ret < 0)
        errx(EXIT_FAILURE, "H5Pset_file_space_strategy");

<<<<<<< HEAD
    if ((s.dapl = H5Pcreate(H5P_DATASET_ACCESS)) < 0)
        errx(EXIT_FAILURE, "%s.%d: H5Pcreate failed", __func__, __LINE__);

    if (H5Pset_chunk_cache(s.dapl, 0, 0,
                        H5D_CHUNK_CACHE_W0_DEFAULT) < 0)
        errx(EXIT_FAILURE, "H5Pset_chunk_cache failed");

=======
>>>>>>> 63c7ec24
    if (s.writer)
        s.file = H5Fcreate(s.filename, H5F_ACC_TRUNC, fcpl, fapl);
    else
        s.file = H5Fopen(s.filename, H5F_ACC_RDONLY, fapl);

    if (s.file == badhid)
        errx(EXIT_FAILURE, s.writer ? "H5Fcreate" : "H5Fopen");

    block_signals(&oldsigs);

    if (s.writer) {
        for (which = 0; which < s.ndatasets; which++)
            create_extensible_dset(&s, which);

        for (step = 0; step < s.nsteps; step++) {
            for (which = 0; which < s.ndatasets; which++) {
                dbgf(2, "step %d which %d\n", step, which);
                write_extensible_dset(&s, which, step, mat);
                if (s.ndatasets <= s.nsteps)
                    nanosleep(&s.update_interval, NULL);
            }
            if (s.ndatasets > s.nsteps)
                nanosleep(&s.update_interval, NULL);
        }
    } else {
        for (which = 0; which < s.ndatasets; which++)
            open_extensible_dset(&s, which);

        for (step = 0; hang_back + step < s.nsteps;) {
            for (which = s.ndatasets; which-- > 0; ) {
                dbgf(2, "step %d which %d\n", step, which);
                verify_extensible_dset(&s, which, mat, &step);
                if (s.ndatasets <= s.nsteps)
                    nanosleep(&s.update_interval, NULL);
            }
            if (s.ndatasets > s.nsteps)
                nanosleep(&s.update_interval, NULL);
        }
    }

    for (which = 0; which < s.ndatasets; which++)
        close_extensible_dset(&s, which);

    if (s.use_vfd_swmr && s.wait_for_signal)
        await_signal(s.file);

    restore_signals(&oldsigs);

    if (H5Pclose(fapl) < 0)
        errx(EXIT_FAILURE, "H5Pclose(fapl)");

    if (H5Pclose(fcpl) < 0)
        errx(EXIT_FAILURE, "H5Pclose(fcpl)");

    state_destroy(&s);

    free(mat);

    return EXIT_SUCCESS;
}<|MERGE_RESOLUTION|>--- conflicted
+++ resolved
@@ -363,15 +363,9 @@
         if (H5Sselect_hyperslab(src->space, H5S_SELECT_SET, src->start,
                 src->stride, src->count, src->block) < 0)
             errx(EXIT_FAILURE, "%s: H5Sselect_hyperslab failed", __func__);
-<<<<<<< HEAD
 
         ul->src_space = H5Screate_simple(RANK, half_chunk_dims, half_max_dims);
 
-=======
-
-        ul->src_space = H5Screate_simple(RANK, half_chunk_dims, half_max_dims);
-
->>>>>>> 63c7ec24
         if (ul->src_space < 0) {
             errx(EXIT_FAILURE, "%s.%d: H5Screate_simple failed",
                     __func__, __LINE__);
@@ -438,8 +432,6 @@
         errx(EXIT_FAILURE,
              "unknown personality, expected vfd_swmr_bigset_{reader,writer}");
     }
-<<<<<<< HEAD
-=======
 
     if ((s->dapl = H5Pcreate(H5P_DATASET_ACCESS)) < 0)
         errx(EXIT_FAILURE, "%s.%d: H5Pcreate failed", __func__, __LINE__);
@@ -450,7 +442,6 @@
 
     if (s->use_vds && H5Pset_virtual_view(s->dapl, H5D_VDS_FIRST_MISSING) < 0)
         errx(EXIT_FAILURE, "H5Pset_virtual_view failed");
->>>>>>> 63c7ec24
 }
 
 static void
@@ -1011,16 +1002,6 @@
     if (ret < 0)
         errx(EXIT_FAILURE, "H5Pset_file_space_strategy");
 
-<<<<<<< HEAD
-    if ((s.dapl = H5Pcreate(H5P_DATASET_ACCESS)) < 0)
-        errx(EXIT_FAILURE, "%s.%d: H5Pcreate failed", __func__, __LINE__);
-
-    if (H5Pset_chunk_cache(s.dapl, 0, 0,
-                        H5D_CHUNK_CACHE_W0_DEFAULT) < 0)
-        errx(EXIT_FAILURE, "H5Pset_chunk_cache failed");
-
-=======
->>>>>>> 63c7ec24
     if (s.writer)
         s.file = H5Fcreate(s.filename, H5F_ACC_TRUNC, fcpl, fapl);
     else
