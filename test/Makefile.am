#
# Copyright by The HDF Group.
# All rights reserved.
#
# This file is part of HDF5.  The full HDF5 copyright notice, including
# terms governing use, modification, and redistribution, is contained in
# the COPYING file, which can be found at the root of the source code
# distribution tree, or in https://www.hdfgroup.org/licenses.
# If you do not have access to either file, you may request a copy from
# help@hdfgroup.org.
##
## Makefile.am
## Run automake to generate a Makefile.in from this file.
##
#
# HDF5 Library Test Makefile(.in)
#

include $(top_srcdir)/config/commence.am

AM_CPPFLAGS+=-I$(top_srcdir)/src -I$(top_builddir)/src

# Test scripts--
#       test_abort_fail.sh: filenotclosed.c and del_many_dense_attrs.c
#       test_check_version.sh: tcheck_version
#       test_error.sh: err_compat, error_test
#       test_external_env.sh: external_env
#       test_flush_refresh.sh: flushrefresh
#       test_libinfo.sh:
#       test_links_env.sh: links_env
#       test_mirror.sh: mirror_vfd ../utils/mirror_vfd/*
#       test_plugin.sh: filter_plugin.c vfd_plugin.c vol_plugin.c
#       test_swmr.sh: swmr*
#       test_vds_env.sh: vds_env
#       test_vds_swmr.sh: vds_swmr*
#       test_use_cases.sh: use_append_chunk, use_append_mchunks, use_disable_mdc_flushes
TEST_SCRIPT = test_abort_fail.sh test_check_version.sh test_error.sh \
    test_flush_refresh.sh test_external_env.sh test_libinfo.sh \
    test_links_env.sh test_swmr.sh test_vds_env.sh test_vds_swmr.sh \
    test_use_cases.sh
SCRIPT_DEPEND = error_test$(EXEEXT) err_compat$(EXEEXT) links_env$(EXEEXT) \
    external_env$(EXEEXT) filenotclosed$(EXEEXT) del_many_dense_attrs$(EXEEXT) \
    flushrefresh$(EXEEXT) use_append_chunk$(EXEEXT) use_append_mchunks$(EXEEXT) use_disable_mdc_flushes$(EXEEXT) \
    swmr_generator$(EXEEXT) swmr_reader$(EXEEXT) swmr_writer$(EXEEXT) \
    swmr_remove_reader$(EXEEXT) swmr_remove_writer$(EXEEXT) swmr_addrem_writer$(EXEEXT) \
    swmr_sparse_reader$(EXEEXT) swmr_sparse_writer$(EXEEXT) swmr_start_write$(EXEEXT) \
    vds_env$(EXEEXT) vds_swmr_gen$(EXEEXT) vds_swmr_reader$(EXEEXT) vds_swmr_writer$(EXEEXT)
if HAVE_SHARED_CONDITIONAL
  TEST_SCRIPT += test_plugin.sh
  SCRIPT_DEPEND += filter_plugin$(EXEEXT) vfd_plugin $(EXEEXT) vol_plugin$(EXEEXT)
endif
if MIRROR_VFD_CONDITIONAL
  TEST_SCRIPT += test_mirror.sh
endif

check_SCRIPTS = $(TEST_SCRIPT)

# These are our main targets. They should be listed in the order to be
# executed, generally most specific tests to least specific tests.
# As an exception, long-running tests should occur earlier in the list.
# This gives them more time to run when tests are executing in parallel.
TEST_PROG= testhdf5 \
           cache cache_api cache_image cache_tagging lheap ohdr \
           stab gheap evict_on_close farray earray btree2 fheap \
           accum hyperslab istore bittests dt_arith page_buffer \
           dtypes dsets chunk_info cmpd_dset mdset cmpd_dtransform filter_fail extend direct_chunk \
           external efc objcopy objcopy_ref links unlink twriteorder big mtime \
           fillval mount select_io_dset\
           flush1 flush2 app_ref enum set_extent ttsafe enc_dec_plist \
           enc_dec_plist_cross_platform getname vfd ros3 s3comms hdfs ntypes \
           dangle dtransform reserved cross_read freespace mf vds file_image \
           unregister cache_logging cork swmr thread_id vol timer event_set \
		   onion

# List programs to be built when testing here
#
# error_test and err_compat are built at the same time as the other tests, but executed by test_error.sh
# tcheck_version is used by test_check_version.sh
# accum_swmr_reader is used by accum.c
# atomic_writer and atomic_reader are stand-alone programs
# links_env is used by test_links_env.sh
# external_env is used by test_external_env.sh
# filenotclosed and del_many_dense_attrs are used by test_abort_fail.sh
# flushrefresh is used by test_flush_refresh.sh
# use_append_chunk, use_append_mchunks and use_disable_mdc_flushes are used by test_use_cases.sh
# swmr_* files (besides swmr.c) are used by test_swmr.sh
# vds_swmr_* files are used by test_vds_swmr.sh
# vds_env is used by test_vds_env.sh
# mirror_vfd is used by test_mirror.sh
#
# 'make check' doesn't run them directly, so they are not included in TEST_PROG.
#
# Also build testmeta, which is used for the timing test. It builds quickly
# and this lets automake keep all its test programs in one place.
check_PROGRAMS=$(TEST_PROG) error_test err_compat tcheck_version \
    testmeta accum_swmr_reader atomic_writer atomic_reader external_env \
    links_env filenotclosed del_many_dense_attrs flushrefresh \
    use_append_chunk use_append_chunk_mirror use_append_mchunks use_disable_mdc_flushes \
    swmr_generator swmr_start_write swmr_reader swmr_writer swmr_remove_reader \
    swmr_remove_writer swmr_addrem_writer swmr_sparse_reader swmr_sparse_writer \
    vds_env vds_swmr_gen vds_swmr_reader vds_swmr_writer
if HAVE_SHARED_CONDITIONAL
  check_PROGRAMS+= filter_plugin vfd_plugin vol_plugin
endif
if MIRROR_VFD_CONDITIONAL
  check_PROGRAMS+= mirror_vfd
endif

# These programs generate test files for the tests.  They don't need to be
# compiled every time we want to test the library.  However, putting
# them in a conditional causes automake to generate rules so that they
# can be built by hand.  They can also be built by specifying
# --enable-build-all at configure time.
# The gen_old_* files can only be compiled with older versions of the library
# so do not appear in this list.
BUILD_ALL_PROGS=gen_bad_ohdr gen_bogus gen_cross gen_deflate gen_filters gen_new_array \
    gen_new_fill gen_new_group gen_new_mtime gen_new_super gen_noencoder \
    gen_nullspace gen_udlinks space_overflow gen_filespace gen_specmetaread \
    gen_sizes_lheap gen_file_image gen_plist gen_bad_offset gen_bounds

if BUILD_ALL_CONDITIONAL
  noinst_PROGRAMS=$(BUILD_ALL_PROGS)
endif

if HAVE_SHARED_CONDITIONAL
  # The libh5test library provides common support code for the tests.
  # The filter_plugin* libraries are for use in filter_plugin.c.
  # Build them as shared libraries if that option was enabled in configure.
  noinst_LTLIBRARIES=libh5test.la libfilter_plugin1_dsets.la libfilter_plugin2_dsets.la libfilter_plugin3_dsets.la libfilter_plugin4_groups.la libnull_vfd_plugin.la libnull_vol_connector.la
  libfilter_plugin1_dsets_la_SOURCES=filter_plugin1_dsets.c
  libfilter_plugin2_dsets_la_SOURCES=filter_plugin2_dsets.c
  libfilter_plugin3_dsets_la_SOURCES=filter_plugin3_dsets.c
  libfilter_plugin4_groups_la_SOURCES=filter_plugin4_groups.c
  libfilter_plugin1_dsets_la_LDFLAGS=$(AM_LDFLAGS) -avoid-version -module -shared -export-dynamic -rpath /nowhere
  libfilter_plugin2_dsets_la_LDFLAGS=$(AM_LDFLAGS) -avoid-version -module -shared -export-dynamic -rpath /nowhere
  libfilter_plugin3_dsets_la_LDFLAGS=$(AM_LDFLAGS) -avoid-version -module -shared -export-dynamic -rpath /nowhere
  libfilter_plugin4_groups_la_LDFLAGS=$(AM_LDFLAGS) -avoid-version -module -shared -export-dynamic -rpath /nowhere
  libfilter_plugin3_dsets_la_LIBADD=$(LIBHDF5)
  libfilter_plugin4_groups_la_LIBADD=$(LIBHDF5)

  # VFD plugin test libraries
  #
  # null_vfd_plugin is used for testing basic VFD plugin functionality.
  libnull_vfd_plugin_la_SOURCES=null_vfd_plugin.c
  libnull_vfd_plugin_la_LDFLAGS=$(AM_LDFLAGS) -avoid-version -module -shared -export-dynamic -rpath /nowhere

  # VOL plugin test libraries
  #
  # null_vol_connector is used for testing basic VOL plugin functionality.
  libnull_vol_connector_la_SOURCES=null_vol_connector.c
  libnull_vol_connector_la_LDFLAGS=$(AM_LDFLAGS) -avoid-version -module -shared -export-dynamic -rpath /nowhere

else
  # The libh5test library provides common support code for the tests.
  noinst_LTLIBRARIES=libh5test.la
endif

libh5test_la_SOURCES=h5test.c testframe.c cache_common.c swmr_common.c external_common.c

# Use libhd5test.la to compile all of the tests
LDADD=libh5test.la $(LIBHDF5)

# List the source files for tests that have more than one
ttsafe_SOURCES=ttsafe.c ttsafe_dcreate.c ttsafe_error.c ttsafe_cancel.c       \
               ttsafe_acreate.c ttsafe_attr_vlen.c
cache_image_SOURCES=cache_image.c genall5.c
mirror_vfd_SOURCES=mirror_vfd.c genall5.c

# Additional target for running timing test
timings _timings: testmeta
	@for timing in $(TIMINGS) dummy; do                                   \
	   if test $$timing != dummy; then                                    \
	      echo "Running $$timing $(TEST_FLAGS)";                          \
	      $(RUNEXEC) ./$$timing $(TEST_FLAGS) || exit 1;                  \
	   fi;                                                                \
	done;

# The flush1 test must run before the flush2 test
flush2.chkexe_: flush1.chkexe_

# Temporary files.  These files are the ones created by setting the
# HDF5_NOCLEANUP environment variable and running `make test' without
# specifying a file prefix or low-level driver.  Changing the file
# prefix or low-level driver with environment variables will influence
# the temporary file name in ways that the makefile is not aware of.
CHECK_CLEANFILES+=accum.h5 cmpd_dset.h5 mdset.h5 compact_dataset.h5 dataset.h5 dset_offset.h5 \
    max_compact_dataset.h5 simple.h5 set_local.h5 random_chunks.h5 \
    huge_chunks.h5 chunk_cache.h5 big_chunk.h5 chunk_fast.h5 chunk_expand.h5 \
    chunk_fixed.h5 copy_dcpl_newfile.h5 partial_chunks.h5 layout_extend.h5 \
    zero_chunk.h5 chunk_single.h5 swmr_non_latest.h5 \
    earray_hdr_fd.h5 farray_hdr_fd.h5 bt2_hdr_fd.h5 \
    storage_size.h5 dls_01_strings.h5 power2up.h5 version_bounds.h5 \
    alloc_0sized.h5 h5s_block.h5 h5s_plist.h5 \
    extend.h5 istore.h5 extlinks*.h5 frspace.h5 links*.h5 \
    sys_file1 tfile[1-8].h5 th5s[1-4].h5 lheap.h5 fheap.h5 ohdr.h5 \
    stab.h5 extern_[1-5].h5 extern_[1-4][rw].raw gheap[0-4].h5 \
    ohdr_min_a.h5 ohdr_min_b.h5 min_dset_ohdr_testfile.h5 \
    dt_arith[1-2] links.h5 links[0-6]*.h5 extlinks[0-15].h5 \
    tmp tmp_links tmp2_links tmp_links_env tmp_vds tmp_vds_env \
    big.data big[0-9][0-9][0-9][0-9][0-9].h5 \
    stdio.h5 sec2.h5 dtypes[0-9].h5 dtypes1[0].h5 dt_arith[1-2].h5 tattr.h5 \
    tselect.h5 mtime.h5 unlink.h5 unicode.h5 coord.h5 \
    fillval_[0-9].h5 fillval.raw mount_[0-9].h5 testmeta.h5 ttime.h5 \
    trefer[1-3].h5 trefer_*.h5 tvltypes.h5 tvlstr.h5 tvlstr2.h5 twriteorder.dat \
    flush.h5 flush-swmr.h5 noflush.h5 noflush-swmr.h5 flush_extend.h5 \
    flush_extend-swmr.h5 noflush_extend.h5 noflush_extend-swmr.h5 \
    enum1.h5 titerate.h5 ttsafe.h5 tarray1.h5 tgenprop.h5            \
    tmisc[0-9]*.h5 set_extent[1-5].h5 ext[12].bin           \
    getname.h5 getname[1-3].h5 sec2_file.h5 direct_file.h5           \
    family_file000[0-3][0-9].h5 new_family_v16-000[0-3][0-9].h5      \
    multi_file-[rs].h5 core_file filter_plugin.h5 \
    new_move_[ab].h5 ntypes.h5 dangle.h5 error_test.h5 err_compat.h5 \
    dtransform.h5 test_filters.h5 get_file_name.h5 tstint[1-2].h5    \
    unlink_chunked.h5 btree2.h5 btree2_tmp.h5 objcopy_src.h5 objcopy_dst.h5 \
    objcopy_ext.dat app_ref.h5 farray.h5 farray_tmp.h5 \
    earray.h5 earray_tmp.h5 efc[0-5].h5 log_vfd_out.log log_ros3_out.log    \
    log_s3comms_out.log new_multi_file_v16-r.h5 new_multi_file_v16-s.h5     \
    split_get_file_image_test-m.h5 split_get_file_image_test-r.h5    \
    file_image_core_test.h5.copy unregister_filter_1.h5 unregister_filter_2.h5 \
    vds_virt.h5 vds_dapl.h5 vds_src_[0-1].h5 \
    swmr_data.h5 use_use_append_chunk.h5 use_append_mchunks.h5 \
    use_disable_mdc_flushes.h5 flushrefresh.h5 flushrefresh_VERIFICATION_START \
    flushrefresh_VERIFICATION_CHECKPOINT1 flushrefresh_VERIFICATION_CHECKPOINT2 \
    flushrefresh_VERIFICATION_DONE filenotclosed.h5 del_many_dense_attrs.h5 \
    atomic_data accum_swmr_big.h5 ohdr_swmr.h5 \
    test_swmr*.h5 cache_logging.h5 cache_logging.out vds_swmr.h5 vds_swmr_src_*.h5 \
    swmr[0-2].h5 swmr_writer.out swmr_writer.log.* swmr_reader.out.* swmr_reader.log.* \
    tbogus.h5.copy cache_image_test.h5 direct_chunk.h5 native_vol_test.h5 \
    splitter*.h5 splitter.log mirror_rw mirror_ro event_set_[0-9].h5 \
    cmpd_dtransform.h5 single_latest.h5 source_file.h5 stdio_file.h5 \
    tfile_is_accessible.h5 tfile_is_accessible_non_hdf5.h5 tverbounds_dtype.h5 \
<<<<<<< HEAD
    virtual_file1.h5 tfile_double_open.h5 tfile_incr_filesize.h5
=======
    virtual_file1.h5 flushrefresh_test
>>>>>>> 4b2d2ecc

# Sources for testhdf5 executable
testhdf5_SOURCES=testhdf5.c tarray.c tattr.c tchecksum.c tconfig.c tfile.c \
    tgenprop.c th5o.c th5s.c th5_system.c tcoords.c tid.c titerate.c tmeta.c tmisc.c \
    trefer.c trefer_deprec.c trefstr.c tselect.c tskiplist.c tsohm.c ttime.c tunicode.c \
    tvlstr.c tvltypes.c

# Sources for Use Cases
use_append_chunk_SOURCES=use_append_chunk.c use_common.c
use_append_chunk_mirror_SOURCES=use_append_chunk_mirror.c use_common.c
use_append_mchunks_SOURCES=use_append_mchunks.c use_common.c
use_disable_mdc_flushes_SOURCES=use_disable_mdc_flushes.c

# Temporary files.
DISTCLEANFILES=test_abort_fail.sh test_check_version.sh test_error.sh test_external_env.sh \
    test_flush_refresh.sh test_libinfo.sh test_links_env.sh test_plugin.sh \
    test_swmr.sh test_use_cases.sh test_vds_env.sh test_vds_swmr.sh
if MIRROR_VFD_CONDITIONAL
  DISTCLEANFILES+= test_mirror.sh
endif

include $(top_srcdir)/config/conclude.am<|MERGE_RESOLUTION|>--- conflicted
+++ resolved
@@ -229,11 +229,7 @@
     splitter*.h5 splitter.log mirror_rw mirror_ro event_set_[0-9].h5 \
     cmpd_dtransform.h5 single_latest.h5 source_file.h5 stdio_file.h5 \
     tfile_is_accessible.h5 tfile_is_accessible_non_hdf5.h5 tverbounds_dtype.h5 \
-<<<<<<< HEAD
-    virtual_file1.h5 tfile_double_open.h5 tfile_incr_filesize.h5
-=======
-    virtual_file1.h5 flushrefresh_test
->>>>>>> 4b2d2ecc
+    virtual_file1.h5 tfile_double_open.h5 tfile_incr_filesize.h5 flushrefresh_test
 
 # Sources for testhdf5 executable
 testhdf5_SOURCES=testhdf5.c tarray.c tattr.c tchecksum.c tconfig.c tfile.c \
