--- conflicted
+++ resolved
@@ -1068,11 +1068,7 @@
 
     /* Get the path */
     if ((path_len = H5PLget(0, path, 256)) <= 0) {
-<<<<<<< HEAD
-        HDfprintf(stderr, "    get 0 len: %u : %s\n", path_len, path);
-=======
         HDfprintf(stderr, "    get 0 len: %zd : %s\n", path_len, path);
->>>>>>> 18bbd3f0
         TEST_ERROR;
     }
     if (HDstrcmp(path, "a_path_0") != 0) {
