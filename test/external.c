--- conflicted
+++ resolved
@@ -165,14 +165,8 @@
     }
     if (file_size != (max_size[0] * sizeof(int))) {
         H5_FAILED();
-<<<<<<< HEAD
-        puts("    Wrong file size.");
-        printf("    got: %lu\n    ans: %lu\n", (unsigned long)file_size,
-               (unsigned long)max_size[0] * sizeof(int));
-=======
         HDputs("    Wrong file size.");
         HDprintf("    got: %" PRIuHSIZE "\n    ans: %" PRIuHSIZE "\n", file_size, max_size[0] * sizeof(int));
->>>>>>> be36ac1d
         goto error;
     }
 
@@ -991,19 +985,11 @@
     if (NULL == HDgetcwd(cwdpath, sizeof(cwdpath)))
         TEST_ERROR
     for (i = 0; i < N_EXT_FILES; i++) {
-<<<<<<< HEAD
-        snprintf(filename, sizeof(filename), "%s%sextern_%dr.raw", cwdpath, H5_DIR_SEPS, (int)i + 1);
-#if defined(H5_HAVE_WINDOW_PATH)
-        /* For windows, test path-absolute case (\dir\file.raw) for the second file */
-        if (i == 1)
-            snprintf(filename, sizeof(filename), "%s%sextern_%dr.raw", cwdpath + 2, H5_DIR_SEPS, i + 1);
-=======
         HDsnprintf(filename, sizeof(filename), "%s%sextern_%zur.raw", cwdpath, H5_DIR_SEPS, i + 1);
 #if defined(H5_HAVE_WINDOW_PATH)
         /* For windows, test path-absolute case (\dir\file.raw) for the second file */
         if (i == 1)
             HDsnprintf(filename, sizeof(filename), "%s%sextern_%zur.raw", cwdpath + 2, H5_DIR_SEPS, i + 1);
->>>>>>> be36ac1d
 #endif
         if (H5Pset_external(dcpl, filename, (off_t)(i * GARBAGE_PER_FILE), (hsize_t)sizeof(part)) < 0)
             FAIL_STACK_ERROR
