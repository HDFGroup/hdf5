--- conflicted
+++ resolved
@@ -58,19 +58,6 @@
 void
 tts_cancel(void)
 {
-<<<<<<< HEAD
-    pthread_attr_t attribute;
-    hid_t          dataset;
-    int            buffer;
-    int            ret;
-
-    /* make thread scheduling global */
-    ret = pthread_attr_init(&attribute);
-    assert(ret == 0);
-#ifdef H5_HAVE_SYSTEM_SCOPE_THREADS
-    ret = pthread_attr_setscope(&attribute, PTHREAD_SCOPE_SYSTEM);
-    assert(ret == 0);
-=======
     pthread_attr_t            attribute;
     hid_t                     dataset;
     int                       buffer;
@@ -82,39 +69,19 @@
 #ifdef H5_HAVE_SYSTEM_SCOPE_THREADS
     ret = pthread_attr_setscope(&attribute, PTHREAD_SCOPE_SYSTEM);
     HDassert(ret == 0);
->>>>>>> 18bbd3f0
 #endif /* H5_HAVE_SYSTEM_SCOPE_THREADS */
 
     /* Initialize mutex & condition variables */
     ret = pthread_mutex_init(&mutex, NULL);
-<<<<<<< HEAD
-    assert(ret == 0);
+    HDassert(ret == 0);
     ret = pthread_cond_init(&cond, NULL);
-    assert(ret == 0);
-=======
-    HDassert(ret == 0);
-    ret = pthread_cond_init(&cond, NULL);
-    HDassert(ret == 0);
->>>>>>> 18bbd3f0
+    HDassert(ret == 0);
 
     /*
      * Create a hdf5 file using H5F_ACC_TRUNC access, default file
      * creation plist and default file access plist
      */
     cancel_file = H5Fcreate(FILENAME, H5F_ACC_TRUNC, H5P_DEFAULT, H5P_DEFAULT);
-<<<<<<< HEAD
-    assert(cancel_file >= 0);
-    ret = pthread_create(&childthread, &attribute, tts_cancel_thread, NULL);
-    assert(ret == 0);
-    tts_cancel_barrier();
-    ret = pthread_cancel(childthread);
-    assert(ret == 0);
-
-    dataset = H5Dopen2(cancel_file, DATASETNAME, H5P_DEFAULT);
-    assert(dataset >= 0);
-    ret = H5Dread(dataset, H5T_NATIVE_INT, H5S_ALL, H5S_ALL, H5P_DEFAULT, &buffer);
-    assert(ret >= 0);
-=======
     HDassert(cancel_file >= 0);
     ret = pthread_create(&childthread, &attribute, tts_cancel_thread, NULL);
     HDassert(ret == 0);
@@ -126,21 +93,11 @@
     HDassert(dataset >= 0);
     ret = H5Dread(dataset, H5T_NATIVE_INT, H5S_ALL, H5S_ALL, H5P_DEFAULT, &buffer);
     HDassert(ret >= 0);
->>>>>>> 18bbd3f0
 
     if (buffer != 11)
         TestErrPrintf("operation unsuccessful with value at %d instead of 11\n", buffer);
 
     ret = H5Dclose(dataset);
-<<<<<<< HEAD
-    assert(ret >= 0);
-    ret = H5Fclose(cancel_file);
-    assert(ret >= 0);
-
-    /* Destroy the thread attribute */
-    ret = pthread_attr_destroy(&attribute);
-    assert(ret == 0);
-=======
     HDassert(ret >= 0);
     ret = H5Fclose(cancel_file);
     HDassert(ret >= 0);
@@ -148,7 +105,6 @@
     /* Destroy the thread attribute */
     ret = pthread_attr_destroy(&attribute);
     HDassert(ret == 0);
->>>>>>> 18bbd3f0
 } /* end tts_cancel() */
 
 void *
