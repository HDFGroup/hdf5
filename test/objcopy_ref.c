/* * * * * * * * * * * * * * * * * * * * * * * * * * * * * * * * * * * * * * *
 * Copyright by The HDF Group.                                               *
 * Copyright by the Board of Trustees of the University of Illinois.         *
 * All rights reserved.                                                      *
 *                                                                           *
 * This file is part of HDF5.  The full HDF5 copyright notice, including     *
 * terms governing use, modification, and redistribution, is contained in    *
 * the COPYING file, which can be found at the root of the source code       *
 * distribution tree, or in https://www.hdfgroup.org/licenses.               *
 * If you do not have access to either file, you may request a copy from     *
 * help@hdfgroup.org.                                                        *
 * * * * * * * * * * * * * * * * * * * * * * * * * * * * * * * * * * * * * * */

/*
 * Programmer:     Peter X. Cao
 *                 May 01, 2005
 *
 * Purpose:    Test H5Ocopy() for references.
 */

#include "testhdf5.h"

#define H5F_FRIEND /*suppress error about including H5Fpkg */
#define H5F_TESTING
#include "H5Fpkg.h" /* File access                          */

const char *FILENAME[] = {"objcopy_ref_src",
                          "objcopy_ref_dst",
                          "objcopy_ref_ext",
                          "objcopy_ref_src2",
                          "verbound_ref_src",
                          "verbound_ref_dst",
                          NULL};

/* Configuration, really a series of bit flags.  Maximum value is all three
 * bit flags enabled.
 */
#define CONFIG_SHARE_SRC      1
#define CONFIG_SHARE_DST      2
#define CONFIG_SRC_NEW_FORMAT 4
#define CONFIG_DST_NEW_FORMAT 8
#define CONFIG_DENSE          16
#define MAX_CONFIGURATION     31

#define NAME_DATASET_SIMPLE      "dataset_simple"
#define NAME_DATASET_SUB_SUB     "/g0/g00/g000/dataset_simple"
#define NAME_GROUP_UNCOPIED      "/uncopied"
#define NAME_GROUP_TOP           "/g0"
#define NAME_GROUP_SUB           "/g0/g00"
#define NAME_GROUP_SUB_SUB2      "g000"
#define NAME_GROUP_LINK          "/g_links"
#define NAME_GROUP_LINK2         "/g_links2"
#define NAME_GROUP_REF           "ref_grp"
#define NAME_LINK_SOFT           "/g_links/soft_link_to_dataset_simple"
#define NAME_LINK_SOFT2          "/g_links2/soft_link_to_dataset_simple"
#define NAME_LINK_EXTERN         "/g_links/external_link_to_dataset_simple"
#define NAME_LINK_EXTERN2        "/g_links2/external_link_to_dataset_simple"
#define NAME_LINK_SOFT_DANGLE    "/g_links/soft_link_to_nowhere"
#define NAME_LINK_SOFT_DANGLE2   "/g_links2/soft_link_to_nowhere"
#define NAME_LINK_EXTERN_DANGLE  "/g_links/external_link_to_nowhere"
#define NAME_LINK_EXTERN_DANGLE2 "/g_links2/external_link_to_nowhere"

#define NAME_BUF_SIZE 1024
#define ATTR_NAME_LEN 80
#define DIM_SIZE_1    12
#define DIM_SIZE_2    6

unsigned num_attributes_g; /* Number of attributes created */

/* Table containing object id and object name */
/* (Used for detecting duplicate objects when comparing groups */
static struct {
    size_t       nalloc; /* number of slots allocated */
    size_t       nobjs;  /* number of objects */
    H5O_token_t *obj;    /* tokens for objects seen */
} idtab_g;

/* Local function prototypes */
static int compare_data(hid_t parent1, hid_t parent2, hid_t pid, hid_t tid, size_t nelmts, const void *buf1,
                        const void *buf2, hid_t obj_owner);
static int compare_datasets(hid_t did, hid_t did2, hid_t pid, const void *wbuf);
static int compare_groups(hid_t gid, hid_t gid2, hid_t pid, int depth, unsigned copy_flags);

/*-------------------------------------------------------------------------
 * Function:    token_insert
 *
 * Purpose:     Add a token to the table.
 *
 * Return:      void
 *
 * Programmer:  Quincey Koziol
 *              Saturday, November  5, 2005
 *
 *-------------------------------------------------------------------------
 */
static void
token_insert(H5O_info2_t *oinfo)
{
    size_t n;

    /* Don't add it if the link count is 1 because such an object can only
     * be encountered once. */
    if (oinfo->rc < 2)
        return;

    /* Extend the table */
    if (idtab_g.nobjs >= idtab_g.nalloc) {
        idtab_g.nalloc = MAX(256, 2 * idtab_g.nalloc);
        idtab_g.obj    = (H5O_token_t *)HDrealloc(idtab_g.obj, idtab_g.nalloc * sizeof(idtab_g.obj[0]));
    }

    /* Insert the entry */
    n              = idtab_g.nobjs++;
    idtab_g.obj[n] = oinfo->token;
} /* end token_insert() */

/*-------------------------------------------------------------------------
 * Function:    token_lookup
 *
 * Purpose:     Check if a token has already been encountered
 *
 * Return:      Success:    TRUE/FALSE
 *              Failure:    (can't fail)
 *
 * Programmer:  Quincey Koziol
 *              Saturday, November  5, 2005
 *
 *-------------------------------------------------------------------------
 */
static H5_ATTR_PURE hbool_t
token_lookup(hid_t loc_id, H5O_info2_t *oinfo)
{
    size_t n;
    int    token_cmp;

    if (oinfo->rc < 2)
        return FALSE; /*only one link possible*/

    for (n = 0; n < idtab_g.nobjs; n++) {
        if (H5Otoken_cmp(loc_id, &(idtab_g.obj[n]), &oinfo->token, &token_cmp) < 0)
            return FALSE;
        if (0 == token_cmp)
            return TRUE;
    }

    return FALSE;
} /* end token_lookup() */

/*-------------------------------------------------------------------------
 * Function:    token_reset
 *
 * Purpose:     Reset the token tracking data structures
 *
 * Return:      void
 *
 * Programmer:  Quincey Koziol
 *              Saturday, November  5, 2005
 *
 *-------------------------------------------------------------------------
 */
static void
token_reset(void)
{
    if (idtab_g.obj)
        HDfree(idtab_g.obj);
    idtab_g.obj    = NULL;
    idtab_g.nalloc = idtab_g.nobjs = 0;
} /* end token_reset() */

/*-------------------------------------------------------------------------
 * Function:    attach_ref_attr
 *
 * Purpose:     Create an attribute with object references
 *
 * Return:      Non-negative on success/Negative on failure
 *
 *-------------------------------------------------------------------------
 */
static herr_t
attach_ref_attr(hid_t file_id, hid_t loc_id)
{
    char      dsetname1[] = "dataset1_pointed_by_ref_attr";
    char      dsetname2[] = "dataset2_pointed_by_ref_attr";
    hid_t     did1 = (-1), did2 = (-1), aid = (-1), sid = (-1), sid_ref = (-1);
    hsize_t   dims[2]     = {2, 9};
    hsize_t   dims_ref[1] = {2};
    H5R_ref_t ref[2];
    int       data1[2][9] = {{1, 1, 1, 1, 1, 1, 1, 1, 1}, {1, 1, 1, 1, 1, 1, 1, 1, 18}};
    int       data2[2][9] = {{2, 2, 2, 2, 2, 2, 2, 2, 2}, {2, 2, 2, 2, 2, 2, 2, 2, 18}};

    /* creates two simple datasets */
    if ((sid = H5Screate_simple(2, dims, NULL)) < 0)
        TEST_ERROR
    if ((sid_ref = H5Screate_simple(1, dims_ref, NULL)) < 0)
        TEST_ERROR
    if ((did1 = H5Dcreate2(file_id, dsetname1, H5T_NATIVE_INT, sid, H5P_DEFAULT, H5P_DEFAULT, H5P_DEFAULT)) <
        0)
        TEST_ERROR
    if (H5Dwrite(did1, H5T_NATIVE_INT, H5S_ALL, H5S_ALL, H5P_DEFAULT, data1) < 0)
        TEST_ERROR
    if ((did2 = H5Dcreate2(file_id, dsetname2, H5T_NATIVE_INT, sid, H5P_DEFAULT, H5P_DEFAULT, H5P_DEFAULT)) <
        0)
        TEST_ERROR
    if (H5Dwrite(did2, H5T_NATIVE_INT, H5S_ALL, H5S_ALL, H5P_DEFAULT, data2) < 0)
        TEST_ERROR

    /* create an attribute with two object references */
    if (H5Rcreate_object(file_id, dsetname1, H5P_DEFAULT, &ref[0]) < 0)
        TEST_ERROR
    if (H5Rcreate_object(file_id, dsetname2, H5P_DEFAULT, &ref[1]) < 0)
        TEST_ERROR
    if ((aid = H5Acreate2(loc_id, "obj_ref_attr", H5T_STD_REF, sid_ref, H5P_DEFAULT, H5P_DEFAULT)) < 0)
        TEST_ERROR
    if (H5Awrite(aid, H5T_STD_REF, ref) < 0)
        TEST_ERROR

    if (H5Sclose(sid) < 0)
        TEST_ERROR
    if (H5Sclose(sid_ref) < 0)
        TEST_ERROR
    if (H5Dclose(did1) < 0)
        TEST_ERROR
    if (H5Dclose(did2) < 0)
        TEST_ERROR
    if (H5Aclose(aid) < 0)
        TEST_ERROR
    if (H5Rdestroy(&ref[0]) < 0)
        TEST_ERROR
    if (H5Rdestroy(&ref[1]) < 0)
        TEST_ERROR

    return 0;

error:
    H5E_BEGIN_TRY
    {
        H5Sclose(sid);
        H5Sclose(sid_ref);
        H5Dclose(did1);
        H5Dclose(did2);
        H5Aclose(aid);
        H5Rdestroy(&ref[0]);
        H5Rdestroy(&ref[1]);
    }
    H5E_END_TRY;

    return (-1);
}

/*-------------------------------------------------------------------------
 * Function:    attach_reg_ref_attr
 *
 * Purpose:     Create an attribute with object references
 *
 * Return:      Non-negative on success/Negative on failure
 *
 * Programmer:  Peter Cao
 *              Monday, March 5, 2006
 *
 *-------------------------------------------------------------------------
 */
static herr_t
attach_reg_ref_attr(hid_t file_id, hid_t loc_id)
{
    const char dsetnamev[] = "dataset_pointed_by_reg_ref_attr";
    hid_t      aid         = (-1);
    hid_t      space_id    = (-1); /* dataspace identifiers */
    hid_t      spacer_id   = (-1); /* dataspace identifiers */
    hid_t      dsetv_id    = (-1); /*dataset identifiers*/
    hsize_t    dims[2]     = {2, 9};
    hsize_t    dimsr[1]    = {2};
    int        rank        = 2;
    int        rankr       = 1;
    H5R_ref_t  ref[2];
    int        data[2][9]  = {{1, 1, 2, 3, 3, 4, 5, 5, 999}, {1, 2, 2, 3, 4, 4, 5, 6, 999}};
    hsize_t    start[2]    = {0, 3};
    hsize_t    count[2]    = {2, 3};
    hsize_t    coord[3][2] = {{0, 0}, {1, 6}, {0, 8}};
    size_t     num_points  = 3;

    /* create a 2D dataset */
    if ((space_id = H5Screate_simple(rank, dims, NULL)) < 0)
        TEST_ERROR
    if ((spacer_id = H5Screate_simple(rankr, dimsr, NULL)) < 0)
        TEST_ERROR
    if ((dsetv_id = H5Dcreate2(file_id, dsetnamev, H5T_NATIVE_INT, space_id, H5P_DEFAULT, H5P_DEFAULT,
                               H5P_DEFAULT)) < 0)
        TEST_ERROR
    if (H5Dwrite(dsetv_id, H5T_NATIVE_INT, H5S_ALL, H5S_ALL, H5P_DEFAULT, data) < 0)
        TEST_ERROR

    /* create reg_ref of block selection */
    if (H5Sselect_hyperslab(space_id, H5S_SELECT_SET, start, NULL, count, NULL) < 0)
        TEST_ERROR
    if (H5Rcreate_region(file_id, dsetnamev, space_id, H5P_DEFAULT, &ref[0]) < 0)
        TEST_ERROR

    /* create reg_ref of point selection */
    if (H5Sselect_none(space_id) < 0)
        TEST_ERROR
    if (H5Sselect_elements(space_id, H5S_SELECT_SET, num_points, (const hsize_t *)coord) < 0)
        TEST_ERROR
    if (H5Rcreate_region(file_id, dsetnamev, space_id, H5P_DEFAULT, &ref[1]) < 0)
        TEST_ERROR

    /* create reg_ref attribute */
    if ((aid = H5Acreate2(loc_id, "reg_ref_attr", H5T_STD_REF, spacer_id, H5P_DEFAULT, H5P_DEFAULT)) < 0)
        TEST_ERROR
    if (H5Awrite(aid, H5T_STD_REF, ref) < 0)
        TEST_ERROR

    /* attach the reg_ref attribute to the dataset itself */
    if (H5Aclose(aid) < 0)
        TEST_ERROR
    if ((aid = H5Acreate2(dsetv_id, "reg_ref_attr", H5T_STD_REF, spacer_id, H5P_DEFAULT, H5P_DEFAULT)) < 0)
        TEST_ERROR
    if (H5Awrite(aid, H5T_STD_REF, ref) < 0)
        TEST_ERROR

    if (H5Sclose(spacer_id) < 0)
        TEST_ERROR
    if (H5Sclose(space_id) < 0)
        TEST_ERROR
    if (H5Dclose(dsetv_id) < 0)
        TEST_ERROR
    if (H5Aclose(aid) < 0)
        TEST_ERROR
    if (H5Rdestroy(&ref[0]) < 0)
        TEST_ERROR
    if (H5Rdestroy(&ref[1]) < 0)
        TEST_ERROR

    return 0;

error:
    H5E_BEGIN_TRY
    {
        H5Sclose(spacer_id);
        H5Sclose(space_id);
        H5Dclose(dsetv_id);
        H5Aclose(aid);
        H5Rdestroy(&ref[0]);
        H5Rdestroy(&ref[1]);
    }
    H5E_END_TRY;

    return (-1);
}

/*-------------------------------------------------------------------------
 * Function:    create_reg_ref_dataset
 *
 * Purpose:     Create a dataset with region references
 *
 * Return:      Non-negative on success/Negative on failure
 *
 * Programmer:  Peter Cao
 *              Friday, August 4, 2006
 *
 *-------------------------------------------------------------------------
 */
static herr_t
create_reg_ref_dataset(hid_t file_id, hid_t loc_id)
{
    const char dsetnamev[]  = "dataset_pointed_by_ref_dset";
    const char dsetnamer[]  = "dataset_with_reg_ref";
    const char dsetnamer1[] = "compact_dataset_with_reg_ref";
    const char dsetnamer2[] = "compressed_dataset_with_reg_ref";
    hid_t      space_id     = (-1); /* dataspace identifiers */
    hid_t      spacer_id    = (-1);
    hid_t      dsetv_id     = (-1); /*dataset identifiers*/
    hid_t      dsetr_id     = (-1);
    hsize_t    dims[2]      = {2, 9};
    hsize_t    dimsr[1]     = {2};
    int        rank         = 2;
    int        rankr        = 1;
    hsize_t    chunk_size   = 1;
    H5R_ref_t  ref[2];
    int        data[2][9] = {{1, 1, 2, 3, 3, 4, 5, 5, 6}, {1, 2, 2, 3, 4, 4, 5, 6, 6}};
    hsize_t    start[2];
    hsize_t    count[2];
    hsize_t    coord[3][2] = {{0, 0}, {1, 6}, {0, 8}};
    size_t     num_points  = 3;
    hid_t      pid         = (-1);

    if ((space_id = H5Screate_simple(rank, dims, NULL)) < 0)
        TEST_ERROR
    if ((spacer_id = H5Screate_simple(rankr, dimsr, NULL)) < 0)
        TEST_ERROR
    if ((dsetv_id = H5Dcreate2(file_id, dsetnamev, H5T_NATIVE_INT, space_id, H5P_DEFAULT, H5P_DEFAULT,
                               H5P_DEFAULT)) < 0)
        TEST_ERROR
    if (H5Dwrite(dsetv_id, H5T_NATIVE_INT, H5S_ALL, H5S_ALL, H5P_DEFAULT, data) < 0)
        TEST_ERROR
    if ((dsetr_id = H5Dcreate2(loc_id, dsetnamer, H5T_STD_REF, spacer_id, H5P_DEFAULT, H5P_DEFAULT,
                               H5P_DEFAULT)) < 0)
        TEST_ERROR

    start[0] = 0;
    start[1] = 3;
    count[0] = 2;
    count[1] = 3;
    if (H5Sselect_hyperslab(space_id, H5S_SELECT_SET, start, NULL, count, NULL) < 0)
        TEST_ERROR
    if (H5Rcreate_region(file_id, dsetnamev, space_id, H5P_DEFAULT, &ref[0]) < 0)
        TEST_ERROR
    if (H5Sselect_none(space_id) < 0)
        TEST_ERROR
    if (H5Sselect_elements(space_id, H5S_SELECT_SET, num_points, (const hsize_t *)coord) < 0)
        TEST_ERROR
    if (H5Rcreate_region(file_id, dsetnamev, space_id, H5P_DEFAULT, &ref[1]) < 0)
        TEST_ERROR
    if (H5Dwrite(dsetr_id, H5T_STD_REF, H5S_ALL, H5S_ALL, H5P_DEFAULT, ref) < 0)
        TEST_ERROR
    if (H5Dclose(dsetr_id) < 0)
        TEST_ERROR

    /* create and set compact plist */
    if ((pid = H5Pcreate(H5P_DATASET_CREATE)) < 0)
        TEST_ERROR
    if (H5Pset_layout(pid, H5D_COMPACT) < 0)
        TEST_ERROR

    if ((dsetr_id = H5Dcreate2(loc_id, dsetnamer1, H5T_STD_REF, spacer_id, H5P_DEFAULT, pid, H5P_DEFAULT)) <
        0)
        TEST_ERROR
    if (H5Pclose(pid) < 0)
        TEST_ERROR
    if (H5Dwrite(dsetr_id, H5T_STD_REF, H5S_ALL, H5S_ALL, H5P_DEFAULT, ref) < 0)
        TEST_ERROR
    if (H5Dclose(dsetr_id) < 0)
        TEST_ERROR

    /* create and set comp & chunk plist */
    if ((pid = H5Pcreate(H5P_DATASET_CREATE)) < 0)
        TEST_ERROR
    if (H5Pset_chunk(pid, 1, &chunk_size) < 0)
        TEST_ERROR
    if (H5Pset_deflate(pid, 9) < 0)
        TEST_ERROR

    if ((dsetr_id = H5Dcreate2(loc_id, dsetnamer2, H5T_STD_REF, spacer_id, H5P_DEFAULT, pid, H5P_DEFAULT)) <
        0)
        TEST_ERROR
    if (H5Pclose(pid) < 0)
        TEST_ERROR
    if (H5Dwrite(dsetr_id, H5T_STD_REF, H5S_ALL, H5S_ALL, H5P_DEFAULT, ref) < 0)
        TEST_ERROR
    if (H5Dclose(dsetr_id) < 0)
        TEST_ERROR

    if (H5Sclose(space_id) < 0)
        TEST_ERROR
    if (H5Sclose(spacer_id) < 0)
        TEST_ERROR
    if (H5Dclose(dsetv_id) < 0)
        TEST_ERROR
    if (H5Rdestroy(&ref[0]) < 0)
        TEST_ERROR
    if (H5Rdestroy(&ref[1]) < 0)
        TEST_ERROR

    return 0;

error:
    H5E_BEGIN_TRY
    {
        H5Sclose(space_id);
        H5Sclose(spacer_id);
        H5Dclose(dsetr_id);
        H5Dclose(dsetv_id);
        H5Pclose(pid);
        H5Rdestroy(&ref[0]);
        H5Rdestroy(&ref[1]);
    }
    H5E_END_TRY;

    return (-1);
}

/*-------------------------------------------------------------------------
 * Function:    test_copy_attach_attributes
 *
 * Purpose:     Attach NUM_ATTRIBUTES attributes to the object to be copied
 *
 * Return:    Non-negative on success/Negative on failure
 *
 * Programmer:  Peter Cao
 *              Friday, September 30, 2005
 *
 *-------------------------------------------------------------------------
 */
static int
test_copy_attach_attributes(hid_t loc_id, hid_t type_id)
{
    hid_t    aid = -1, sid = -1;
    char     attr_name[ATTR_NAME_LEN];
    int      attr_data[2];
    hsize_t  dim1 = 2;
    hid_t    acpl = -1;
    unsigned u;
    int      ret_value = -1;

    if ((sid = H5Screate_simple(1, &dim1, NULL)) < 0)
        goto done;

    /* Create attribute creation plist */
    if ((acpl = H5Pcreate(H5P_ATTRIBUTE_CREATE)) < 0)
        goto done;

    for (u = 0; u < num_attributes_g; u++) {
        HDsprintf(attr_name, "%u attr", u);

        /* Set attribute data */
        attr_data[0] = (int)(100 * u);
        attr_data[1] = (int)(200 * u);

        /* Set attribute character set (alternate) */
        if (u % 2) {
            if (H5Pset_char_encoding(acpl, H5T_CSET_ASCII) < 0)
                goto done;
        } /* end if */
        else if (H5Pset_char_encoding(acpl, H5T_CSET_UTF8) < 0)
            goto done;

        if ((aid = H5Acreate2(loc_id, attr_name, type_id, sid, acpl, H5P_DEFAULT)) < 0)
            goto done;

        if (H5Awrite(aid, H5T_NATIVE_INT, attr_data) < 0)
            goto done;

        if (aid > 0)
            H5Aclose(aid);

        aid = -1;
    }

    ret_value = 0;

done:
    if (sid > 0)
        H5Sclose(sid);
    if (aid > 0)
        H5Aclose(aid);
    if (acpl > 0)
        H5Pclose(acpl);

    return ret_value;
}

/*-------------------------------------------------------------------------
 * Function:    compare_attribute
 *
 * Purpose:     Compare two attributes to check that they are equal
 *
 * Return:      TRUE if attributes are equal/FALSE if they are different
 *
 * Programmer:  Peter Cao
 *              Saturday, December 17, 2005
 *
 *-------------------------------------------------------------------------
 */
static int
compare_attribute(hid_t aid, hid_t aid2, hid_t pid, const void *wbuf, hid_t obj_owner)
{
    hid_t      sid = -1, sid2 = -1; /* Dataspace IDs */
    hid_t      tid = -1, tid2 = -1; /* Datatype IDs */
    size_t     elmt_size;           /* Size of datatype */
    htri_t     is_committed;        /* If the datatype is committed */
    htri_t     is_committed2;       /* If the datatype is committed */
    H5A_info_t ainfo;               /* Attribute info */
    H5A_info_t ainfo2;              /* Attribute info */
    hssize_t   nelmts;              /* # of elements in dataspace */
    void *     rbuf  = NULL;        /* Buffer for reading raw data */
    void *     rbuf2 = NULL;        /* Buffer for reading raw data */

    /* Check the character sets are equal */
    if (H5Aget_info(aid, &ainfo) < 0)
        TEST_ERROR
    if (H5Aget_info(aid2, &ainfo2) < 0)
        TEST_ERROR
    if (ainfo.cset != ainfo2.cset)
        TEST_ERROR

    /* Check the creation orders are equal (if appropriate) */
    if (ainfo.corder_valid != ainfo2.corder_valid)
        TEST_ERROR
    if (ainfo.corder_valid)
        if (ainfo.corder != ainfo2.corder)
            TEST_ERROR

    /* Check the datatypes are equal */

    /* Open the datatype for the source attribute */
    if ((tid = H5Aget_type(aid)) < 0)
        TEST_ERROR

    /* Open the datatype for the destination attribute */
    if ((tid2 = H5Aget_type(aid2)) < 0)
        TEST_ERROR

    /* Check that both datatypes are committed/not committed */
    if ((is_committed = H5Tcommitted(tid)) < 0)
        TEST_ERROR
    if ((is_committed2 = H5Tcommitted(tid2)) < 0)
        TEST_ERROR
    if (is_committed != is_committed2)
        TEST_ERROR

    /* Compare the datatypes */
    if (H5Tequal(tid, tid2) != TRUE)
        TEST_ERROR

    /* Determine the size of datatype (for later) */
    if ((elmt_size = H5Tget_size(tid)) == 0)
        TEST_ERROR

    /* Check the dataspaces are equal */

    /* Open the dataspace for the source attribute */
    if ((sid = H5Aget_space(aid)) < 0)
        TEST_ERROR

    /* Open the dataspace for the destination attribute */
    if ((sid2 = H5Aget_space(aid2)) < 0)
        TEST_ERROR

    /* Compare the dataspaces */
    if (H5Sextent_equal(sid, sid2) != TRUE)
        TEST_ERROR

    /* Determine the number of elements in dataspace (for later) */
    if ((nelmts = H5Sget_simple_extent_npoints(sid2)) < 0)
        TEST_ERROR

    /* Check the raw data is equal */

    /* Allocate & initialize space for the raw data buffers */
    if ((rbuf = HDcalloc(elmt_size, (size_t)nelmts)) == NULL)
        TEST_ERROR
    if ((rbuf2 = HDcalloc(elmt_size, (size_t)nelmts)) == NULL)
        TEST_ERROR

    /* Read data from the source attribute */
    if (H5Aread(aid, tid, rbuf) < 0)
        TEST_ERROR

    /* Read data from the destination attribute */
    if (H5Aread(aid2, tid2, rbuf2) < 0)
        TEST_ERROR

    /* Check raw data read in against data written out */
    if (wbuf) {
        if (!compare_data(aid, (hid_t)0, pid, tid, (size_t)nelmts, wbuf, rbuf, obj_owner))
            TEST_ERROR
        if (!compare_data(aid2, (hid_t)0, pid, tid2, (size_t)nelmts, wbuf, rbuf2, obj_owner))
            TEST_ERROR
    } /* end if */
    /* Don't have written data, just compare data between the two attributes */
    else if (!compare_data(aid, aid2, pid, tid, (size_t)nelmts, rbuf, rbuf2, obj_owner))
        TEST_ERROR

    /* Reclaim vlen data, if necessary */
    if (H5Tdetect_class(tid, H5T_VLEN) == TRUE || H5Tdetect_class(tid, H5T_REFERENCE) == TRUE)
        if (H5Treclaim(tid, sid, H5P_DEFAULT, rbuf) < 0)
            TEST_ERROR
    if (H5Tdetect_class(tid2, H5T_VLEN) == TRUE || H5Tdetect_class(tid2, H5T_REFERENCE) == TRUE)
        if (H5Treclaim(tid2, sid2, H5P_DEFAULT, rbuf2) < 0)
            TEST_ERROR

    /* Release raw data buffers */
    HDfree(rbuf);
    rbuf = NULL;
    HDfree(rbuf2);
    rbuf2 = NULL;

    /* close the source dataspace */
    if (H5Sclose(sid) < 0)
        TEST_ERROR

    /* close the destination dataspace */
    if (H5Sclose(sid2) < 0)
        TEST_ERROR

    /* close the source datatype */
    if (H5Tclose(tid) < 0)
        TEST_ERROR

    /* close the destination datatype */
    if (H5Tclose(tid2) < 0)
        TEST_ERROR

    return TRUE;

error:
    if (rbuf)
        HDfree(rbuf);
    if (rbuf2)
        HDfree(rbuf2);
    H5E_BEGIN_TRY
    {
        H5Sclose(sid2);
        H5Sclose(sid);
        H5Tclose(tid2);
        H5Tclose(tid);
    }
    H5E_END_TRY;
    return FALSE;
} /* end compare_attribute() */

/*-------------------------------------------------------------------------
 * Function:    compare_std_attributes
 *
 * Purpose:     Compare "standard" attributes on two objects to check that they are equal
 *
 * Return:    TRUE if objects have same attributes/FALSE if they are different
 *
 * Programmer:  Quincey Koziol
 *              Monday, October 31, 2005
 *
 * Note:    This isn't very general, the attributes are assumed to be
 *              those written in test_copy_attach_attributes().
 *
 *-------------------------------------------------------------------------
 */
static int
compare_std_attributes(hid_t oid, hid_t oid2, hid_t pid)
{
    hid_t       aid = -1, aid2 = -1; /* Attribute IDs */
    H5O_info2_t oinfo1, oinfo2;      /* Object info */
    unsigned    cpy_flags;           /* Object copy flags */

    /* Retrieve the object copy flags from the property list, if it's non-DEFAULT */
    if (pid != H5P_DEFAULT) {
        if (H5Pget_copy_object(pid, &cpy_flags) < 0)
            TEST_ERROR
    } /* end if */
    else
        cpy_flags = 0;

    /* Check the number of attributes on source dataset */
    if (H5Oget_info3(oid, &oinfo1, H5O_INFO_NUM_ATTRS) < 0)
        TEST_ERROR

    /* Check the number of attributes on destination dataset */
    if (H5Oget_info3(oid2, &oinfo2, H5O_INFO_NUM_ATTRS) < 0)
        TEST_ERROR

    if (cpy_flags & H5O_COPY_WITHOUT_ATTR_FLAG) {
        /* Check that the destination has no attributes */
        if (oinfo2.num_attrs != 0)
            TEST_ERROR
    } /* end if */
    else {
        char     attr_name[ATTR_NAME_LEN]; /* Attribute name */
        unsigned i;                        /* Local index variable */

        /* Compare the number of attributes */
        if (oinfo1.num_attrs != oinfo2.num_attrs)
            TEST_ERROR

        /* Check the attributes are equal */
        for (i = 0; i < (unsigned)oinfo1.num_attrs; i++) {
            if ((aid = H5Aopen_by_idx(oid, ".", H5_INDEX_CRT_ORDER, H5_ITER_INC, (hsize_t)i, H5P_DEFAULT,
                                      H5P_DEFAULT)) < 0)
                TEST_ERROR
            if (H5Aget_name(aid, (size_t)ATTR_NAME_LEN, attr_name) < 0)
                TEST_ERROR

            if ((aid2 = H5Aopen(oid2, attr_name, H5P_DEFAULT)) < 0)
                TEST_ERROR

            /* Check the attributes are equal */
            if (!compare_attribute(aid, aid2, pid, NULL, oid))
                TEST_ERROR

            /* Close the attributes */
            if (H5Aclose(aid) < 0)
                TEST_ERROR
            if (H5Aclose(aid2) < 0)
                TEST_ERROR
        } /* end for */
    }     /* end if */

    /* Objects should be the same. :-) */
    return TRUE;

error:
    H5E_BEGIN_TRY
    {
        H5Aclose(aid2);
        H5Aclose(aid);
    }
    H5E_END_TRY;
    return FALSE;
} /* end compare_std_attributes() */

/*-------------------------------------------------------------------------
 * Function:    compare_data
 *
 * Purpose:     Compare two buffers of data to check that they are equal
 *
 * Return:    TRUE if buffer are equal/FALSE if they are different
 *
 * Programmer:  Quincey Koziol
 *              Monday, November 21, 2005
 *
 *-------------------------------------------------------------------------
 */
static int
compare_data(hid_t parent1, hid_t parent2, hid_t pid, hid_t tid, size_t nelmts, const void *buf1,
             const void *buf2, hid_t obj_owner)
{
    size_t elmt_size; /* Size of an element */

    /* Check size of each element */
    if ((elmt_size = H5Tget_size(tid)) == 0)
        TEST_ERROR

    /* If the type is a compound containing a vlen, loop over all elements for
     * each compound member.  Compounds containing reference  are not supported
     * yet. */
    if ((H5Tget_class(tid) == H5T_COMPOUND) && (H5Tdetect_class(tid, H5T_VLEN) == TRUE)) {
        hid_t          memb_id;   /* Member id */
        const uint8_t *memb1;     /* Pointer to current member */
        const uint8_t *memb2;     /* Pointer to current member */
        int            nmembs;    /* Number of members */
        size_t         memb_off;  /* Member offset */
        size_t         memb_size; /* Member size */
        unsigned       memb_idx;  /* Member index */
        size_t         elmt;      /* Current element */

        /* Get number of members in compound */
        if ((nmembs = H5Tget_nmembers(tid)) < 0)
            TEST_ERROR

        /* Loop over members */
        for (memb_idx = 0; memb_idx < (unsigned)nmembs; memb_idx++) {
            /* Get member offset.  Note that we cannot check for an error here.
             */
            memb_off = H5Tget_member_offset(tid, memb_idx);

            /* Get member id */
            if ((memb_id = H5Tget_member_type(tid, memb_idx)) < 0)
                TEST_ERROR

            /* Get member size */
            if ((memb_size = H5Tget_size(memb_id)) == 0)
                TEST_ERROR

            /* Set up pointers to member in the first element */
            memb1 = (const uint8_t *)buf1 + memb_off;
            memb2 = (const uint8_t *)buf2 + memb_off;

            /* Check if this member contains (or is) a vlen */
            if (H5Tget_class(memb_id) == H5T_VLEN) {
                hid_t base_id; /* vlen base type id */

                /* Get base type of vlen datatype */
                if ((base_id = H5Tget_super(memb_id)) < 0)
                    TEST_ERROR

                /* Iterate over all elements, recursively calling this function
                 * for each */
                for (elmt = 0; elmt < nelmts; elmt++) {
                    /* Check vlen lengths */
                    if (((const hvl_t *)((const void *)memb1))->len !=
                        ((const hvl_t *)((const void *)memb2))->len)
                        TEST_ERROR

                    /* Check vlen data */
                    if (!compare_data(parent1, parent2, pid, base_id,
                                      ((const hvl_t *)((const void *)memb1))->len,
                                      ((const hvl_t *)((const void *)memb1))->p,
                                      ((const hvl_t *)((const void *)memb2))->p, obj_owner))
                        TEST_ERROR

                    /* Update member pointers */
                    memb1 += elmt_size;
                    memb2 += elmt_size;
                } /* end for */
            }
            else {
                /* vlens cannot currently be nested below the top layer of a
                 * compound */
                HDassert(H5Tdetect_class(memb_id, H5T_VLEN) == FALSE);

                /* Iterate over all elements, calling memcmp() for each */
                for (elmt = 0; elmt < nelmts; elmt++) {
<<<<<<< HEAD
                    if (HDmemcmp(memb1, memb2, memb_size))
=======
                    if (HDmemcmp(memb1, memb2, memb_size) != 0)
>>>>>>> 18bbd3f0
                        TEST_ERROR

                    /* Update member pointers */
                    memb1 += elmt_size;
                    memb2 += elmt_size;
                } /* end for */
            }     /* end else */
        }         /* end for */
    }
    else if (H5Tdetect_class(tid, H5T_VLEN) == TRUE) {
        const hvl_t *vl_buf1, *vl_buf2; /* Aliases for buffers to compare */
        hid_t        base_tid;          /* Base type of vlen datatype */
        size_t       u;                 /* Local index variable */

        /* Check for "simple" vlen datatype */
        if (H5Tget_class(tid) != H5T_VLEN)
            TEST_ERROR

        /* Get base type of vlen datatype */
        if ((base_tid = H5Tget_super(tid)) < 0)
            TEST_ERROR

        /* Loop over elements in buffers */
        vl_buf1 = (const hvl_t *)buf1;
        vl_buf2 = (const hvl_t *)buf2;
        for (u = 0; u < nelmts; u++, vl_buf1++, vl_buf2++) {
            /* Check vlen lengths */
            if (vl_buf1->len != vl_buf2->len)
                TEST_ERROR

            /* Check vlen data */
            if (!compare_data(parent1, parent2, pid, base_tid, vl_buf1->len, vl_buf1->p, vl_buf2->p,
                              obj_owner))
                TEST_ERROR
        } /* end for */

        if (H5Tclose(base_tid) < 0)
            TEST_ERROR
    } /* end if */
    else if (H5Tdetect_class(tid, H5T_REFERENCE) == TRUE) {
        size_t u; /* Local index variable */

        /* Check for "simple" reference datatype */
        if (H5Tget_class(tid) != H5T_REFERENCE)
            TEST_ERROR

        /* Check for object or region reference */
        if (H5Tequal(tid, H5T_STD_REF) > 0) {
            H5R_ref_t *ref_buf1, *ref_buf2; /* Aliases for buffers to compare */

            /* Loop over elements in buffers */
            ref_buf1 = (H5R_ref_t *)buf1;
            ref_buf2 = (H5R_ref_t *)buf2;
            for (u = 0; u < nelmts; u++, ref_buf1++, ref_buf2++) {
                hid_t      obj1_id, obj2_id;     /* IDs for objects referenced */
                H5O_type_t obj1_type, obj2_type; /* Types of objects referenced */

                /* Check for types of objects handled */
                if (H5Rget_obj_type3(ref_buf1, H5P_DEFAULT, &obj1_type) < 0)
                    TEST_ERROR
                if (H5Rget_obj_type3(ref_buf2, H5P_DEFAULT, &obj2_type) < 0)
                    TEST_ERROR
                if (obj1_type != obj2_type)
                    TEST_ERROR

                /* Open referenced objects */
                if ((obj1_id = H5Ropen_object(ref_buf1, H5P_DEFAULT, H5P_DEFAULT)) < 0)
                    TEST_ERROR
                if ((obj2_id = H5Ropen_object(ref_buf2, H5P_DEFAULT, H5P_DEFAULT)) < 0)
                    TEST_ERROR

                /* break the infinite loop when the ref_object points to itself */
                if (obj_owner > 0) {
                    H5O_info2_t oinfo1, oinfo2;
                    int         token_cmp;

                    if (H5Oget_info3(obj_owner, &oinfo1, H5O_INFO_BASIC) < 0)
                        TEST_ERROR
                    if (H5Oget_info3(obj1_id, &oinfo2, H5O_INFO_BASIC) < 0)
                        TEST_ERROR
                    if (H5Otoken_cmp(obj1_id, &oinfo1.token, &oinfo2.token, &token_cmp) < 0)
                        TEST_ERROR
                    if (0 == token_cmp) {
                        if (H5Oclose(obj1_id) < 0)
                            TEST_ERROR
                        if (H5Oclose(obj2_id) < 0)
                            TEST_ERROR
                        return TRUE;
                    }
                }

                /* Check for types of objects handled */
                switch (obj1_type) {
                    case H5O_TYPE_DATASET:
                        if (compare_datasets(obj1_id, obj2_id, pid, NULL) != TRUE)
                            TEST_ERROR
                        break;

                    case H5O_TYPE_GROUP:
                        if (compare_groups(obj1_id, obj2_id, pid, -1, 0) != TRUE)
                            TEST_ERROR
                        break;

                    case H5O_TYPE_NAMED_DATATYPE:
                        if (H5Tequal(obj1_id, obj2_id) != TRUE)
                            TEST_ERROR
                        break;

                    case H5O_TYPE_MAP:
                        /* Maps not supported in native VOL connector */

                    case H5O_TYPE_UNKNOWN:
                    case H5O_TYPE_NTYPES:
                    default:
                        TEST_ERROR
                } /* end switch */

                /* Close objects */
                if (H5Oclose(obj1_id) < 0)
                    TEST_ERROR
                if (H5Oclose(obj2_id) < 0)
                    TEST_ERROR

                if (H5Rget_type(ref_buf1) == H5R_DATASET_REGION2) {
                    hid_t obj1_sid, obj2_sid; /* Dataspace IDs for objects referenced */

                    /* Get regions for referenced datasets */
                    if ((obj1_sid = H5Ropen_region(ref_buf1, H5P_DEFAULT, H5P_DEFAULT)) < 0)
                        TEST_ERROR
                    if ((obj2_sid = H5Ropen_region(ref_buf2, H5P_DEFAULT, H5P_DEFAULT)) < 0)
                        TEST_ERROR

                    /* Check if dataspaces are the same shape */
                    if (H5Sselect_shape_same(obj1_sid, obj2_sid) < 0)
                        TEST_ERROR

                    /* Close dataspaces */
                    if (H5Sclose(obj1_sid) < 0)
                        TEST_ERROR
                    if (H5Sclose(obj2_sid) < 0)
                        TEST_ERROR
                } /* end if */
            }     /* end for */
        }         /* end if */
        else
            TEST_ERROR
    } /* end else */
<<<<<<< HEAD
    else if (HDmemcmp(buf1, buf2, (elmt_size * nelmts)))
=======
    else if (HDmemcmp(buf1, buf2, (elmt_size * nelmts)) != 0)
>>>>>>> 18bbd3f0
        TEST_ERROR

    /* Data should be the same. :-) */
    return TRUE;

error:
    return FALSE;
} /* end compare_data() */

/*-------------------------------------------------------------------------
 * Function:    compare_datasets
 *
 * Purpose:     Compare two datasets to check that they are equal
 *
 * Return:    TRUE if datasets are equal/FALSE if they are different
 *
 * Programmer:  Quincey Koziol
 *              Tuesday, October 25, 2005
 *
 *-------------------------------------------------------------------------
 */
static int
compare_datasets(hid_t did, hid_t did2, hid_t pid, const void *wbuf)
{
    hid_t              sid = -1, sid2 = -1;   /* Dataspace IDs */
    hid_t              tid = -1, tid2 = -1;   /* Datatype IDs */
    hid_t              dcpl = -1, dcpl2 = -1; /* Dataset creation property list IDs */
    size_t             elmt_size;             /* Size of datatype */
    htri_t             is_committed;          /* If the datatype is committed */
    htri_t             is_committed2;         /* If the datatype is committed */
    int                nfilters;              /* Number of filters applied to dataset */
    hssize_t           nelmts;                /* # of elements in dataspace */
    void *             rbuf  = NULL;          /* Buffer for reading raw data */
    void *             rbuf2 = NULL;          /* Buffer for reading raw data */
    H5D_space_status_t space_status;          /* Dataset's raw dataspace status */
    H5D_space_status_t space_status2;         /* Dataset's raw dataspace status */

    /* Check the datatypes are equal */

    /* Open the datatype for the source dataset */
    if ((tid = H5Dget_type(did)) < 0)
        TEST_ERROR

    /* Open the datatype for the destination dataset */
    if ((tid2 = H5Dget_type(did2)) < 0)
        TEST_ERROR

    /* Check that both datatypes are committed/not committed */
    if ((is_committed = H5Tcommitted(tid)) < 0)
        TEST_ERROR
    if ((is_committed2 = H5Tcommitted(tid2)) < 0)
        TEST_ERROR
    if (is_committed != is_committed2)
        TEST_ERROR

    /* Compare the datatypes */
    if (H5Tequal(tid, tid2) != TRUE)
        TEST_ERROR

    /* Determine the size of datatype (for later) */
    if ((elmt_size = H5Tget_size(tid)) == 0)
        TEST_ERROR

    /* Check the dataspaces are equal */

    /* Open the dataspace for the source dataset */
    if ((sid = H5Dget_space(did)) < 0)
        TEST_ERROR

    /* Open the dataspace for the destination dataset */
    if ((sid2 = H5Dget_space(did2)) < 0)
        TEST_ERROR

    /* Compare the dataspaces */
    if (H5Sextent_equal(sid, sid2) != TRUE)
        TEST_ERROR

    /* Determine the number of elements in dataspace (for later) */
    if ((nelmts = H5Sget_simple_extent_npoints(sid)) < 0)
        TEST_ERROR

    /* Check the dataset creation property lists are equal */

    /* Open the dataset creation property list for the source dataset */
    if ((dcpl = H5Dget_create_plist(did)) < 0)
        TEST_ERROR

    /* Open the dataset creation property list for the destination dataset */
    if ((dcpl2 = H5Dget_create_plist(did2)) < 0)
        TEST_ERROR

    /* Compare the rest of the dataset creation property lists */
    if (H5Pequal(dcpl, dcpl2) != TRUE)
        TEST_ERROR

    /* Get the number of filters on dataset (for later) */
    if ((nfilters = H5Pget_nfilters(dcpl)) < 0)
        TEST_ERROR

    /* close the source dataset creation property list */
    if (H5Pclose(dcpl) < 0)
        TEST_ERROR

    /* close the destination dataset creation property list */
    if (H5Pclose(dcpl2) < 0)
        TEST_ERROR

    /* Check the allocated storage is the same */

    /* Check that the space allocation status is the same */
    if (H5Dget_space_status(did, &space_status) < 0)
        TEST_ERROR
    if (H5Dget_space_status(did2, &space_status2) < 0)
        TEST_ERROR
    if (space_status != space_status2)
        TEST_ERROR

    /* Check that the space used is the same */
    /* (Don't check if the dataset is filtered (i.e. compressed, etc.) and
     *  the datatype is VLEN, since the addresses for the vlen
     *  data in each dataset will (probably) be different and the storage
     *  size will thus vary)
     */
    if (!(nfilters > 0 && (H5Tdetect_class(tid, H5T_VLEN) ||
                           (H5Tdetect_class(tid, H5T_REFERENCE) && H5Tequal(tid, H5T_STD_REF))))) {
        hsize_t storage_size  = H5Dget_storage_size(did);  /* Dataset's raw data storage size */
        hsize_t storage_size2 = H5Dget_storage_size(did2); /* 2nd Dataset's raw data storage size */

        if (storage_size != storage_size2)
            TEST_ERROR
    } /* end if */

    /* Check the raw data is equal */

    /* Allocate & initialize space for the raw data buffers */
    if ((rbuf = HDcalloc(elmt_size, (size_t)nelmts)) == NULL)
        TEST_ERROR
    if ((rbuf2 = HDcalloc(elmt_size, (size_t)nelmts)) == NULL)
        TEST_ERROR

    /* Read data from datasets */
    if (H5Dread(did, tid, H5S_ALL, H5S_ALL, H5P_DEFAULT, rbuf) < 0)
        TEST_ERROR
    if (H5Dread(did2, tid2, H5S_ALL, H5S_ALL, H5P_DEFAULT, rbuf2) < 0)
        TEST_ERROR

    /* Check raw data read in against data written out */
    if (wbuf) {
        if (!compare_data(did, (hid_t)0, pid, tid, (size_t)nelmts, wbuf, rbuf, did))
            TEST_ERROR
        if (!compare_data(did2, (hid_t)0, pid, tid2, (size_t)nelmts, wbuf, rbuf2, did2))
            TEST_ERROR
    } /* end if */
    /* Don't have written data, just compare data between the two datasets */
    else if (!compare_data(did, did2, pid, tid, (size_t)nelmts, rbuf, rbuf2, did))
        TEST_ERROR

    /* Reclaim vlen data, if necessary */
    if (H5Tdetect_class(tid, H5T_VLEN) == TRUE || H5Tdetect_class(tid, H5T_REFERENCE) == TRUE)
        if (H5Treclaim(tid, sid, H5P_DEFAULT, rbuf) < 0)
            TEST_ERROR
    if (H5Tdetect_class(tid2, H5T_VLEN) == TRUE || H5Tdetect_class(tid2, H5T_REFERENCE) == TRUE)
        if (H5Treclaim(tid2, sid2, H5P_DEFAULT, rbuf2) < 0)
            TEST_ERROR

    /* Release raw data buffers */
    HDfree(rbuf);
    rbuf = NULL;
    HDfree(rbuf2);
    rbuf2 = NULL;

    /* close the source dataspace */
    if (H5Sclose(sid) < 0)
        TEST_ERROR

    /* close the destination dataspace */
    if (H5Sclose(sid2) < 0)
        TEST_ERROR

    /* close the source datatype */
    if (H5Tclose(tid) < 0)
        TEST_ERROR

    /* close the destination datatype */
    if (H5Tclose(tid2) < 0)
        TEST_ERROR

    /* Check if the attributes are equal */
    if (compare_std_attributes(did, did2, pid) != TRUE)
        TEST_ERROR

    /* Datasets should be the same. :-) */
    return TRUE;

error:
    H5E_BEGIN_TRY
    {
        if (rbuf)
            HDfree(rbuf);
        if (rbuf2)
            HDfree(rbuf2);
        H5Pclose(dcpl2);
        H5Pclose(dcpl);
        H5Sclose(sid2);
        H5Sclose(sid);
        H5Tclose(tid2);
        H5Tclose(tid);
    }
    H5E_END_TRY;
    return FALSE;
} /* end compare_datasets() */

/*-------------------------------------------------------------------------
 * Function:    compare_groups
 *
 * Purpose:     Compare two groups to check that they are "equal"
 *
 * Return:    TRUE if group are equal/FALSE if they are different
 *
 * Programmer:  Quincey Koziol
 *              Monday, October 31, 2005
 *
 *-------------------------------------------------------------------------
 */
static int
compare_groups(hid_t gid, hid_t gid2, hid_t pid, int depth, unsigned copy_flags)
{
    H5G_info_t ginfo;     /* Group info struct */
    H5G_info_t ginfo2;    /* Group info struct */
    hsize_t    idx;       /* Index over the objects in group */
    unsigned   cpy_flags; /* Object copy flags */

    /* Retrieve the object copy flags from the property list, if it's non-DEFAULT */
    if (pid != H5P_DEFAULT) {
        if (H5Pget_copy_object(pid, &cpy_flags) < 0)
            TEST_ERROR
    } /* end if */
    else
        cpy_flags = 0;

    /* Check if both groups have the same # of objects */
    if (H5Gget_info(gid, &ginfo) < 0)
        TEST_ERROR
    if (H5Gget_info(gid2, &ginfo2) < 0)
        TEST_ERROR
    if ((cpy_flags & H5O_COPY_SHALLOW_HIERARCHY_FLAG) && depth == 0) {
        if (ginfo2.nlinks != 0)
            TEST_ERROR
    } /* end if */
    else {
        if (ginfo.nlinks != ginfo2.nlinks)
            TEST_ERROR
    } /* end if */

    /* Check contents of groups */
    if (ginfo2.nlinks > 0) {
        char        objname[NAME_BUF_SIZE];  /* Name of object in group */
        char        objname2[NAME_BUF_SIZE]; /* Name of object in group */
        H5L_info2_t linfo;                   /* Link information */
        H5L_info2_t linfo2;                  /* Link information */

        /* Loop over contents of groups */
        for (idx = 0; idx < ginfo.nlinks; idx++) {
            /* Check name of objects */
            if (H5Lget_name_by_idx(gid, ".", H5_INDEX_NAME, H5_ITER_INC, idx, objname, (size_t)NAME_BUF_SIZE,
                                   H5P_DEFAULT) < 0)
                TEST_ERROR
            if (H5Lget_name_by_idx(gid2, ".", H5_INDEX_NAME, H5_ITER_INC, idx, objname2,
                                   (size_t)NAME_BUF_SIZE, H5P_DEFAULT) < 0)
                TEST_ERROR
<<<<<<< HEAD
            if (HDstrcmp(objname, objname2))
=======
            if (HDstrcmp(objname, objname2) != 0)
>>>>>>> 18bbd3f0
                TEST_ERROR

            /* Get link info */
            if (H5Lget_info2(gid, objname, &linfo, H5P_DEFAULT) < 0)
                TEST_ERROR
            if (H5Lget_info2(gid2, objname2, &linfo2, H5P_DEFAULT) < 0)
                TEST_ERROR
            if (linfo.type != linfo2.type)
                TEST_ERROR

            /* Extra checks for "real" objects */
            if (linfo.type == H5L_TYPE_HARD) {
                hid_t             oid, oid2;     /* IDs of objects within group */
                H5O_info2_t       oinfo, oinfo2; /* Data model object info */
                H5O_native_info_t ninfo, ninfo2; /* Native file format object info */

                /* Compare some pieces of the object info */
                /* Get data model object info */
                if (H5Oget_info_by_name3(gid, objname, &oinfo, H5O_INFO_BASIC, H5P_DEFAULT) < 0)
                    TEST_ERROR
                if (H5Oget_info_by_name3(gid2, objname2, &oinfo2, H5O_INFO_BASIC, H5P_DEFAULT) < 0)
                    TEST_ERROR

                /* Get native object info */
                if (H5Oget_native_info_by_name(gid, objname, &ninfo, H5O_NATIVE_INFO_HDR, H5P_DEFAULT) < 0)
                    TEST_ERROR
                if (H5Oget_native_info_by_name(gid2, objname2, &ninfo2, H5O_NATIVE_INFO_HDR, H5P_DEFAULT) < 0)
                    TEST_ERROR

                if (oinfo.type != oinfo2.type)
                    TEST_ERROR
                if (oinfo.rc != oinfo2.rc)
                    TEST_ERROR

                /* If NULL messages are preserved, the number of messages
                 * should be the same in the destination.
                 * Otherwise, it should simply be true that the number
                 * of messages hasn't increased.
                 */
                if (H5O_COPY_PRESERVE_NULL_FLAG & copy_flags) {
                    if (ninfo.hdr.nmesgs != ninfo2.hdr.nmesgs)
                        ;
                    else if (ninfo.hdr.nmesgs < ninfo2.hdr.nmesgs)
                        TEST_ERROR
                }

                /* Check for object already having been compared */
                if (token_lookup(gid, &oinfo))
                    continue;
                else
                    token_insert(&oinfo);

                /* Open objects */
                if ((oid = H5Oopen(gid, objname, H5P_DEFAULT)) < 0)
                    FAIL_STACK_ERROR
                if ((oid2 = H5Oopen(gid2, objname2, H5P_DEFAULT)) < 0)
                    FAIL_STACK_ERROR

                /* Compare objects within group */
                switch (oinfo.type) {
                    case H5O_TYPE_GROUP:
                        /* Compare groups */
                        if (compare_groups(oid, oid2, pid, depth - 1, copy_flags) != TRUE)
                            TEST_ERROR
                        break;

                    case H5O_TYPE_DATASET:
                        /* Compare datasets */
                        if (compare_datasets(oid, oid2, pid, NULL) != TRUE)
                            TEST_ERROR
                        break;

                    case H5O_TYPE_NAMED_DATATYPE:
                        /* Compare datatypes */
                        if (H5Tequal(oid, oid2) != TRUE)
                            TEST_ERROR
                        break;

                    case H5O_TYPE_MAP:
                        HDassert(0 && "maps not supported in native VOL connector");

                    case H5O_TYPE_UNKNOWN:
                    case H5O_TYPE_NTYPES:
                    default:
                        HDassert(0 && "Unknown type of object");
                        break;
                } /* end switch */

                /* Close objects */
                if (H5Oclose(oid) < 0)
                    TEST_ERROR
                if (H5Oclose(oid2) < 0)
                    TEST_ERROR
            } /* end if */
            else {
                /* Check that both links are the same size */
                if (linfo.u.val_size != linfo2.u.val_size)
                    TEST_ERROR

                /* Compare link values */
                if (linfo.type == H5L_TYPE_SOFT ||
                    (linfo.type >= H5L_TYPE_UD_MIN && linfo.type <= H5L_TYPE_MAX)) {
                    char linkval[NAME_BUF_SIZE];  /* Link value */
                    char linkval2[NAME_BUF_SIZE]; /* Link value */

                    /* Get link values */
                    HDassert(linfo.u.val_size <= NAME_BUF_SIZE);
                    if (H5Lget_val(gid, objname, linkval, (size_t)NAME_BUF_SIZE, H5P_DEFAULT) < 0)
                        TEST_ERROR
                    if (H5Lget_val(gid2, objname2, linkval2, (size_t)NAME_BUF_SIZE, H5P_DEFAULT) < 0)
                        TEST_ERROR

                    /* Compare link data */
<<<<<<< HEAD
                    if (HDmemcmp(linkval, linkval2, linfo.u.val_size))
=======
                    if (HDmemcmp(linkval, linkval2, linfo.u.val_size) != 0)
>>>>>>> 18bbd3f0
                        TEST_ERROR
                } /* end else-if */
                else {
                    HDassert(0 && "Unknown type of link");
                } /* end else */
            }     /* end else */
        }         /* end for */
    }             /* end if */

    /* Check if the attributes are equal */
    if (compare_std_attributes(gid, gid2, pid) != TRUE)
        TEST_ERROR

    /* Groups should be the same. :-) */
    return TRUE;

error:
    H5E_BEGIN_TRY
    {
    }
    H5E_END_TRY;
    return FALSE;
} /* end compare_groups() */

/*-------------------------------------------------------------------------
 * Function:    test_copy_option
 *
 * Purpose:     Create a group in SRC file and copy it to DST file
 *
 * Return:      Success:        0
 *              Failure:        number of errors
 *
 * Programmer:  Peter Cao
 *               March 11, 2006
 *
 *-------------------------------------------------------------------------
 */
static int
test_copy_option(hid_t fcpl_src, hid_t fcpl_dst, hid_t src_fapl, hid_t dst_fapl, unsigned flag,
                 hbool_t crt_intermediate_grp, const char *test_desciption)
{
    hid_t    fid_src = -1, fid_dst = -1, fid_ext = -1; /* File IDs */
    hid_t    sid = -1;                                 /* Dataspace ID */
    hid_t    did = -1;                                 /* Dataset ID */
    hid_t    gid = -1, gid2 = -1, gid_ref = -1;        /* Group IDs */
    hid_t    gid_sub = -1, gid_sub_sub = -1;           /* Sub-group ID */
    hid_t    pid = -1, lcpl_id = -1;                   /* Property IDs */
    unsigned cpy_flags;                                /* Object copy flags */
    int      depth = -1;                               /* Copy depth */
    hsize_t  dim2d[2];
    int      buf[DIM_SIZE_1][DIM_SIZE_2];
    int      i, j;
    char     src_filename[NAME_BUF_SIZE];
    char     dst_filename[NAME_BUF_SIZE];

    TESTING(test_desciption);

    /* set initial data values */
    for (i = 0; i < DIM_SIZE_1; i++)
        for (j = 0; j < DIM_SIZE_2; j++)
            buf[i][j] = 10000 + 100 * i + j;

    /* Initialize the filenames */
    h5_fixname(FILENAME[0], src_fapl, src_filename, sizeof src_filename);
    h5_fixname(FILENAME[1], dst_fapl, dst_filename, sizeof dst_filename);

    /* Reset file token checking info */
    token_reset();

    /* create source file */
    if ((fid_src = H5Fcreate(src_filename, H5F_ACC_TRUNC, fcpl_src, src_fapl)) < 0)
        TEST_ERROR

    /* create group at the SRC file */
    if ((gid = H5Gcreate2(fid_src, NAME_GROUP_TOP, H5P_DEFAULT, H5P_DEFAULT, H5P_DEFAULT)) < 0)
        TEST_ERROR

    /* attach attributes to the group */
    if (test_copy_attach_attributes(gid, H5T_NATIVE_INT) < 0)
        TEST_ERROR

    /* Set dataspace dimensions */
    dim2d[0] = DIM_SIZE_1;
    dim2d[1] = DIM_SIZE_2;

    /* create dataspace */
    if ((sid = H5Screate_simple(2, dim2d, NULL)) < 0)
        TEST_ERROR

    /* add a dataset to the top group */
    if ((did = H5Dcreate2(gid, NAME_DATASET_SIMPLE, H5T_NATIVE_INT, sid, H5P_DEFAULT, H5P_DEFAULT,
                          H5P_DEFAULT)) < 0)
        TEST_ERROR
    if (H5Dwrite(did, H5T_NATIVE_INT, H5S_ALL, H5S_ALL, H5P_DEFAULT, buf) < 0)
        TEST_ERROR
    if (H5Dclose(did) < 0)
        TEST_ERROR

    /* create a sub-group */
    if ((gid_sub = H5Gcreate2(fid_src, NAME_GROUP_SUB, H5P_DEFAULT, H5P_DEFAULT, H5P_DEFAULT)) < 0)
        TEST_ERROR

    /* add a dataset to the sub group */
    if ((did = H5Dcreate2(gid_sub, NAME_DATASET_SIMPLE, H5T_NATIVE_INT, sid, H5P_DEFAULT, H5P_DEFAULT,
                          H5P_DEFAULT)) < 0)
        TEST_ERROR
    if (H5Dwrite(did, H5T_NATIVE_INT, H5S_ALL, H5S_ALL, H5P_DEFAULT, buf) < 0)
        TEST_ERROR
    if (H5Dclose(did) < 0)
        TEST_ERROR

    /* create sub-sub-group */
    if ((gid_sub_sub = H5Gcreate2(gid_sub, NAME_GROUP_SUB_SUB2, H5P_DEFAULT, H5P_DEFAULT, H5P_DEFAULT)) < 0)
        TEST_ERROR

    /* add a dataset to the sub sub group */
    if ((did = H5Dcreate2(gid_sub_sub, NAME_DATASET_SIMPLE, H5T_NATIVE_INT, sid, H5P_DEFAULT, H5P_DEFAULT,
                          H5P_DEFAULT)) < 0)
        TEST_ERROR
    if (H5Dwrite(did, H5T_NATIVE_INT, H5S_ALL, H5S_ALL, H5P_DEFAULT, buf) < 0)
        TEST_ERROR

    /* close dataset */
    if (H5Dclose(did) < 0)
        TEST_ERROR

    /* close dataspace */
    if (H5Sclose(sid) < 0)
        TEST_ERROR

    if (H5Gclose(gid_sub_sub) < 0)
        TEST_ERROR

    if (H5Gclose(gid_sub) < 0)
        TEST_ERROR

    /* close the group */
    if (H5Gclose(gid) < 0)
        FAIL_STACK_ERROR

    if ((flag & H5O_COPY_EXPAND_SOFT_LINK_FLAG) > 0) {
        /* Create group to copy */
        if ((gid = H5Gcreate2(fid_src, NAME_GROUP_LINK, H5P_DEFAULT, H5P_DEFAULT, H5P_DEFAULT)) < 0)
            FAIL_STACK_ERROR
        if (H5Lcreate_soft(NAME_DATASET_SUB_SUB, fid_src, NAME_LINK_SOFT, H5P_DEFAULT, H5P_DEFAULT) < 0)
            FAIL_STACK_ERROR
        if (H5Lcreate_soft("nowhere", fid_src, NAME_LINK_SOFT_DANGLE, H5P_DEFAULT, H5P_DEFAULT) < 0)
            FAIL_STACK_ERROR
        if (H5Gclose(gid) < 0)
            FAIL_STACK_ERROR

        /* Create group to compare with */
        if ((gid = H5Gcreate2(fid_src, NAME_GROUP_LINK2, H5P_DEFAULT, H5P_DEFAULT, H5P_DEFAULT)) < 0)
            FAIL_STACK_ERROR
        if (H5Lcreate_hard(fid_src, NAME_DATASET_SUB_SUB, H5L_SAME_LOC, NAME_LINK_SOFT2, H5P_DEFAULT,
                           H5P_DEFAULT) < 0)
            FAIL_STACK_ERROR
        if (H5Lcreate_soft("nowhere", fid_src, NAME_LINK_SOFT_DANGLE2, H5P_DEFAULT, H5P_DEFAULT) < 0)
            FAIL_STACK_ERROR
        if (H5Gclose(gid) < 0)
            FAIL_STACK_ERROR
    } /* end if */

    if ((flag & H5O_COPY_EXPAND_EXT_LINK_FLAG) > 0) {
        char ext_filename[NAME_BUF_SIZE];

        h5_fixname(FILENAME[2], src_fapl, ext_filename, sizeof ext_filename);

        /* Create the external file and dataset */
        if ((fid_ext = H5Fcreate(ext_filename, H5F_ACC_TRUNC, fcpl_src, src_fapl)) < 0)
            TEST_ERROR
        if ((sid = H5Screate_simple(2, dim2d, NULL)) < 0)
            TEST_ERROR
        if ((did = H5Dcreate2(fid_ext, NAME_DATASET_SIMPLE, H5T_NATIVE_INT, sid, H5P_DEFAULT, H5P_DEFAULT,
                              H5P_DEFAULT)) < 0)
            TEST_ERROR
        if (H5Dwrite(did, H5T_NATIVE_INT, H5S_ALL, H5S_ALL, H5P_DEFAULT, buf) < 0)
            TEST_ERROR
        if (H5Dclose(did) < 0)
            TEST_ERROR
        if (H5Fclose(fid_ext) < 0)
            TEST_ERROR

        /* Create group to copy */
        if (!(flag & H5O_COPY_EXPAND_SOFT_LINK_FLAG)) {
            if ((gid = H5Gcreate2(fid_src, NAME_GROUP_LINK, H5P_DEFAULT, H5P_DEFAULT, H5P_DEFAULT)) < 0)
                TEST_ERROR
        } /* end if */
        else if ((gid = H5Gopen2(fid_src, NAME_GROUP_LINK, H5P_DEFAULT)) < 0)
            TEST_ERROR
        if (H5Lcreate_external(ext_filename, NAME_DATASET_SIMPLE, fid_src, NAME_LINK_EXTERN, H5P_DEFAULT,
                               H5P_DEFAULT) < 0)
            TEST_ERROR
        if (H5Lcreate_external("no_file", "no_object", fid_src, NAME_LINK_EXTERN_DANGLE, H5P_DEFAULT,
                               H5P_DEFAULT) < 0)
            TEST_ERROR
        if (H5Gclose(gid) < 0)
            TEST_ERROR

        /* Create group to compare with */
        if (!(flag & H5O_COPY_EXPAND_SOFT_LINK_FLAG)) {
            if ((gid = H5Gcreate2(fid_src, NAME_GROUP_LINK2, H5P_DEFAULT, H5P_DEFAULT, H5P_DEFAULT)) < 0)
                TEST_ERROR
        } /* end if */
        else if ((gid = H5Gopen2(fid_src, NAME_GROUP_LINK2, H5P_DEFAULT)) < 0)
            TEST_ERROR
        if ((did = H5Dcreate2(fid_src, NAME_LINK_EXTERN2, H5T_NATIVE_INT, sid, H5P_DEFAULT, H5P_DEFAULT,
                              H5P_DEFAULT)) < 0)
            TEST_ERROR
        if (H5Dwrite(did, H5T_NATIVE_INT, H5S_ALL, H5S_ALL, H5P_DEFAULT, buf) < 0)
            TEST_ERROR
        if (H5Lcreate_external("no_file", "no_object", fid_src, NAME_LINK_EXTERN_DANGLE2, H5P_DEFAULT,
                               H5P_DEFAULT) < 0)
            TEST_ERROR
        if (H5Dclose(did) < 0)
            TEST_ERROR
        if (H5Gclose(gid) < 0)
            TEST_ERROR

        /* Close dataspace */
        if (H5Sclose(sid) < 0)
            TEST_ERROR
    } /* end if */

    if ((flag & H5O_COPY_EXPAND_REFERENCE_FLAG) > 0) {
        if ((gid_ref = H5Gcreate2(fid_src, NAME_GROUP_REF, H5P_DEFAULT, H5P_DEFAULT, H5P_DEFAULT)) < 0)
            TEST_ERROR

        /* create an attribute of new object references */
        if (attach_ref_attr(fid_src, gid_ref) < 0)
            TEST_ERROR

        /* create an attribute of region references */
        if (attach_reg_ref_attr(fid_src, gid_ref) < 0)
            TEST_ERROR

        /* create a dataset of region references */
        if (create_reg_ref_dataset(fid_src, gid_ref) < 0)
            TEST_ERROR

        /* Close group holding reference objects */
        if (H5Gclose(gid_ref) < 0)
            TEST_ERROR
    } /* end if */

    /* close the SRC file */
    if (H5Fclose(fid_src) < 0)
        TEST_ERROR

    /* open the source file with read-only */
    /* (except when expanding soft links */
    if ((flag & H5O_COPY_EXPAND_SOFT_LINK_FLAG) > 0) {
        if ((fid_src = H5Fopen(src_filename, H5F_ACC_RDWR, src_fapl)) < 0)
            TEST_ERROR
    } /* end if */
    else if ((fid_src = H5Fopen(src_filename, H5F_ACC_RDONLY, src_fapl)) < 0)
        TEST_ERROR

    /* create destination file */
    if ((fid_dst = H5Fcreate(dst_filename, H5F_ACC_TRUNC, fcpl_dst, dst_fapl)) < 0)
        TEST_ERROR

    /* Create an uncopied object in destination file so that tokens in source and destination
       files aren't the same */
    if (H5Gclose(H5Gcreate2(fid_dst, NAME_GROUP_UNCOPIED, H5P_DEFAULT, H5P_DEFAULT, H5P_DEFAULT)) < 0)
        TEST_ERROR

    /* create property to pass copy options */
    if ((pid = H5Pcreate(H5P_OBJECT_COPY)) < 0)
        TEST_ERROR

    /* set options for object copy */
    if (H5Pset_copy_object(pid, flag) < 0)
        TEST_ERROR

    /* Verify object copy flags */
    if (H5Pget_copy_object(pid, &cpy_flags) < 0)
        TEST_ERROR
    if (cpy_flags != flag)
        TEST_ERROR

    /* copy the group from SRC to DST */
    if (crt_intermediate_grp) {
        /* Create link creation plist to pass in intermediate group creation */
        if ((lcpl_id = H5Pcreate(H5P_LINK_CREATE)) < 0)
            TEST_ERROR
        if (H5Pset_create_intermediate_group(lcpl_id, TRUE) < 0)
            TEST_ERROR

        if (H5Ocopy(fid_src, NAME_GROUP_TOP, fid_dst, "/new_g0/new_g00", pid, lcpl_id) < 0)
            TEST_ERROR

        if (H5Pclose(lcpl_id) < 0)
            TEST_ERROR

        /* open the group for copy */
        if ((gid = H5Gopen2(fid_src, NAME_GROUP_TOP, H5P_DEFAULT)) < 0)
            FAIL_STACK_ERROR

        /* open the destination group */
        if ((gid2 = H5Gopen2(fid_dst, "/new_g0/new_g00", H5P_DEFAULT)) < 0)
            FAIL_STACK_ERROR
    }
    else if (((flag & H5O_COPY_EXPAND_SOFT_LINK_FLAG) > 0) || ((flag & H5O_COPY_EXPAND_EXT_LINK_FLAG) > 0)) {
        if (H5Ocopy(fid_src, NAME_GROUP_LINK, fid_dst, NAME_GROUP_LINK, pid, H5P_DEFAULT) < 0)
            TEST_ERROR

        if ((flag & H5O_COPY_EXPAND_SOFT_LINK_FLAG) > 0)
            /* Unlink dataset to copy from original location */
            /* (So group comparison works properly) */
            if (H5Ldelete(fid_src, NAME_DATASET_SUB_SUB, H5P_DEFAULT) < 0)
                FAIL_STACK_ERROR

        /* open the group for copy */
        if ((gid = H5Gopen2(fid_src, NAME_GROUP_LINK2, H5P_DEFAULT)) < 0)
            FAIL_STACK_ERROR

        /* open the destination group */
        if ((gid2 = H5Gopen2(fid_dst, NAME_GROUP_LINK, H5P_DEFAULT)) < 0)
            FAIL_STACK_ERROR
    }
    else if (flag & (H5O_COPY_WITHOUT_ATTR_FLAG | H5O_COPY_PRESERVE_NULL_FLAG)) {
        if (H5Ocopy(fid_src, NAME_GROUP_TOP, fid_dst, NAME_GROUP_TOP, pid, H5P_DEFAULT) < 0)
            TEST_ERROR

        /* open the group for copy */
        if ((gid = H5Gopen2(fid_src, NAME_GROUP_TOP, H5P_DEFAULT)) < 0)
            FAIL_STACK_ERROR

        /* open the destination group */
        if ((gid2 = H5Gopen2(fid_dst, NAME_GROUP_TOP, H5P_DEFAULT)) < 0)
            FAIL_STACK_ERROR
    }
    else if (flag & H5O_COPY_SHALLOW_HIERARCHY_FLAG) {
        if (H5Ocopy(fid_src, NAME_GROUP_TOP, fid_dst, NAME_GROUP_TOP, pid, H5P_DEFAULT) < 0)
            TEST_ERROR

        /* open the group for copy */
        if ((gid = H5Gopen2(fid_src, NAME_GROUP_TOP, H5P_DEFAULT)) < 0)
            FAIL_STACK_ERROR

        /* open the destination group */
        if ((gid2 = H5Gopen2(fid_dst, NAME_GROUP_TOP, H5P_DEFAULT)) < 0)
            FAIL_STACK_ERROR

        /* Set the copy depth */
        depth = 1;
    }
    else if ((flag & H5O_COPY_EXPAND_REFERENCE_FLAG) > 0) {
        if (H5Ocopy(fid_src, NAME_GROUP_REF, fid_dst, NAME_GROUP_REF, pid, H5P_DEFAULT) < 0)
            TEST_ERROR

        /* open the group for copy */
        if ((gid = H5Gopen2(fid_src, NAME_GROUP_REF, H5P_DEFAULT)) < 0)
            FAIL_STACK_ERROR

        /* open the destination group */
        if ((gid2 = H5Gopen2(fid_dst, NAME_GROUP_REF, H5P_DEFAULT)) < 0)
            FAIL_STACK_ERROR
    }
    else {
        /* Unknown flag */
        TEST_ERROR
    } /* end else */

    /* Check if the groups are equal */
    if (compare_groups(gid, gid2, pid, depth, flag) != TRUE)
        TEST_ERROR
    if (H5Gclose(gid2) < 0)
        TEST_ERROR
    if (H5Gclose(gid) < 0)
        TEST_ERROR

    /* close the SRC file */
    if (H5Fclose(fid_src) < 0)
        TEST_ERROR

    /* close the DST file */
    if (H5Fclose(fid_dst) < 0)
        TEST_ERROR

    /* close properties */
    if (H5Pclose(pid) < 0)
        TEST_ERROR

    PASSED();
    return 0;

error:
    H5E_BEGIN_TRY
    {
        H5Pclose(lcpl_id);
        H5Pclose(pid);
        H5Sclose(sid);
        H5Dclose(did);
        H5Gclose(gid_ref);
        H5Gclose(gid_sub);
        H5Gclose(gid2);
        H5Gclose(gid);
        H5Fclose(fid_dst);
        H5Fclose(fid_src);
        H5Fclose(fid_ext);
    }
    H5E_END_TRY;
    return 1;
} /* end test_copy_option */

/*-------------------------------------------------------------------------
 * Function:    main
 *
 * Purpose:     Test H5Ocopy()
 *
 *              Tests a number of cases: messages can be stored in the
 *              new or old format, messages can be shared in either,
 *              both, or neither of the source and destination files.
 *
 * Return:      EXIT_SUCCESS/EXIT_FAILURE
 *
 * Programmer:  Peter Cao
 *              Friday, September 30, 2005
 *
 *-------------------------------------------------------------------------
 */
int
main(void)
{
    int      nerrors = 0;
    hid_t    fapl, fapl2;
    hid_t    fcpl_shared, ocpl;
    unsigned max_compact, min_dense;
    int      configuration; /* Configuration of tests. */
    int      ExpressMode;

    /* Setup */
    h5_reset();
    fapl = h5_fileaccess();

    ExpressMode = GetTestExpress();
    if (ExpressMode > 1)
        HDprintf("***Express test mode on.  Some tests may be skipped\n");

    /* Copy the file access property list */
    if ((fapl2 = H5Pcopy(fapl)) < 0)
        TEST_ERROR

    /* Set the "use the latest version of the format" bounds for creating objects in the file */
    if (H5Pset_libver_bounds(fapl2, H5F_LIBVER_LATEST, H5F_LIBVER_LATEST) < 0)
        TEST_ERROR

    /* Create an FCPL with sharing enabled */
    if ((fcpl_shared = H5Pcreate(H5P_FILE_CREATE)) < 0)
        TEST_ERROR
    if (H5Pset_shared_mesg_nindexes(fcpl_shared, 1) < 0)
        TEST_ERROR
    if (H5Pset_shared_mesg_index(fcpl_shared, 0, H5O_SHMESG_ALL_FLAG, 10) < 0)
        TEST_ERROR

    /* Obtain the default attribute storage phase change values */
    if ((ocpl = H5Pcreate(H5P_OBJECT_CREATE)) < 0)
        TEST_ERROR
    if (H5Pget_attr_phase_change(ocpl, &max_compact, &min_dense) < 0)
        TEST_ERROR
    if (H5Pclose(ocpl) < 0)
        TEST_ERROR

    /* Test in all configurations */
    for (configuration = 0; configuration <= MAX_CONFIGURATION; configuration++) {
        hid_t src_fapl;
        hid_t dst_fapl;
        hid_t fcpl_src;
        hid_t fcpl_dst;

        /* No need to test dense attributes with old format */
        if (!(configuration & CONFIG_SRC_NEW_FORMAT) && (configuration & CONFIG_DENSE))
            continue;

        /* TODO Region references currently do not support copy from new format to old format
         * (this may be fixed once H5Sencode/decode and H5CXis fixed) */
        if ((configuration & CONFIG_SRC_NEW_FORMAT) && !(configuration & CONFIG_DST_NEW_FORMAT))
            continue;

        /* Test with and without shared messages */
        if (configuration & CONFIG_SHARE_SRC) {
            HDputs("\nTesting with shared src messages:");
            fcpl_src = fcpl_shared;
        }
        else {
            HDputs("\nTesting without shared src messages:");
            fcpl_src = H5P_DEFAULT;
        }
        if (configuration & CONFIG_SHARE_DST) {
            HDputs("Testing with shared dst messages:");
            fcpl_dst = fcpl_shared;
        }
        else {
            HDputs("Testing without shared dst messages:");
            fcpl_dst = H5P_DEFAULT;
        }

        /* Set the FAPL for the source file's type of format */
        if (configuration & CONFIG_SRC_NEW_FORMAT) {
            HDputs("Testing with latest format for source file:");
            src_fapl = fapl2;

            /* Test with and without dense attributes */
            if (configuration & CONFIG_DENSE) {
                HDputs("Testing with dense attributes:");
                num_attributes_g = max_compact + 1;
            }
            else {
                HDputs("Testing without dense attributes:");
                num_attributes_g = MAX(min_dense, 2) - 2;
            }
        } /* end if */
        else {
            HDputs("Testing with oldest file format for source file:");
            src_fapl         = fapl;
            num_attributes_g = 4;
        } /* end else */

        /* Set the FAPL for the destination file's type of format */
        if (configuration & CONFIG_DST_NEW_FORMAT) {
            HDputs("Testing with latest format for destination file:");
            dst_fapl = fapl2;
        } /* end if */
        else {
            HDputs("Testing with oldest file format for destination file:");
            dst_fapl = fapl;
        } /* end else */

        /* The tests... */
        nerrors += test_copy_option(fcpl_src, fcpl_dst, src_fapl, dst_fapl, H5O_COPY_EXPAND_REFERENCE_FLAG,
                                    FALSE, "H5Ocopy(): expand object reference");
    } /* end for */

    /* Reset file token checking info */
    token_reset();

    /* Verify symbol table messages are cached */
    nerrors += (h5_verify_cached_stabs(FILENAME, fapl) < 0 ? 1 : 0);

    /* Results */
    if (nerrors) {
        HDprintf("***** %d OBJECT COPY TEST%s FAILED! *****\n", nerrors, (1 == nerrors ? "" : "S"));
        HDexit(EXIT_FAILURE);
    } /* end if */

    HDputs("All object copying tests passed.");

    /* close property list.
     * NOTE: if this property list is not closed and the test is
     *          run with the split or multi driver, an interesting
     *          problem is exposed in the property list shutdown code.
     *
     *          Namely, since the split/multi driver copies property
     *          lists for internal use, there's a (high) chance that
     *          leaving the FAPL open and having the library's shutdown
     *          code close it will cause the underlying property lists
     *          to be cleaned up first, causing the actual property list
     *          close operation to fail (since it won't be able to close
     *          the already closed underlying property list).
     *
     *          The could be addressed by converting the split/multi to
     *          use non-public API routines, or putting some way into the
     *          public H5I routines to indicate ordering at shutdown.
     *
     *          For now, we just make certain to close the property list.
     *          (QAK - 2016/04/06)
     *
     */
    H5Pclose(fapl2);

    h5_cleanup(FILENAME, fapl);

    HDexit(EXIT_SUCCESS);

error:
    HDexit(EXIT_FAILURE);
} /* main */<|MERGE_RESOLUTION|>--- conflicted
+++ resolved
@@ -887,11 +887,7 @@
 
                 /* Iterate over all elements, calling memcmp() for each */
                 for (elmt = 0; elmt < nelmts; elmt++) {
-<<<<<<< HEAD
-                    if (HDmemcmp(memb1, memb2, memb_size))
-=======
                     if (HDmemcmp(memb1, memb2, memb_size) != 0)
->>>>>>> 18bbd3f0
                         TEST_ERROR
 
                     /* Update member pointers */
@@ -1039,11 +1035,7 @@
         else
             TEST_ERROR
     } /* end else */
-<<<<<<< HEAD
-    else if (HDmemcmp(buf1, buf2, (elmt_size * nelmts)))
-=======
     else if (HDmemcmp(buf1, buf2, (elmt_size * nelmts)) != 0)
->>>>>>> 18bbd3f0
         TEST_ERROR
 
     /* Data should be the same. :-) */
@@ -1314,11 +1306,7 @@
             if (H5Lget_name_by_idx(gid2, ".", H5_INDEX_NAME, H5_ITER_INC, idx, objname2,
                                    (size_t)NAME_BUF_SIZE, H5P_DEFAULT) < 0)
                 TEST_ERROR
-<<<<<<< HEAD
-            if (HDstrcmp(objname, objname2))
-=======
             if (HDstrcmp(objname, objname2) != 0)
->>>>>>> 18bbd3f0
                 TEST_ERROR
 
             /* Get link info */
@@ -1432,11 +1420,7 @@
                         TEST_ERROR
 
                     /* Compare link data */
-<<<<<<< HEAD
-                    if (HDmemcmp(linkval, linkval2, linfo.u.val_size))
-=======
                     if (HDmemcmp(linkval, linkval2, linfo.u.val_size) != 0)
->>>>>>> 18bbd3f0
                         TEST_ERROR
                 } /* end else-if */
                 else {
