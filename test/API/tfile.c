--- conflicted
+++ resolved
@@ -1283,13 +1283,8 @@
 
     /* Close the file first */
     H5Fclose(fid);
-<<<<<<< HEAD
-//#ifndef WRONG_DATATYPE_OBJ_COUNT
-    if (vol_cap_flags_g & H5VL_CAP_FLAG_STORED_DATATYPES) {
-=======
     //#ifndef WRONG_DATATYPE_OBJ_COUNT
     if (vol_cap_flags_g & H5VL_CAP_FLAG_STORED_DATATYPE) {
->>>>>>> 817a2e77
         /* Get the number of all opened objects */
         oid_count = H5Fget_obj_count((hid_t)H5F_OBJ_ALL, H5F_OBJ_ALL);
         CHECK(oid_count, FAIL, "H5Fget_obj_count");
@@ -2349,13 +2344,8 @@
     /* Create dataset in group w/first file ID */
     did1 = H5Dcreate2(gid, DSET1, H5T_NATIVE_INT, sid, H5P_DEFAULT, H5P_DEFAULT, H5P_DEFAULT);
     CHECK(did1, FAIL, "H5Dcreate2");
-<<<<<<< HEAD
-//#ifndef WRONG_DATATYPE_OBJ_COUNT
-    if (vol_cap_flags_g & H5VL_CAP_FLAG_STORED_DATATYPES) {
-=======
     //#ifndef WRONG_DATATYPE_OBJ_COUNT
     if (vol_cap_flags_g & H5VL_CAP_FLAG_STORED_DATATYPE) {
->>>>>>> 817a2e77
         /* Check number of objects opened in first file */
         nobjs = H5Fget_obj_count(fid1, H5F_OBJ_LOCAL | H5F_OBJ_ALL);
         VERIFY(nobjs, 3, "H5Fget_obj_count"); /* 3 == file, dataset & group */
