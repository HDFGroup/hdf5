/* * * * * * * * * * * * * * * * * * * * * * * * * * * * * * * * * * * * * * *
 * Copyright by The HDF Group.                                               *
 * All rights reserved.                                                      *
 *                                                                           *
 * This file is part of HDF5.  The full HDF5 copyright notice, including     *
 * terms governing use, modification, and redistribution, is contained in    *
 * the COPYING file, which can be found at the root of the source code       *
 * distribution tree, or in https://www.hdfgroup.org/licenses.               *
 * If you do not have access to either file, you may request a copy from     *
 * help@hdfgroup.org.                                                        *
 * * * * * * * * * * * * * * * * * * * * * * * * * * * * * * * * * * * * * * */

/*
 * Programmer:  Robb Matzke
 *              Thursday, November 19, 1998
 *
 * Purpose:  Provides support functions for most of the hdf5 tests cases.
 *
 */

#undef NDEBUG /*override -DNDEBUG      */

#include "h5test.h"
#include "H5srcdir.h"
#include "H5srcdir_str.h"

/* Necessary for h5_verify_cached_stabs() */
#define H5G_FRIEND /*suppress error about including H5Gpkg      */
#define H5G_TESTING
#include "H5Gpkg.h"

#ifdef H5_HAVE_WIN32_API
#include <process.h>
#endif /* H5_HAVE_WIN32_API */

/*
 * Define these environment variables or constants to influence functions in
 * this test support library.  The environment variable is used in preference
 * to the cpp constant.  If neither is defined then use some default value.
 *
 * HDF5_DRIVER:    This string describes what low level file driver to
 *      use for HDF5 file access.
 *
 * HDF5_LIBVER_BOUNDS:    This string describes what library version bounds to
 *      use for HDF5 file access.  See h5_get_libver_fapl() for details.
 *
 * HDF5_PREFIX:    A string to add to the beginning of all serial test
 *      file names.  This can be used to run tests in a
 *      different file system (e.g., "/tmp" or "/tmp/myname").
 *      The prefix will be separated from the base file name
 *      by a slash. See h5_fixname() for details.
 *
 * HDF5_PARAPREFIX:  A string to add to the beginning of all parallel test
 *      file names.  This can be used to tell MPIO what driver
 *      to use (e.g., "gfs:", "ufs:", or "nfs:") or to use a
 *      different file system (e.g., "/tmp" or "/tmp/myname").
 *      The prefix will be separated from the base file name
 *      by a slash. See h5_fixname() for details.
 *
 */
/*
 * In a parallel machine, the filesystem suitable for compiling is
 * unlikely a parallel file system that is suitable for parallel I/O.
 * There is no standard pathname for the parallel file system.  /tmp
 * is about the best guess.
 */
#ifndef HDF5_PARAPREFIX
#define HDF5_PARAPREFIX ""
#endif
char *paraprefix = NULL; /* for command line option para-prefix */
#ifdef H5_HAVE_PARALLEL
MPI_Info h5_io_info_g = MPI_INFO_NULL; /* MPI INFO object for IO */
#endif

#define READ_BUF_SIZE 65536

/*
 * These are the letters that are appended to the file name when generating
 * names for the split and multi drivers. They are:
 *
 *   m: All meta data when using the split driver.
 *  s: The userblock, superblock, and driver info block
 *  b: B-tree nodes
 *  r: Dataset raw data
 *  g: Global heap
 *  l: local heap (object names)
 *  o: object headers
 */
static const char *multi_letters = "msbrglo";

/* Length of multi-file VFD filename buffers */
#define H5TEST_MULTI_FILENAME_LEN 1024

/* Temporary file for sending signal messages */
#define TMP_SIGNAL_FILE "tmp_signal_file"

/* The # of seconds to wait for the message file--used by h5_wait_message() */
#define MESSAGE_TIMEOUT 300 /* Timeout in seconds */

/* Buffer to construct path in and return pointer to */
static char srcdir_path[1024];

/* Buffer to construct file in and return pointer to */
static char srcdir_testpath[1024];

/*  The strings that correspond to library version bounds H5F_libver_t in H5Fpublic.h */
/*  This is used by h5_get_version_string() */
const char *LIBVER_NAMES[] = {"earliest", /* H5F_LIBVER_EARLIEST = 0  */
                              "v18",      /* H5F_LIBVER_V18 = 1       */
                              "v110",     /* H5F_LIBVER_V110 = 2      */
                              "v112",     /* H5F_LIBVER_V112 = 3      */
                              "v114",     /* H5F_LIBVER_V114 = 4      */
                              "latest",   /* H5F_LIBVER_V116 = 5      */
                              NULL};

/* Previous error reporting function */
static H5E_auto2_t err_func = NULL;

/* Global variables for testing */
size_t   n_tests_run_g     = 0;
size_t   n_tests_passed_g  = 0;
size_t   n_tests_failed_g  = 0;
size_t   n_tests_skipped_g = 0;
uint64_t vol_cap_flags_g   = H5VL_CAP_FLAG_NONE;

static herr_t h5_errors(hid_t estack, void *client_data);
static char  *h5_fixname_real(const char *base_name, hid_t fapl, const char *_suffix, char *fullname,
                              size_t size, hbool_t nest_printf, hbool_t subst_for_superblock);

/*-------------------------------------------------------------------------
 * Function:  h5_errors
 *
 * Purpose:  Displays the error stack after printing "*FAILED*".
 *
 * Return:  Success:  0
 *
 *    Failure:  -1
 *
 * Programmer:  Robb Matzke
 *    Wednesday, March  4, 1998
 *
 *-------------------------------------------------------------------------
 */
static herr_t
h5_errors(hid_t estack, void H5_ATTR_UNUSED *client_data)
{
    H5_FAILED();
    H5Eprint2(estack, stdout);
    return 0;
}

/*-------------------------------------------------------------------------
 * Function:  h5_clean_files
 *
 * Purpose:  Cleanup temporary test files (always).
 *    base_name contains the list of test file names.
 *
 * Return:  void
 *
 * Programmer:  Neil Fortner
 *              June 1, 2015
 *
 *-------------------------------------------------------------------------
 */
void
h5_clean_files(const char *base_name[], hid_t fapl)
{
    int i;

    for (i = 0; base_name[i]; i++) {
        h5_delete_test_file(base_name[i], fapl);
    }

    /* Close the FAPL used to access the file */
    H5Pclose(fapl);
} /* end h5_clean_files() */

/*-------------------------------------------------------------------------
 * Function:    h5_delete_test_file
 *
 * Purpose      Clean up temporary test files.
 *
 *              When a test calls h5_fixname() to get a VFD-dependent
 *              test file name, this function can be used to clean it up.
 *
 * Return:      void
 *
 *              Since this is a cleanup file, we don't care if it fails.
 *
 * Programmer:  Dana Robinson
 *              February 2016
 *
 *-------------------------------------------------------------------------
 */
void
h5_delete_test_file(const char *base_name, hid_t fapl)
{
    char filename[1024]; /* VFD-dependent filename to delete */

    /* Get the VFD-dependent filename */
    if (NULL == h5_fixname(base_name, fapl, filename, sizeof(filename)))
        return;

    H5E_BEGIN_TRY
    {
        H5Fdelete(filename, fapl);
    }
    H5E_END_TRY

} /* end h5_delete_test_file() */

/*-------------------------------------------------------------------------
 * Function:    h5_delete_all_test_files
 *
 * Purpose      Clean up temporary test files.
 *
 *              When a test calls h5_fixname() get a VFD-dependent
 *              test file name, this function can be used to clean it up.
 *
 *              This function takes an array of filenames that ends with
 *              a NULL string and cleans them all.
 *
 * Return:      void
 *
 *              Since this is a cleanup file, we don't care if it fails.
 *
 * Programmer:  Dana Robinson
 *              February 2016
 *
 *-------------------------------------------------------------------------
 */
void
h5_delete_all_test_files(const char *base_name[], hid_t fapl)
{
    int i; /* iterator                             */

    for (i = 0; base_name[i]; i++) {
        h5_delete_test_file(base_name[i], fapl);
    } /* end for */

} /* end h5_delete_all_test_files() */

/*-------------------------------------------------------------------------
 * Function:  h5_cleanup
 *
 * Purpose:  Cleanup temporary test files.
 *    base_name contains the list of test file names.
 *    The file access property list is also closed.
 *
 * Return:  Non-zero if cleanup actions were performed; zero otherwise.
 *
 * Programmer:  Albert Cheng
 *              May 28, 1998
 *
 *-------------------------------------------------------------------------
 */
int
h5_cleanup(const char *base_name[], hid_t fapl)
{
    int retval = 0;

    if (GetTestCleanup()) {
        /* Clean up files in base_name, and the FAPL */
        h5_clean_files(base_name, fapl);

        retval = 1;
    } /* end if */

    /* Restore the original error reporting routine */
    h5_restore_err();

    return retval;
} /* end h5_cleanup() */

/*-------------------------------------------------------------------------
 * Function:    h5_test_shutdown
 *
 * Purpose:     Performs any special test cleanup required before the test
 *              ends.
 *
 *              NOTE: This function should normally only be called once
 *              in a given test, usually just before leaving main(). It
 *              is intended for use in the single-file unit tests, not
 *              testhdf5.
 *
 * Return:      void
 *
 * Programmer:  Dana Robinson
 *              February 2016
 *
 *-------------------------------------------------------------------------
 */
void
h5_test_shutdown(void)
{

    /* Restore the original error reporting routine */
    h5_restore_err();
} /* end h5_test_shutdown() */

/*-------------------------------------------------------------------------
 * Function:    h5_restore_err
 *
 * Purpose:     Restore the default error handler.
 *
 * Return:      N/A
 *
 * Programmer:  Quincey Koziol
 *              Sept 10, 2015
 *
 *-------------------------------------------------------------------------
 */
void
h5_restore_err(void)
{
    /* Restore the original error reporting routine */
    assert(err_func != NULL);
    H5Eset_auto2(H5E_DEFAULT, err_func, NULL);
    err_func = NULL;
}

/*-------------------------------------------------------------------------
 * Function:    h5_reset
 *
 * Purpose:     Reset the library by closing it
 *
 * Return:      void
 *-------------------------------------------------------------------------
 */
void
h5_reset(void)
{
    HDfflush(stdout);
    HDfflush(stderr);
    H5close();

    /* Save current error stack reporting routine and redirect to our local one */
    assert(err_func == NULL);
    H5Eget_auto2(H5E_DEFAULT, &err_func, NULL);
    H5Eset_auto2(H5E_DEFAULT, h5_errors, NULL);
}

/*-------------------------------------------------------------------------
 * Function:    h5_test_init
 *
 * Purpose:     Performs any special actions before the test begins.
 *
 *              NOTE: This function should normally only be called once
 *              in a given test, usually at the beginning of main(). It
 *              is intended for use in the single-file unit tests, not
 *              testhdf5.
 *
 * Return:      void
 *
 * Programmer:  Dana Robinson
 *              February 2016
 *
 *-------------------------------------------------------------------------
 */
void
h5_test_init(void)
{
    HDfflush(stdout);
    HDfflush(stderr);
    H5close();

    /* Save current error stack reporting routine and redirect to our local one */
    assert(err_func == NULL);
    H5Eget_auto2(H5E_DEFAULT, &err_func, NULL);
    H5Eset_auto2(H5E_DEFAULT, h5_errors, NULL);
} /* end h5_test_init() */

/*-------------------------------------------------------------------------
 * Function:  h5_fixname
 *
 * Purpose:  Create a file name from a file base name like `test' and
 *    return it through the FULLNAME (at most SIZE characters
 *    counting the null terminator). The full name is created by
 *    prepending the contents of HDF5_PREFIX (separated from the
 *    base name by a slash) and appending a file extension based on
 *    the driver supplied, resulting in something like
 *    `ufs:/u/matzke/test.h5'.
 *
 * Return:  Success:  The FULLNAME pointer.
 *
 *    Failure:  NULL if BASENAME or FULLNAME is the null
 *        pointer or if FULLNAME isn't large enough for
 *        the result.
 *
 * Programmer:  Robb Matzke
 *              Thursday, November 19, 1998
 *
 *-------------------------------------------------------------------------
 */
char *
h5_fixname(const char *base_name, hid_t fapl, char *fullname, size_t size)
{
    return (h5_fixname_real(base_name, fapl, ".h5", fullname, size, FALSE, FALSE));
}

/*-------------------------------------------------------------------------
 * Function:    h5_fixname_superblock
 *
 * Purpose:     Like h5_fixname() but returns the name of the file you'd
 *              open to find the superblock. Useful for when you have to
 *              open a file with open(2) but the h5_fixname() string
 *              contains stuff like format strings.
 *
 * Return:      Success:    The FULLNAME pointer.
 *
 *              Failure:    NULL if BASENAME or FULLNAME is the null
 *                          pointer or if FULLNAME isn't large enough for
 *                          the result.
 *
 * Programmer:  Dana Robinson
 *              Spring 2019
 *
 *-------------------------------------------------------------------------
 */
char *
h5_fixname_superblock(const char *base_name, hid_t fapl_id, char *fullname, size_t size)
{
    return (h5_fixname_real(base_name, fapl_id, ".h5", fullname, size, FALSE, TRUE));
}

/*-------------------------------------------------------------------------
 * Function:  h5_fixname_no_suffix
 *
 * Purpose:  Same as h5_fixname but with no suffix appended
 *
 * Return:  Success:  The FULLNAME pointer.
 *
 *    Failure:  NULL if BASENAME or FULLNAME is the null
 *        pointer or if FULLNAME isn't large enough for
 *        the result.
 *
 *-------------------------------------------------------------------------
 */
char *
h5_fixname_no_suffix(const char *base_name, hid_t fapl, char *fullname, size_t size)
{
    return (h5_fixname_real(base_name, fapl, NULL, fullname, size, FALSE, FALSE));
}

/*-------------------------------------------------------------------------
 * Function:  h5_fixname_printf
 *
 * Purpose:  Same as h5_fixname but returns a filename that can be passed
 *    through a printf-style function once before being passed to the file
 *    driver.  Basically, replaces all % characters used by the file
 *    driver with %%.
 *
 * Return:  Success:  The FULLNAME pointer.
 *
 *    Failure:  NULL if BASENAME or FULLNAME is the null
 *        pointer or if FULLNAME isn't large enough for
 *        the result.
 *
 * Programmer:  Neil Fortner
 *              Wednesday, July 15, 2015
 *
 *-------------------------------------------------------------------------
 */
char *
h5_fixname_printf(const char *base_name, hid_t fapl, char *fullname, size_t size)
{
    return (h5_fixname_real(base_name, fapl, ".h5", fullname, size, TRUE, FALSE));
}

/*-------------------------------------------------------------------------
 * Function:  h5_fixname_real
 *
 * Purpose:  Create a file name from a file base name like `test' and
 *    return it through the FULLNAME (at most SIZE characters
 *    counting the null terminator). The full name is created by
 *    prepending the contents of HDF5_PREFIX (separated from the
 *    base name by a slash) and appending a file extension based on
 *    the driver supplied, resulting in something like
 *    `ufs:/u/matzke/test.h5'.
 *
 * Return:  Success:  The FULLNAME pointer.
 *
 *    Failure:  NULL if BASENAME or FULLNAME is the null
 *        pointer or if FULLNAME isn't large enough for
 *        the result.
 *
 * Programmer:  Robb Matzke
 *              Thursday, November 19, 1998
 *
 *-------------------------------------------------------------------------
 */
static char *
h5_fixname_real(const char *base_name, hid_t fapl, const char *_suffix, char *fullname, size_t size,
                hbool_t nest_printf, hbool_t subst_for_superblock)
{
    const char *prefix         = NULL;
    const char *driver_env_var = NULL; /* HDF5_DRIVER environment variable     */
    char       *ptr, last = '\0';
    const char *suffix = _suffix;
    size_t      i, j;
    hid_t       driver     = -1;
    int         isppdriver = 0; /* if the driver is MPI parallel */

    if (!base_name || !fullname || size < 1)
        return NULL;

    HDmemset(fullname, 0, size);

    /* Determine if driver is set by environment variable. If it is,
     * only generate a suffix if fixing the filename for the superblock
     * file. */
    driver_env_var = HDgetenv(HDF5_DRIVER);
    if (driver_env_var && (H5P_DEFAULT == fapl) && subst_for_superblock)
        fapl = H5P_FILE_ACCESS_DEFAULT;

    /* figure out the suffix */
    if (H5P_DEFAULT != fapl) {
        if ((driver = H5Pget_driver(fapl)) < 0)
            return NULL;

        if (suffix) {
            if (H5FD_FAMILY == driver) {
                if (subst_for_superblock)
                    suffix = "-000000.h5";
                else
                    suffix = nest_printf ? "-%%06d.h5" : "-%06d.h5";
            }
            else if (H5FD_MULTI == driver) {

                /* Check the HDF5_DRIVER environment variable in case
                 * we are using the split driver since both of those
                 * use the multi VFD under the hood.
                 */
#ifdef HDF5_DRIVER
                /* Use the environment variable, then the compile-time constant */
                if (!driver_env_var)
                    driver_env_var = HDF5_DRIVER;
#endif
                if (driver_env_var && !HDstrcmp(driver_env_var, "split")) {
                    /* split VFD */
                    if (subst_for_superblock)
                        suffix = ".h5.meta";
                }
                else {
                    /* multi VFD */
                    if (subst_for_superblock)
                        suffix = "-s.h5";
                    else
                        suffix = NULL;
                }
            }
        }
    }

    /* Must first check fapl is not H5P_DEFAULT (-1) because H5FD_XXX
     * could be of value -1 if it is not defined.
     */
    isppdriver = ((H5P_DEFAULT != fapl) || driver_env_var) && (H5FD_MPIO == driver);

    /* Check HDF5_NOCLEANUP environment setting.
     * (The #ifdef is needed to prevent compile failure in case MPI is not
     * configured.)
     */
    if (isppdriver) {
#ifdef H5_HAVE_PARALLEL
        if (getenv_all(MPI_COMM_WORLD, 0, HDF5_NOCLEANUP))
            SetTestNoCleanup();
#endif /* H5_HAVE_PARALLEL */
    }
    else {
        if (HDgetenv(HDF5_NOCLEANUP))
            SetTestNoCleanup();
    }

    /* Check what prefix to use for test files. Process HDF5_PARAPREFIX and
     * HDF5_PREFIX.
     * Use different ones depending on parallel or serial driver used.
     * (The #ifdef is needed to prevent compile failure in case MPI is not
     * configured.)
     */
    if (isppdriver) {
#ifdef H5_HAVE_PARALLEL
        /*
         * For parallel:
         *      First use command line option, then the environment
         *      variable, then try the constant
         */
        static int explained = 0;

        prefix = (paraprefix ? paraprefix : getenv_all(MPI_COMM_WORLD, 0, "HDF5_PARAPREFIX"));

        if (!prefix && !explained) {
            /* print hint by process 0 once. */
            int mpi_rank;

            MPI_Comm_rank(MPI_COMM_WORLD, &mpi_rank);

            if (mpi_rank == 0)
                printf("*** Hint ***\n"
                       "You can use environment variable HDF5_PARAPREFIX to "
                       "run parallel test files in a\n"
                       "different directory or to add file type prefix. e.g.,\n"
                       "   HDF5_PARAPREFIX=pfs:/PFS/user/me\n"
                       "   export HDF5_PARAPREFIX\n"
                       "*** End of Hint ***\n");

            explained = TRUE;
#ifdef HDF5_PARAPREFIX
            prefix = HDF5_PARAPREFIX;
#endif /* HDF5_PARAPREFIX */
        }
#endif /* H5_HAVE_PARALLEL */
    }
    else {
        /*
         * For serial:
         *      First use the environment variable, then try the constant
         */
        prefix = HDgetenv("HDF5_PREFIX");

#ifdef HDF5_PREFIX
        if (!prefix)
            prefix = HDF5_PREFIX;
#endif /* HDF5_PREFIX */
    }

    /* Prepend the prefix value to the base name */
    if (prefix && *prefix) {
        if (isppdriver) {
            /* This is a parallel system */
            char *subdir;

            if (!HDstrcmp(prefix, HDF5_PARAPREFIX)) {
                /*
                 * If the prefix specifies the HDF5_PARAPREFIX directory, then
                 * default to using the "/tmp/$USER" or "/tmp/$LOGIN"
                 * directory instead.
                 */
                char *user, *login;

                user   = HDgetenv("USER");
                login  = HDgetenv("LOGIN");
                subdir = (user ? user : login);

                if (subdir) {
                    for (i = 0; i < size && prefix[i]; i++)
                        fullname[i] = prefix[i];

                    fullname[i++] = '/';

                    for (j = 0; i < size && subdir[j]; ++i, ++j)
                        fullname[i] = subdir[j];
                }
            }

            if (!fullname[0]) {
                /* We didn't append the prefix yet */
                HDstrncpy(fullname, prefix, size);
                fullname[size - 1] = '\0';
            }

            if (HDstrlen(fullname) + HDstrlen(base_name) + 1 < size) {
                /*
                 * Append the base_name with a slash first. Multiple
                 * slashes are handled below.
                 */
                h5_stat_t buf;

                if (HDstat(fullname, &buf) < 0)
                    /* The directory doesn't exist just yet */
                    if (HDmkdir(fullname, (mode_t)0755) < 0 && errno != EEXIST)
                        /*
                         * We couldn't make the "/tmp/${USER,LOGIN}"
                         * subdirectory.  Default to PREFIX's original
                         * prefix value.
                         */
                        HDstrcpy(fullname, prefix);

                HDstrcat(fullname, "/");
                HDstrcat(fullname, base_name);
            }
            else {
                /* Buffer is too small */
                return NULL;
            }
        }
        else {
            if (HDsnprintf(fullname, size, "%s/%s", prefix, base_name) == (int)size)
                /* Buffer is too small */
                return NULL;
        }
    }
    else if (HDstrlen(base_name) >= size) {
        /* Buffer is too small */
        return NULL;
    }
    else {
        HDstrcpy(fullname, base_name);
    }

    /* Append a suffix */
    if (suffix) {
        if (HDstrlen(fullname) + HDstrlen(suffix) >= size)
            return NULL;

        HDstrcat(fullname, suffix);
    }

    /* Remove any double slashes in the filename */
    for (ptr = fullname, i = j = 0; ptr && i < size; i++, ptr++) {
        if (*ptr != '/' || last != '/')
            fullname[j++] = *ptr;

        last = *ptr;
    }

    return fullname;
}

/*-------------------------------------------------------------------------
 * Function:  h5_rmprefix
 *
 * Purpose:  This "removes" the MPIO driver prefix part of the file name
 *    by returning a pointer that points at the non-prefix component
 *              part of the file name.  E.g.,
 *        Input      Return
 *        pfs:/scratch1/dataX    /scratch1/dataX
 *        /scratch2/dataY           /scratch2/dataY
 *    Note that there is no change to the original file name.
 *
 * Return:  Success:  a pointer at the non-prefix part.
 *
 * Programmer:  Albert Cheng; Jun  1, 2006
 *
 *-------------------------------------------------------------------------
 */
H5_ATTR_PURE const char *
h5_rmprefix(const char *filename)
{
    const char *ret_ptr;

    if ((ret_ptr = HDstrstr(filename, ":")) == NULL)
        ret_ptr = filename;
    else
        ret_ptr++;

    return (ret_ptr);
}

/*-------------------------------------------------------------------------
 * Function:    h5_fileaccess
 *
 * Purpose:     Returns a file access template which is the default template
 *              but with a file driver, VOL connector, or libver bound set
 *              according to a constant or environment variable
 *
 * Return:      Success:    A file access property list
 *              Failure:    H5I_INVALID_HID
 *
 * Programmer:  Robb Matzke
 *              Thursday, November 19, 1998
 *
 *-------------------------------------------------------------------------
 */
hid_t
h5_fileaccess(void)
{
    hid_t fapl_id = H5I_INVALID_HID;

    if ((fapl_id = H5Pcreate(H5P_FILE_ACCESS)) < 0)
        goto error;

    /* Check for libver bounds */
    if (h5_get_libver_fapl(fapl_id) < 0)
        goto error;

    return fapl_id;

error:
    if (fapl_id != H5I_INVALID_HID)
        H5Pclose(fapl_id);
    return H5I_INVALID_HID;
} /* end h5_fileaccess() */

/*-------------------------------------------------------------------------
 * Function:    h5_fileaccess_flags
 *
 * Purpose:     Returns a file access template which is the default template
 *              but with a file driver, VOL connector, or libver bound set
 *              according to a constant or environment variable
 *
 * Return:      Success:    A file access property list
 *              Failure:    H5I_INVALID_HID
 *
 * Programmer:  Robb Matzke
 *              Thursday, November 19, 1998
 *
 *-------------------------------------------------------------------------
 */
hid_t
h5_fileaccess_flags(unsigned flags)
{
    hid_t fapl_id = H5I_INVALID_HID;

    if ((fapl_id = H5Pcreate(H5P_FILE_ACCESS)) < 0)
        goto error;

    /* Check for libver bounds */
    if ((flags & H5_FILEACCESS_LIBVER) && h5_get_libver_fapl(fapl_id) < 0)
        goto error;

    return fapl_id;

error:
    if (fapl_id != H5I_INVALID_HID)
        H5Pclose(fapl_id);
    return H5I_INVALID_HID;
} /* end h5_fileaccess_flags() */

/*-------------------------------------------------------------------------
 * Function:    h5_get_libver_fapl
 *
 * Purpose:     Sets the library version bounds for a FAPL according to the
 *              value in the constant or environment variable "HDF5_LIBVER_BOUNDS".
 *
 * Return:      Success:    0
 *              Failure:    -1
 *
 * Programmer:  Quincey Koziol
 *              November 2018
 *
 *-------------------------------------------------------------------------
 */
herr_t
h5_get_libver_fapl(hid_t fapl)
{
    const char *env   = NULL; /* HDF5_DRIVER environment variable     */
    const char *tok   = NULL; /* strtok pointer                       */
    char       *lasts = NULL; /* Context pointer for strtok_r() call */
    char        buf[1024];    /* buffer for tokenizing HDF5_DRIVER    */

    /* Get the environment variable, if it exists */
    env = HDgetenv("HDF5_LIBVER_BOUNDS");
#ifdef HDF5_LIBVER_BOUNDS
    /* Use the environment variable, then the compile-time constant */
    if (!env)
        env = HDF5_LIBVER_BOUNDS;
#endif

    /* If the environment variable was not set, just return
     * without modifying the FAPL.
     */
    if (!env || !*env)
        goto done;

    /* Get the first 'word' of the environment variable.
     * If it's nothing (environment variable was whitespace)
     * just return the default fapl.
     */
    HDstrncpy(buf, env, sizeof(buf));
    buf[sizeof(buf) - 1] = '\0';
    if (NULL == (tok = HDstrtok_r(buf, " \t\n\r", &lasts)))
        goto done;

    if (!HDstrcmp(tok, "latest")) {
        /* use the latest format */
        if (H5Pset_libver_bounds(fapl, H5F_LIBVER_LATEST, H5F_LIBVER_LATEST) < 0)
            goto error;
    } /* end if */
    else {
        /* Unknown setting */
        goto error;
    } /* end else */

done:
    return 0;

error:
    return -1;
} /* end h5_get_libver_fapl() */

/*-------------------------------------------------------------------------
 * Function:  h5_no_hwconv
 *
 * Purpose:  Turn off hardware data type conversions.
 *
 * Return:  void
 *
 * Programmer:  Robb Matzke
 *              Friday, November 20, 1998
 *
 *-------------------------------------------------------------------------
 */
void
h5_no_hwconv(void)
{
    H5Tunregister(H5T_PERS_HARD, NULL, (hid_t)-1, (hid_t)-1, NULL);
}

/*-------------------------------------------------------------------------
 * Function:  h5_show_hostname
 *
 * Purpose:  Show hostname.  Show process ID if in MPI environment.
 *
 * Return:  void
 *
 * Programmer:  Albert Cheng
 *              2002/04/22
 *
 *-------------------------------------------------------------------------
 */
void
h5_show_hostname(void)
{
    char hostname[80];
#ifdef H5_HAVE_WIN32_API
    WSADATA wsaData;
    int     err;
#endif

    /* try show the process or thread id in multiple processes cases*/
#ifdef H5_HAVE_PARALLEL
    {
        int mpi_rank, mpi_initialized, mpi_finalized;

        MPI_Initialized(&mpi_initialized);
        MPI_Finalized(&mpi_finalized);

        if (mpi_initialized && !mpi_finalized) {
            MPI_Comm_rank(MPI_COMM_WORLD, &mpi_rank);
            printf("MPI-process %d.", mpi_rank);
        }
        else
            printf("thread 0.");
    }
#else
    printf("thread %" PRIu64 ".", H5TS_thread_id());
#endif
#ifdef H5_HAVE_WIN32_API

    err = WSAStartup(MAKEWORD(2, 2), &wsaData);
    if (err != 0) {
        /* could not find a usable WinSock DLL */
        return;
    }

    /* Confirm that the WinSock DLL supports 2.2.*/
    /* Note that if the DLL supports versions greater    */
    /* than 2.2 in addition to 2.2, it will still return */
    /* 2.2 in wVersion since that is the version we      */
    /* requested.                                        */

    if (LOBYTE(wsaData.wVersion) != 2 || HIBYTE(wsaData.wVersion) != 2) {
        /* could not find a usable WinSock DLL */
        WSACleanup();
        return;
    }

#endif
#ifdef H5_HAVE_GETHOSTNAME
    if (HDgethostname(hostname, (size_t)80) < 0)
        printf(" gethostname failed\n");
    else
        printf(" hostname=%s\n", hostname);
#else
    printf(" gethostname not supported\n");
#endif
#ifdef H5_HAVE_WIN32_API
    WSACleanup();
#endif
}

#ifdef H5_HAVE_PARALLEL
/*
 * Function:    h5_set_info_object
 * Purpose:     Process environment variables setting to set up MPI Info
 *              object.
 * Return:      0 if all is fine; otherwise non-zero.
 * Programmer:  Albert Cheng, 2002/05/21.
 */
int
h5_set_info_object(void)
{
    char *envp; /* environment pointer */
    int   ret_value = 0;

    /* handle any MPI INFO hints via $HDF5_MPI_INFO */
    if ((envp = HDgetenv("HDF5_MPI_INFO")) != NULL) {
        char *next, *valp;

        valp = envp = next = HDstrdup(envp);

        if (!valp)
            return 0;

        /* create an INFO object if not created yet */
        if (h5_io_info_g == MPI_INFO_NULL)
            MPI_Info_create(&h5_io_info_g);

        do {
            size_t len;
            char  *key_val, *endp, *namep;

            if (*valp == ';')
                valp++;

            /* copy key/value pair into temporary buffer */
            len  = HDstrcspn(valp, ";");
            next = &valp[len];
            if (NULL == (key_val = (char *)HDcalloc(1, len + 1)))
                return -1;

            /* increment the next pointer past the terminating semicolon */
            if (*next == ';')
                ++next;

            namep = HDstrncpy(key_val, valp, len);

            /* pass up any beginning whitespaces */
            while (*namep && (*namep == ' ' || *namep == '\t'))
                namep++;

            if (!*namep)
                continue; /* was all white space, so move to next k/v pair */

            /* eat up any ending white spaces */
            endp = &namep[HDstrlen(namep) - 1];

            while (endp && (*endp == ' ' || *endp == '\t'))
                *endp-- = '\0';

            /* find the '=' */
            valp = HDstrchr(namep, '=');

            if (valp != NULL) { /* it's a valid key/value pairing */
                char *tmp_val = valp + 1;

                /* change '=' to \0, move valp down one */
                *valp-- = '\0';

                /* eat up ending whitespace on the "key" part */
                while (*valp == ' ' || *valp == '\t')
                    *valp-- = '\0';

                valp = tmp_val;

                /* eat up beginning whitespace on the "value" part */
                while (*valp == ' ' || *valp == '\t')
                    *valp++ = '\0';

                /* actually set the darned thing */
                if (MPI_SUCCESS != MPI_Info_set(h5_io_info_g, namep, valp)) {
                    printf("MPI_Info_set failed\n");
                    ret_value = -1;
                }
            }

            valp = next;
            HDfree(key_val);
        } while (next && *next);

        HDfree(envp);
    }

    return ret_value;
}

/*
 * Function:    h5_dump_info_object
 * Purpose:     Display content of an MPI Info object
 * Return:      void
 * Programmer:  Albert Cheng 2002/05/21
 */
void
h5_dump_info_object(MPI_Info info)
{
    char key[MPI_MAX_INFO_KEY + 1];
    char value[MPI_MAX_INFO_VAL + 1];
    int  flag;
    int  i, nkeys;

    printf("Dumping MPI Info Object (up to %d bytes per item):\n", MPI_MAX_INFO_VAL);
    if (info == MPI_INFO_NULL) {
        printf("object is MPI_INFO_NULL\n");
    }
    else {
        MPI_Info_get_nkeys(info, &nkeys);
        printf("object has %d items\n", nkeys);
        for (i = 0; i < nkeys; i++) {
            MPI_Info_get_nthkey(info, i, key);
            MPI_Info_get(info, key, MPI_MAX_INFO_VAL, value, &flag);
            printf("%s=%s\n", key, value);
        }
    }
}
#endif /* H5_HAVE_PARALLEL */

/*-------------------------------------------------------------------------
 * Function:  h5_get_file_size
 *
 * Purpose:  Get the current size of a file (in bytes)
 *
 * Return:  Success:  Size of file in bytes
 *    Failure:  -1
 *
 * Programmer:  Quincey Koziol
 *              Saturday, March 22, 2003
 *
 *-------------------------------------------------------------------------
 */
/* Disable warning for "format not a string literal" here -QAK */
/*
 *      This pragma only needs to surround the snprintf() calls with
 *      temp in the code below, but early (4.4.7, at least) gcc only
 *      allows diagnostic pragmas to be toggled outside of functions.
 */
H5_GCC_CLANG_DIAG_OFF("format-nonliteral")
h5_stat_size_t
h5_get_file_size(const char *filename, hid_t fapl)
{
    char      temp[2048]; /* Temporary buffer for file names */
    h5_stat_t sb;         /* Structure for querying file info */
    int       j = 0;

    if (fapl == H5P_DEFAULT) {
        /* Get the file's statistics */
        if (0 == HDstat(filename, &sb))
            return ((h5_stat_size_t)sb.st_size);
    } /* end if */
    else {
        hid_t driver; /* VFD used for file */

        /* Get the driver used when creating the file */
        if ((driver = H5Pget_driver(fapl)) < 0)
            return (-1);

        /* Check for simple cases */
        if (driver == H5FD_SEC2 || driver == H5FD_STDIO || driver == H5FD_CORE ||
#ifdef H5_HAVE_WINDOWS
            driver == H5FD_WINDOWS ||
#endif /* H5_HAVE_WINDOWS */
#ifdef H5_HAVE_DIRECT
            driver == H5FD_DIRECT ||
#endif /* H5_HAVE_DIRECT */
            driver == H5FD_LOG || driver == H5FD_SPLITTER) {
            /* Get the file's statistics */
            if (0 == HDstat(filename, &sb))
                return ((h5_stat_size_t)sb.st_size);
        } /* end if */
        else if (driver == H5FD_MULTI) {
            H5FD_mem_t     mt;
            h5_stat_size_t tot_size       = 0;
            char          *driver_env_var = NULL;

            driver_env_var = HDgetenv(HDF5_DRIVER);
            if (driver_env_var && !HDstrcmp(driver_env_var, "split")) {
                for (mt = H5FD_MEM_DEFAULT; mt < H5FD_MEM_NTYPES; mt++) {
                    if (mt != H5FD_MEM_DRAW && mt != H5FD_MEM_SUPER)
                        continue;

                    /* Create the filename to query */
                    if (mt == H5FD_MEM_DRAW) {
                        HDsnprintf(temp, sizeof temp, "%s.raw", filename);
                    }
                    else {
                        HDsnprintf(temp, sizeof temp, "%s.meta", filename);
                    }

                    /* Check for existence of file */
                    if (0 == HDaccess(temp, F_OK)) {
                        /* Get the file's statistics */
                        if (0 != HDstat(temp, &sb))
                            return (-1);

                        /* Add to total size */
                        tot_size += (h5_stat_size_t)sb.st_size;
                    } /* end if */
                }     /* end for */
            }
            else {
                assert(HDstrlen(multi_letters) == H5FD_MEM_NTYPES);
                for (mt = H5FD_MEM_DEFAULT; mt < H5FD_MEM_NTYPES; mt++) {
                    /* Create the filename to query */
                    HDsnprintf(temp, sizeof temp, "%s-%c.h5", filename, multi_letters[mt]);

                    /* Check for existence of file */
                    if (0 == HDaccess(temp, F_OK)) {
                        /* Get the file's statistics */
                        if (0 != HDstat(temp, &sb))
                            return (-1);

                        /* Add to total size */
                        tot_size += (h5_stat_size_t)sb.st_size;
                    } /* end if */
                }     /* end for */
            }

            /* Return total size */
            return (tot_size);
        } /* end if */
#ifdef H5_HAVE_PARALLEL
        else if (driver == H5FD_MPIO) {
            MPI_File   fh; /* MPI file handle used to open the file and verify its size */
            int        mpi_ret;
            MPI_Offset file_size;

            mpi_ret = MPI_File_open(MPI_COMM_WORLD, filename, MPI_MODE_RDONLY, MPI_INFO_NULL, &fh);
            if (mpi_ret != MPI_SUCCESS)
                return -1;
            mpi_ret = MPI_File_get_size(fh, &file_size);
            if (mpi_ret != MPI_SUCCESS)
                return -1;
            mpi_ret = MPI_File_close(&fh);
            if (mpi_ret != MPI_SUCCESS)
                return -1;

            return file_size;
        }
#endif /* H5_HAVE_PARALLEL */
        else if (driver == H5FD_FAMILY) {
            h5_stat_size_t tot_size = 0;

            /* Try all filenames possible, until we find one that's missing */
            for (j = 0; /*void*/; j++) {
                /* Create the filename to query */
                HDsnprintf(temp, sizeof temp, filename, j);

                /* Check for existence of file */
                if (HDaccess(temp, F_OK) < 0)
                    break;

                /* Get the file's statistics */
                if (0 != HDstat(temp, &sb))
                    return (-1);

                /* Add to total size */
                tot_size += (h5_stat_size_t)sb.st_size;
            } /* end for */

            /* Return total size */
            return (tot_size);
        } /* end if */
        else if (driver == H5FD_SUBFILING) {
            hsize_t size;
            hid_t   fid = H5I_INVALID_HID;

            if ((fid = H5Fopen(filename, H5F_ACC_RDONLY, fapl)) < 0)
                return -1;
            if (H5Fget_filesize(fid, &size) < 0) {
                H5Fclose(fid);
                return -1;
            }

            if (H5Fclose(fid) < 0)
                return -1;

            return (h5_stat_size_t)size;
        }
        else {
            /* Get the file's statistics */
            if (0 == HDstat(filename, &sb))
                return ((h5_stat_size_t)sb.st_size);
        } /* end else */
    }     /* end else */

    return (-1);
} /* end get_file_size() */
H5_GCC_CLANG_DIAG_ON("format-nonliteral")

/*
 * This routine is designed to provide equivalent functionality to 'printf'
 * and allow easy replacement for environments which don't have stdin/stdout
 * available. (i.e. Windows & the Mac)
 */
H5_ATTR_FORMAT(printf, 1, 2)
int
print_func(const char *format, ...)
{
    va_list arglist;
    int     ret_value;

    va_start(arglist, format);
    ret_value = HDvprintf(format, arglist);
    va_end(arglist);
    return ret_value;
}

#ifdef H5_HAVE_FILTER_SZIP

/*-------------------------------------------------------------------------
 * Function:  h5_szip_can_encode
 *
 * Purpose:  Retrieve the filter config flags for szip, tell if
 *              encoder is available.
 *
 * Return:  1:  decode+encode is enabled
 *    0:  only decode is enabled
 *              -1: other
 *
 * Programmer:
 *
 *-------------------------------------------------------------------------
 */
int
h5_szip_can_encode(void)
{
    unsigned int filter_config_flags;

    H5Zget_filter_info(H5Z_FILTER_SZIP, &filter_config_flags);
    if ((filter_config_flags & (H5Z_FILTER_CONFIG_ENCODE_ENABLED | H5Z_FILTER_CONFIG_DECODE_ENABLED)) == 0) {
        /* filter present but neither encode nor decode is supported (???) */
        return -1;
    }
    else if ((filter_config_flags & (H5Z_FILTER_CONFIG_ENCODE_ENABLED | H5Z_FILTER_CONFIG_DECODE_ENABLED)) ==
             H5Z_FILTER_CONFIG_DECODE_ENABLED) {
        /* decoder only: read but not write */
        return 0;
    }
    else if ((filter_config_flags & (H5Z_FILTER_CONFIG_ENCODE_ENABLED | H5Z_FILTER_CONFIG_DECODE_ENABLED)) ==
             H5Z_FILTER_CONFIG_ENCODE_ENABLED) {
        /* encoder only: write but not read (???) */
        return -1;
    }
    else if ((filter_config_flags & (H5Z_FILTER_CONFIG_ENCODE_ENABLED | H5Z_FILTER_CONFIG_DECODE_ENABLED)) ==
             (H5Z_FILTER_CONFIG_ENCODE_ENABLED | H5Z_FILTER_CONFIG_DECODE_ENABLED)) {
        return 1;
    }
    return (-1);
}
#endif /* H5_HAVE_FILTER_SZIP */

#ifdef H5_HAVE_PARALLEL
/*-------------------------------------------------------------------------
 * Function:  getenv_all
 *
 * Purpose:  Used to get the environment that the root MPI task has.
 *     name specifies which environment variable to look for
 *     val is the string to which the value of that environment
 *     variable will be copied.
 *
 *     NOTE: The pointer returned by this function is only
 *     valid until the next call to getenv_all and the data
 *     stored there must be copied somewhere else before any
 *     further calls to getenv_all take place.
 *
 * Return:  pointer to a string containing the value of the environment variable
 *     NULL if the variable doesn't exist in task 'root's environment.
 *
 * Programmer:  Leon Arber
 *              4/4/05
 *
 *-------------------------------------------------------------------------
 */
char *
getenv_all(MPI_Comm comm, int root, const char *name)
{
    int          mpi_size, mpi_rank, mpi_initialized, mpi_finalized;
    int          len;
    static char *env = NULL;

    assert(name);

    MPI_Initialized(&mpi_initialized);
    MPI_Finalized(&mpi_finalized);

    if (mpi_initialized && !mpi_finalized) {
        MPI_Comm_rank(comm, &mpi_rank);
        MPI_Comm_size(comm, &mpi_size);
        assert(root < mpi_size);

        /* The root task does the getenv call
         * and sends the result to the other tasks */
        if (mpi_rank == root) {
            env = HDgetenv(name);
            if (env) {
                len = (int)HDstrlen(env);
                MPI_Bcast(&len, 1, MPI_INT, root, comm);
                MPI_Bcast(env, len, MPI_CHAR, root, comm);
            }
            else {
                /* len -1 indicates that the variable was not in the environment */
                len = -1;
                MPI_Bcast(&len, 1, MPI_INT, root, comm);
            }
        }
        else {
            MPI_Bcast(&len, 1, MPI_INT, root, comm);
            if (len >= 0) {
                if (env == NULL)
                    env = (char *)HDmalloc((size_t)len + 1);
                else if (HDstrlen(env) < (size_t)len)
                    env = (char *)HDrealloc(env, (size_t)len + 1);

                MPI_Bcast(env, len, MPI_CHAR, root, comm);
                env[len] = '\0';
            }
            else {
                if (env)
                    HDfree(env);
                env = NULL;
            }
        }
#ifndef NDEBUG
        MPI_Barrier(comm);
#endif
    }
    else {
        /* use original getenv */
        if (env)
            HDfree(env);
        env = HDgetenv(name);
    } /* end if */

    return env;
}

#endif

/*-------------------------------------------------------------------------
 * Function:    h5_make_local_copy
 *
 * Purpose:     Make copy of file.  Some tests write to data files under that
 *              are under version control.  Those tests should make a copy of
 *              the versioned file and write to the copy.  This function
 *              prepends srcdir to the name of the file to be copied and uses
 *              the name of the copy as is.
 *
 * Return:      Success:        0
 *
 *              Failure:        -1
 *
 * Programmer:  Larry Knox
 *              Monday, October 13, 2009
 *
 *-------------------------------------------------------------------------
 */
int
h5_make_local_copy(const char *origfilename, const char *local_copy_name)
{
    int         fd_old = (-1), fd_new = (-1);                    /* File descriptors for copying data */
    ssize_t     nread;                                           /* Number of bytes read in */
    void       *buf      = NULL;                                 /* Buffer for copying data */
    const char *filename = H5_get_srcdir_filename(origfilename); /* Get the test file name to copy */

    if (!filename)
        goto error;

    /* Allocate copy buffer */
    if (NULL == (buf = HDcalloc((size_t)1, (size_t)READ_BUF_SIZE)))
        goto error;

    /* Copy old file into temporary file */
    if ((fd_old = HDopen(filename, O_RDONLY)) < 0)
        goto error;
    if ((fd_new = HDopen(local_copy_name, O_RDWR | O_CREAT | O_TRUNC, H5_POSIX_CREATE_MODE_RW)) < 0)
        goto error;

    /* Copy data */
    while ((nread = HDread(fd_old, buf, (size_t)READ_BUF_SIZE)) > 0)
        if (HDwrite(fd_new, buf, (size_t)nread) < 0)
            goto error;

    /* Close files */
    if (HDclose(fd_old) < 0)
        goto error;
    if (HDclose(fd_new) < 0)
        goto error;

    /* Release memory */
    HDfree(buf);

    return 0;

error:
    /* ignore return values since we're already noted the problem */
    if (fd_old > 0)
        HDclose(fd_old);
    if (fd_new > 0)
        HDclose(fd_new);
    HDfree(buf);
    return -1;
} /* end h5_make_local_copy() */

/*-------------------------------------------------------------------------
 * Function:    h5_verify_cached_stabs_cb
 *
 * Purpose:     Callback function for h5_verify_cached_stabs.
 *
 * Return:      SUCCEED/FAIL
 *
 * Programmer:  Neil Fortner
 *              Tuesday, April 12, 2011
 *
 *-------------------------------------------------------------------------
 */
static herr_t
h5_verify_cached_stabs_cb(hid_t oid, const char H5_ATTR_UNUSED *name, const H5O_info2_t *oinfo,
                          void H5_ATTR_UNUSED *udata)
{
    if (oinfo->type == H5O_TYPE_GROUP)
        return H5G__verify_cached_stabs_test(oid);
    else
        return SUCCEED;
} /* end h5_verify_cached_stabs_cb() */

/*-------------------------------------------------------------------------
 * Function:    h5_verify_cached_stabs
 *
 * Purpose:     Verifies that all groups in every file in base_name have
 *              their symbol table information cached (if present, and if
 *              the parent group also uses a symbol table).  Does not
 *              check that the root group's symbol table information is
 *              cached in the superblock.
 *
 * Return:      Success:        0
 *
 *              Failure:        -1
 *
 * Programmer:  Neil Fortner
 *              Tuesday, April 12, 2011
 *
 *-------------------------------------------------------------------------
 */
herr_t
h5_verify_cached_stabs(const char *base_name[], hid_t fapl)
{
    hid_t file = -1;
    char  filename[1024];
    int   i = 0;

    while (base_name[i]) {
        if (h5_fixname(base_name[i], fapl, filename, sizeof(filename)) == NULL)
            continue;

        H5E_BEGIN_TRY
        {
            file = H5Fopen(filename, H5F_ACC_RDONLY, fapl);
        }
        H5E_END_TRY
        if (file < 0) {
            i++;
            continue;
        } /* end if */

        if (H5Ovisit3(file, H5_INDEX_NAME, H5_ITER_NATIVE, h5_verify_cached_stabs_cb, NULL, H5O_INFO_BASIC) <
            0)
            goto error;

        if (H5Fclose(file) < 0)
            goto error;
        file = -1;

        i++;
    } /* end while */

    return 0;

error:
    H5E_BEGIN_TRY
    {
        H5Fclose(file);
    }
    H5E_END_TRY

    return -1;
}

/*-------------------------------------------------------------------------
 * Function:    h5_send_message
 *
 * Purpose:     Sends the specified signal.
 *
 *              In terms of this test framework, a signal consists of a file
 *              on disk. Since there are multiple processes that need to
 *              communicate with each other, they do so by writing and
 *              reading signal files on disk, the names and contents of
 *              which are used to inform a process about when it can
 *              proceed and what it should do next.
 *
 *              This function writes a signal file. The first argument is
 *              the name of the signal file, and the second and third
 *              arguments are the contents of the first two lines of the
 *              signal file. The last two arguments may be NULL.
 *
 * Return:      void
 *
 * Programmer:  Mike McGreevy
 *              August 18, 2010
 *
 *-------------------------------------------------------------------------
 */
void
h5_send_message(const char *send, const char *arg1, const char *arg2)
{
    FILE *signalfile = NULL;

    /* Create signal file (which will send signal to some other process) */
    signalfile = HDfopen(TMP_SIGNAL_FILE, "w+");

    /* Write messages to signal file, if provided */
    if (arg2 != NULL) {
<<<<<<< HEAD
        HDassert(arg1);
        fprintf(signalfile, "%s\n%s\n", arg1, arg2);
    } /* end if */
    else if (arg1 != NULL) {
        HDassert(arg2 == NULL);
        fprintf(signalfile, "%s\n", arg1);
=======
        assert(arg1);
        HDfprintf(signalfile, "%s\n%s\n", arg1, arg2);
    } /* end if */
    else if (arg1 != NULL) {
        assert(arg2 == NULL);
        HDfprintf(signalfile, "%s\n", arg1);
>>>>>>> 7a44581a
    } /* end if */
    else {
        assert(arg1 == NULL);
        assert(arg2 == NULL);
    } /* end else */

    HDfclose(signalfile);

    HDrename(TMP_SIGNAL_FILE, send);
} /* h5_send_message() */

/*-------------------------------------------------------------------------
 * Function:    h5_wait_message
 *
 * Purpose:     Waits for the specified signal.
 *
 *              In terms of this test framework, a signal consists of a file
 *              on disk. Since there are multiple processes that need to
 *              communicate with each other, they do so by writing and
 *              reading signal files on disk, the names and contents of
 *              which are used to inform a process about when it can
 *              proceed and what it should do next.
 *
 *              This function continuously attempts to read the specified
 *              signal file from disk, and only continues once it has
 *              successfully done so (i.e., only after another process has
 *              called the "h5_send_message" function to write the signal file).
 *              This function will then immediately remove the file (i.e.,
 *              to indicate that it has been received and can be reused),
 *              and then exits, allowing the calling function to continue.
 *
 * Return:      void
 *
 * Programmer:  Mike McGreevy
 *              August 18, 2010
 *
 *-------------------------------------------------------------------------
 */
herr_t
h5_wait_message(const char *waitfor)
{
    FILE  *returnfile;
    time_t t0, t1;

    /* Start timer. If this function runs for too long (i.e.,
        expected signal is never received), it will
        return failure */
    HDtime(&t0);

    /* Wait for return signal from some other process */
    while ((returnfile = HDfopen(waitfor, "r")) == NULL) {

        /* make note of current time. */
        HDtime(&t1);

        /* If we've been waiting for a signal for too long, then
            it was likely never sent and we should fail rather
            than loop infinitely */
        if (HDdifftime(t1, t0) > MESSAGE_TIMEOUT) {
            fprintf(stdout, "Error communicating between processes. Make sure test script is running.\n");
            TEST_ERROR;
        } /* end if */
    }     /* end while */

    HDfclose(returnfile);
    HDunlink(waitfor);

    return SUCCEED;

error:
    return FAIL;
} /* h5_wait_message() */

/* Functions for the dummy VFD class (see below).
 *
 * Useful for testing things like ID handling where we shouldn't mess with the
 * real VFDs.
 */
static H5FD_t *dummy_vfd_open(const char *name, unsigned flags, hid_t fapl_id, haddr_t maxaddr);
static H5FD_t *
dummy_vfd_open(const char H5_ATTR_UNUSED *name, unsigned H5_ATTR_UNUSED flags, hid_t H5_ATTR_UNUSED fapl_id,
               haddr_t H5_ATTR_UNUSED maxaddr)
{
    return NULL;
}

static herr_t dummy_vfd_close(H5FD_t *_file);
static herr_t
dummy_vfd_close(H5FD_t H5_ATTR_UNUSED *_file)
{
    return FAIL;
}

static haddr_t dummy_vfd_get_eoa(const H5FD_t *file, H5FD_mem_t type);
static haddr_t
dummy_vfd_get_eoa(const H5FD_t H5_ATTR_UNUSED *file, H5FD_mem_t H5_ATTR_UNUSED type)
{
    return HADDR_UNDEF;
}

static herr_t dummy_vfd_set_eoa(H5FD_t *_file, H5FD_mem_t type, haddr_t addr);
static herr_t
dummy_vfd_set_eoa(H5FD_t H5_ATTR_UNUSED *_file, H5FD_mem_t H5_ATTR_UNUSED type, haddr_t H5_ATTR_UNUSED addr)
{
    return FAIL;
}

static haddr_t dummy_vfd_get_eof(const H5FD_t *file, H5FD_mem_t type);
static haddr_t
dummy_vfd_get_eof(const H5FD_t H5_ATTR_UNUSED *file, H5FD_mem_t H5_ATTR_UNUSED type)
{
    return HADDR_UNDEF;
}

static herr_t dummy_vfd_read(H5FD_t *_file, H5FD_mem_t type, hid_t fapl_id, haddr_t addr, size_t size,
                             void *buf);
static herr_t
dummy_vfd_read(H5FD_t H5_ATTR_UNUSED *_file, H5FD_mem_t H5_ATTR_UNUSED type, hid_t H5_ATTR_UNUSED fapl_id,
               haddr_t H5_ATTR_UNUSED addr, size_t H5_ATTR_UNUSED size, void H5_ATTR_UNUSED *buf)
{
    return FAIL;
}

static herr_t dummy_vfd_write(H5FD_t *_file, H5FD_mem_t type, hid_t fapl_id, haddr_t addr, size_t size,
                              const void *buf);
static herr_t
dummy_vfd_write(H5FD_t H5_ATTR_UNUSED *_file, H5FD_mem_t H5_ATTR_UNUSED type, hid_t H5_ATTR_UNUSED fapl_id,
                haddr_t H5_ATTR_UNUSED addr, size_t H5_ATTR_UNUSED size, const void H5_ATTR_UNUSED *buf)
{
    return FAIL;
}

/* Dummy VFD with the minimum parameters to make a VFD that can be registered */
#define DUMMY_VFD_VALUE (H5FD_class_value_t)155
static const H5FD_class_t H5FD_dummy_g = {
    H5FD_CLASS_VERSION,  /* struct version  */
    DUMMY_VFD_VALUE,     /* value           */
    "dummy",             /* name            */
    1,                   /* maxaddr         */
    H5F_CLOSE_WEAK,      /* fc_degree       */
    NULL,                /* terminate       */
    NULL,                /* sb_size         */
    NULL,                /* sb_encode       */
    NULL,                /* sb_decode       */
    0,                   /* fapl_size       */
    NULL,                /* fapl_get        */
    NULL,                /* fapl_copy       */
    NULL,                /* fapl_free       */
    0,                   /* dxpl_size       */
    NULL,                /* dxpl_copy       */
    NULL,                /* dxpl_free       */
    dummy_vfd_open,      /* open            */
    dummy_vfd_close,     /* close           */
    NULL,                /* cmp             */
    NULL,                /* query           */
    NULL,                /* get_type_map    */
    NULL,                /* alloc           */
    NULL,                /* free            */
    dummy_vfd_get_eoa,   /* get_eoa         */
    dummy_vfd_set_eoa,   /* set_eoa         */
    dummy_vfd_get_eof,   /* get_eof         */
    NULL,                /* get_handle      */
    dummy_vfd_read,      /* read            */
    dummy_vfd_write,     /* write           */
    NULL,                /* read_vector     */
    NULL,                /* write_vector    */
    NULL,                /* read_selection  */
    NULL,                /* write_selection */
    NULL,                /* flush           */
    NULL,                /* truncate        */
    NULL,                /* lock            */
    NULL,                /* unlock          */
    NULL,                /* del             */
    NULL,                /* ctl             */
    H5FD_FLMAP_DICHOTOMY /* fl_map          */
};

/*-------------------------------------------------------------------------
 * Function:    h5_get_dummy_vfd_class()
 *
 * Purpose:     Returns a disposable, generally non-functional,
 *              VFD class struct.
 *
 *              In some of the test code, we need a disposable VFD but
 *              we don't want to mess with the real VFDs and we also
 *              don't have access to the internals of the real VFDs (which
 *              use static globals and functions) to easily duplicate
 *              them (e.g.: for testing VFD ID handling).
 *
 *              This API call will return a pointer to a VFD class that
 *              can be used to construct a test VFD using H5FDregister().
 *
 * Return:      Success:    A pointer to a VFD class struct
 *              Failure:    NULL
 *
 *-------------------------------------------------------------------------
 */
H5FD_class_t *
h5_get_dummy_vfd_class(void)
{
    H5FD_class_t *vfd_class = NULL; /* Dummy VFD that will be returned */

    /* Create the class and initialize everything to zero/NULL */
    if (NULL == (vfd_class = (H5FD_class_t *)HDmalloc(sizeof(H5FD_class_t))))
        TEST_ERROR;

    /* Copy the dummy VFD */
    HDmemcpy(vfd_class, &H5FD_dummy_g, sizeof(H5FD_class_t));

    return vfd_class;

error:
    if (vfd_class)
        HDfree(vfd_class);
    return NULL;
} /* h5_get_dummy_vfd_class */

/*-------------------------------------------------------------------------
 * Function:    h5_get_dummy_vol_class()
 *
 * Purpose:     Returns a disposable, generally non-functional,
 *              VOL class struct.
 *
 *              In some of the test code, we need a disposable VOL connector
 *              but we don't want to mess with the real VFDs and we also
 *              don't have access to the internals of the real VOL connectors
 *              (which use static globals and functions) to easily duplicate
 *              them (e.g.: for testing VOL connector ID handling).
 *
 *              This API call will return a pointer to a VOL class that
 *              can be used to construct a test VOL using H5VLregister_connector().
 *
 * Return:      Success:    A pointer to a VOL class struct
 *              Failure:    NULL
 *
 *-------------------------------------------------------------------------
 */
H5VL_class_t *
h5_get_dummy_vol_class(void)
{
    H5VL_class_t *vol_class = NULL; /* Dummy VOL class that will be returned */

    /* Create the class and initialize everything to zero/NULL */
    if (NULL == (vol_class = (H5VL_class_t *)HDcalloc((size_t)1, sizeof(H5VL_class_t))))
        TEST_ERROR;

    /* Fill in the minimum parameters to make a VOL connector class that
     * can be registered.
     */
    vol_class->version = H5VL_VERSION;
    vol_class->name    = "dummy";

    return vol_class;

error:
    if (vol_class)
        HDfree(vol_class);
    return NULL;
} /* h5_get_dummy_vol_class */

/*-------------------------------------------------------------------------
 * Function:    h5_get_version_string
 *
 * Purpose:     Get the string that corresponds to the libvery version bound.
 *
 * Return:      The string
 *
 *-------------------------------------------------------------------------
 */
H5_ATTR_PURE const char *
h5_get_version_string(H5F_libver_t libver)
{
    return (LIBVER_NAMES[libver]);
} /* end of h5_get_version_string */

/*-------------------------------------------------------------------------
 * Function:    h5_compare_file_bytes()
 *
 * Purpose:     Helper function to compare two files byte-for-byte.
 *
 * Return:      Success:  0, if files are identical
 *              Failure: -1, if files differ
 *
 * Programmer:  Binh-Minh Ribler
 *              October, 2018
 *-------------------------------------------------------------------------
 */
int
h5_compare_file_bytes(char *f1name, char *f2name)
{
    FILE *f1ptr     = NULL; /* two file pointers */
    FILE *f2ptr     = NULL;
    off_t f1size    = 0; /* size of the files */
    off_t f2size    = 0;
    char  f1char    = 0; /* one char from each file */
    char  f2char    = 0;
    off_t ii        = 0;
    int   ret_value = 0; /* for error handling */

    /* Open files for reading */
    f1ptr = HDfopen(f1name, "rb");
    if (f1ptr == NULL) {
        fprintf(stderr, "Unable to fopen() %s\n", f1name);
        ret_value = -1;
        goto done;
    }
    f2ptr = HDfopen(f2name, "rb");
    if (f2ptr == NULL) {
        fprintf(stderr, "Unable to fopen() %s\n", f2name);
        ret_value = -1;
        goto done;
    }

    /* Get the file sizes and verify that they equal */
    HDfseek(f1ptr, 0, SEEK_END);
    f1size = HDftell(f1ptr);

    HDfseek(f2ptr, 0, SEEK_END);
    f2size = HDftell(f2ptr);

    if (f1size != f2size) {
        fprintf(stderr, "Files differ in size, %" PRIuHSIZE " vs. %" PRIuHSIZE "\n", (hsize_t)f1size,
                (hsize_t)f2size);
        ret_value = -1;
        goto done;
    }

    /* Compare each byte and fail if a difference is found */
    HDrewind(f1ptr);
    HDrewind(f2ptr);
    for (ii = 0; ii < f1size; ii++) {
        if (HDfread(&f1char, 1, 1, f1ptr) != 1) {
            ret_value = -1;
            goto done;
        }
        if (HDfread(&f2char, 1, 1, f2ptr) != 1) {
            ret_value = -1;
            goto done;
        }
        if (f1char != f2char) {
            fprintf(stderr, "Mismatch @ 0x%" PRIXHSIZE ": 0x%X != 0x%X\n", (hsize_t)ii, f1char, f2char);
            ret_value = -1;
            goto done;
        }
    }

done:
    if (f1ptr)
        HDfclose(f1ptr);
    if (f2ptr)
        HDfclose(f2ptr);
    return ret_value;
} /* end h5_compare_file_bytes() */

/*-------------------------------------------------------------------------
 * Function:    H5_get_srcdir_filename
 *
 * Purpose:     Append the test file name to the srcdir path and return the whole string
 *
 * Return:      The string or NULL (errors or not enough space)
 *
 *-------------------------------------------------------------------------
 */
const char *
H5_get_srcdir_filename(const char *filename)
{
    const char *srcdir = H5_get_srcdir();

    /* Check for error */
    if (NULL == srcdir)
        return NULL;

    /* Build path to test file. We're checking the length so suppress
     * the gcc format-truncation warning.
     */
    if ((HDstrlen(srcdir) + HDstrlen(filename) + 1) < sizeof(srcdir_testpath)) {
        H5_GCC_DIAG_OFF("format-truncation")
        HDsnprintf(srcdir_testpath, sizeof(srcdir_testpath), "%s%s", srcdir, filename);
        H5_GCC_DIAG_ON("format-truncation")
        return srcdir_testpath;
    }

    /* If not enough space, just return NULL */
    return NULL;
} /* end H5_get_srcdir_filename() */

/*-------------------------------------------------------------------------
 * Function:    H5_get_srcdir
 *
 * Purpose:     Just return the srcdir path
 *
 * Return:      The string
 *
 *-------------------------------------------------------------------------
 */
const char *
H5_get_srcdir(void)
{
    const char *srcdir = HDgetenv("srcdir");

    /* Check for using the srcdir from configure time */
    if (NULL == srcdir)
        srcdir = config_srcdir;

    /* Build path to all test files */
    if ((HDstrlen(srcdir) + 2) < sizeof(srcdir_path)) {
        HDsnprintf(srcdir_path, sizeof(srcdir_path), "%s/", srcdir);
        return (srcdir_path);
    } /* end if */
    else
        return (NULL);
} /* end H5_get_srcdir() */

/*-------------------------------------------------------------------------
 * Function:    h5_duplicate_file_by_bytes
 *
 * Purpose:     Duplicate a file byte-for-byte at filename/path 'orig'
 *              to a new (or replaced) file at 'dest'.
 *
 * Return:      Success:  0, completed successfully
 *              Failure: -1
 *
 * Programmer:  Jake Smith
 *              24 June 2020
 *
 *-------------------------------------------------------------------------
 */
int
h5_duplicate_file_by_bytes(const char *orig, const char *dest)
{
    FILE   *orig_ptr  = NULL;
    FILE   *dest_ptr  = NULL;
    hsize_t fsize     = 0;
    hsize_t read_size = 0;
    hsize_t max_buf   = 0;
    void   *dup_buf   = NULL;
    int     ret_value = 0;

    max_buf = 4096 * sizeof(char);

    orig_ptr = HDfopen(orig, "rb");
    if (NULL == orig_ptr) {
        ret_value = -1;
        goto done;
    }

    HDfseek(orig_ptr, 0, SEEK_END);
    fsize = (hsize_t)HDftell(orig_ptr);
    HDrewind(orig_ptr);

    dest_ptr = HDfopen(dest, "wb");
    if (NULL == dest_ptr) {
        ret_value = -1;
        goto done;
    }

    read_size = MIN(fsize, max_buf);
    dup_buf   = HDmalloc(read_size);
    if (NULL == dup_buf) {
        ret_value = -1;
        goto done;
    }

    while (read_size > 0) {
        if (HDfread(dup_buf, read_size, 1, orig_ptr) != 1) {
            ret_value = -1;
            goto done;
        }
        HDfwrite(dup_buf, read_size, 1, dest_ptr);
        fsize -= read_size;
        read_size = MIN(fsize, max_buf);
    }

done:
    if (orig_ptr != NULL)
        HDfclose(orig_ptr);
    if (dest_ptr != NULL)
        HDfclose(dest_ptr);
    if (dup_buf != NULL)
        HDfree(dup_buf);
    return ret_value;
} /* end h5_duplicate_file_by_bytes() */

/*-------------------------------------------------------------------------
 * Function:    h5_check_if_file_locking_enabled
 *
 * Purpose:     Checks if file locking is enabled on this file system.
 *
 * Return:      SUCCEED/FAIL
 *              are_enabled will be FALSE if file locking is disabled on
 *              the file system of if there were errors.
 *
 *-------------------------------------------------------------------------
 */
herr_t
h5_check_if_file_locking_enabled(hbool_t *is_enabled)
{
    const char *filename = "locking_test_file";
    int         pmode    = O_RDWR | O_CREAT | O_TRUNC;
    int         fd       = -1;

    *is_enabled = TRUE;

    if ((fd = HDopen(filename, pmode, H5_POSIX_CREATE_MODE_RW)) < 0)
        goto error;

    /* Test HDflock() to see if it works */
    if (HDflock(fd, LOCK_EX | LOCK_NB) < 0) {
        if (ENOSYS == errno) {
            /* When errno is set to ENOSYS, the file system does not support
             * locking, so ignore it. This is most frequently used on
             * Lustre. If we also want to check for disabled NFS locks
             * we'll need to check for ENOLCK, too. That isn't done by
             * default here since that could also represent an actual
             * error condition.
             */
            errno       = 0;
            *is_enabled = FALSE;
        }
        else
            goto error;
    }
    if (HDflock(fd, LOCK_UN) < 0)
        goto error;

    if (HDclose(fd) < 0)
        goto error;
    if (HDremove(filename) < 0)
        goto error;

    return SUCCEED;

error:
    *is_enabled = FALSE;
    if (fd > -1) {
        HDclose(fd);
        HDremove(filename);
    }
    return FAIL;
} /* end h5_check_if_file_locking_enabled() */

/*-------------------------------------------------------------------------
 * Function:    h5_using_default_driver
 *
 * Purpose:     Checks if the specified VFD name matches the library's
 *              default VFD. If `drv_name` is NULL, the HDF5_DRIVER
 *              environment is checked instead (if it is set).
 *
 * Return:      TRUE/FALSE
 *
 *-------------------------------------------------------------------------
 */
hbool_t
h5_using_default_driver(const char *drv_name)
{
    hbool_t ret_val = TRUE;

    assert(H5_DEFAULT_VFD == H5FD_SEC2);

    if (!drv_name)
        drv_name = HDgetenv(HDF5_DRIVER);

    if (drv_name)
        return (!HDstrcmp(drv_name, "sec2") || !HDstrcmp(drv_name, "nomatch"));

    return ret_val;
}

/*-------------------------------------------------------------------------
 * Function:    h5_using_parallel_driver
 *
 * Purpose:     Checks if the current VFD set on the given FAPL is a
 *              parallel-enabled VFD (The MPI I/O VFD, for example).
 *
 *              This is mostly useful for avoiding tests that use features
 *              which are not currently supported for parallel HDF5, such
 *              as writing of VL or region reference datatypes.
 *
 * Return:      TRUE/FALSE
 *
 *-------------------------------------------------------------------------
 */
herr_t
h5_using_parallel_driver(hid_t fapl_id, hbool_t *driver_is_parallel)
{
    unsigned long feat_flags = 0;
    hid_t         driver_id  = H5I_INVALID_HID;
    herr_t        ret_value  = SUCCEED;

    assert(fapl_id >= 0);
    assert(driver_is_parallel);

    if (fapl_id == H5P_DEFAULT)
        fapl_id = H5P_FILE_ACCESS_DEFAULT;

    if ((driver_id = H5Pget_driver(fapl_id)) < 0)
        return FAIL;

    if (H5FDdriver_query(driver_id, &feat_flags) < 0)
        return FAIL;

    *driver_is_parallel = (feat_flags & H5FD_FEAT_HAS_MPI);

    return ret_value;
}

/*-------------------------------------------------------------------------
 * Function:    h5_driver_is_default_vfd_compatible
 *
 * Purpose:     Checks if the current VFD set on the given FAPL creates a
 *              file that is compatible with the default VFD. Some examples
 *              are the core and MPI I/O drivers. Some counterexamples are
 *              the multi and family drivers, which split the HDF5 file
 *              into several different files.
 *
 *              This routine is helpful for skipping tests that use
 *              pre-generated files. VFDs that create files which aren't
 *              compatible with the default VFD will generally not be able
 *              to open these pre-generated files and those particular
 *              tests will fail.
 *
 * Return:      Non-negative on success/Negative on failure
 *
 *-------------------------------------------------------------------------
 */
herr_t
h5_driver_is_default_vfd_compatible(hid_t fapl_id, hbool_t *default_vfd_compatible)
{
    unsigned long feat_flags = 0;
    hid_t         driver_id  = H5I_INVALID_HID;
    herr_t        ret_value  = SUCCEED;

    assert(fapl_id >= 0);
    assert(default_vfd_compatible);

    if (fapl_id == H5P_DEFAULT)
        fapl_id = H5P_FILE_ACCESS_DEFAULT;

    if ((driver_id = H5Pget_driver(fapl_id)) < 0)
        return FAIL;

    if (H5FDdriver_query(driver_id, &feat_flags) < 0)
        return FAIL;

    *default_vfd_compatible = (feat_flags & H5FD_FEAT_DEFAULT_VFD_COMPATIBLE);

    return ret_value;
} /* end h5_driver_is_default_vfd_compatible() */

/*-------------------------------------------------------------------------
 * Function:    h5_driver_uses_multiple_files
 *
 * Purpose:     Checks if the specified VFD name matches a driver that
 *              stores data using multiple files.
 *
 *              The following flags can be used to control what types of
 *              drivers are checked for by this routine:
 *
 *              H5_EXCLUDE_MULTIPART_DRIVERS - This flag excludes any
 *                drivers which store data using multiple files which,
 *                together, make up a single logical file. These are
 *                drivers like the split, multi and family drivers.
 *
 *              H5_EXCLUDE_NON_MULTIPART_DRIVERS - This flag excludes any
 *                drivers which store data using multiple files which are
 *                separate logical files. The splitter driver is an example
 *                of this type of driver.
 *
 *              Eventually, this should become a VFD feature flag so this
 *              check is less fragile.
 *
 * Return:      TRUE/FALSE
 *
 *-------------------------------------------------------------------------
 */
hbool_t
h5_driver_uses_multiple_files(const char *drv_name, unsigned flags)
{
    hbool_t ret_val = FALSE;

    if (!drv_name)
        drv_name = HDgetenv(HDF5_DRIVER);

    if (drv_name) {
        if ((flags & H5_EXCLUDE_MULTIPART_DRIVERS) == 0) {
            if (!HDstrcmp(drv_name, "split") || !HDstrcmp(drv_name, "multi") ||
                !HDstrcmp(drv_name, "family") || !HDstrcmp(drv_name, H5FD_SUBFILING_NAME))
                return TRUE;
        }

        if ((flags & H5_EXCLUDE_NON_MULTIPART_DRIVERS) == 0) {
            if (!HDstrcmp(drv_name, "splitter"))
                return TRUE;
        }
    }

    return ret_val;
}<|MERGE_RESOLUTION|>--- conflicted
+++ resolved
@@ -1599,21 +1599,12 @@
 
     /* Write messages to signal file, if provided */
     if (arg2 != NULL) {
-<<<<<<< HEAD
-        HDassert(arg1);
+        assert(arg1);
         fprintf(signalfile, "%s\n%s\n", arg1, arg2);
     } /* end if */
     else if (arg1 != NULL) {
-        HDassert(arg2 == NULL);
+        assert(arg2 == NULL);
         fprintf(signalfile, "%s\n", arg1);
-=======
-        assert(arg1);
-        HDfprintf(signalfile, "%s\n%s\n", arg1, arg2);
-    } /* end if */
-    else if (arg1 != NULL) {
-        assert(arg2 == NULL);
-        HDfprintf(signalfile, "%s\n", arg1);
->>>>>>> 7a44581a
     } /* end if */
     else {
         assert(arg1 == NULL);
