/* * * * * * * * * * * * * * * * * * * * * * * * * * * * * * * * * * * * * * *
 * Copyright by The HDF Group.                                               *
 * Copyright by the Board of Trustees of the University of Illinois.         *
 * All rights reserved.                                                      *
 *                                                                           *
 * This file is part of HDF5.  The full HDF5 copyright notice, including     *
 * terms governing use, modification, and redistribution, is contained in    *
 * the COPYING file, which can be found at the root of the source code       *
 * distribution tree, or in https://www.hdfgroup.org/licenses.               *
 * If you do not have access to either file, you may request a copy from     *
 * help@hdfgroup.org.                                                        *
 * * * * * * * * * * * * * * * * * * * * * * * * * * * * * * * * * * * * * * */

/*
 * Programmer:  Robb Matzke
 *              Thursday, November 19, 1998
 *
 * Purpose:  Provides support functions for most of the hdf5 tests cases.
 *
 */

#undef NDEBUG /*override -DNDEBUG      */

#include "h5test.h"
#include "H5srcdir.h"
#include "H5srcdir_str.h"

/* Necessary for h5_verify_cached_stabs() */
#define H5G_FRIEND /*suppress error about including H5Gpkg      */
#define H5G_TESTING
#include "H5Gpkg.h"

#ifdef H5_HAVE_WIN32_API
#include <process.h>
#endif /* H5_HAVE_WIN32_API */

/*
 * Define these environment variables or constants to influence functions in
 * this test support library.  The environment variable is used in preference
 * to the cpp constant.  If neither is defined then use some default value.
 *
 * HDF5_DRIVER:    This string describes what low level file driver to
 *      use for HDF5 file access.  The first word in the
 *      value is the name of the driver and subsequent data
 *      is interpreted according to the driver.  See
 *      h5_get_vfd_fapl() for details.
 *
 * HDF5_LIBVER_BOUNDS:    This string describes what library version bounds to
 *      use for HDF5 file access.  See h5_get_libver_fapl() for details.
 *
 * HDF5_PREFIX:    A string to add to the beginning of all serial test
 *      file names.  This can be used to run tests in a
 *      different file system (e.g., "/tmp" or "/tmp/myname").
 *      The prefix will be separated from the base file name
 *      by a slash. See h5_fixname() for details.
 *
 * HDF5_PARAPREFIX:  A string to add to the beginning of all parallel test
 *      file names.  This can be used to tell MPIO what driver
 *      to use (e.g., "gfs:", "ufs:", or "nfs:") or to use a
 *      different file system (e.g., "/tmp" or "/tmp/myname").
 *      The prefix will be separated from the base file name
 *      by a slash. See h5_fixname() for details.
 *
 */
/*
 * In a parallel machine, the filesystem suitable for compiling is
 * unlikely a parallel file system that is suitable for parallel I/O.
 * There is no standard pathname for the parallel file system.  /tmp
 * is about the best guess.
 */
#ifndef HDF5_PARAPREFIX
#define HDF5_PARAPREFIX ""
#endif
char *paraprefix = NULL; /* for command line option para-prefix */
#ifdef H5_HAVE_PARALLEL
MPI_Info h5_io_info_g = MPI_INFO_NULL; /* MPI INFO object for IO */
#endif

#define READ_BUF_SIZE 65536

/*
 * These are the letters that are appended to the file name when generating
 * names for the split and multi drivers. They are:
 *
 *   m: All meta data when using the split driver.
 *  s: The userblock, superblock, and driver info block
 *  b: B-tree nodes
 *  r: Dataset raw data
 *  g: Global heap
 *  l: local heap (object names)
 *  o: object headers
 */
static const char *multi_letters = "msbrglo";

/* Length of multi-file VFD filename buffers */
#define H5TEST_MULTI_FILENAME_LEN 1024

/* Temporary file for sending signal messages */
#define TMP_SIGNAL_FILE "tmp_signal_file"

/* The # of seconds to wait for the message file--used by h5_wait_message() */
#define MESSAGE_TIMEOUT 300 /* Timeout in seconds */
<<<<<<< HEAD
=======

/* Buffer to construct path in and return pointer to */
static char srcdir_path[1024] = "";

/* Buffer to construct file in and return pointer to */
static char srcdir_testpath[1024] = "";
>>>>>>> 18bbd3f0

/*  The strings that correspond to library version bounds H5F_libver_t in H5Fpublic.h */
/*  This is used by h5_get_version_string() */
const char *LIBVER_NAMES[] = {"earliest", /* H5F_LIBVER_EARLIEST = 0  */
                              "v18",      /* H5F_LIBVER_V18 = 1       */
                              "v110",     /* H5F_LIBVER_V110 = 2      */
                              "latest",   /* H5F_LIBVER_V112 = 3      */
                              NULL};

/* Previous error reporting function */
static H5E_auto2_t err_func = NULL;

static herr_t h5_errors(hid_t estack, void *client_data);
static char * h5_fixname_real(const char *base_name, hid_t fapl, const char *_suffix, char *fullname,
                              size_t size, hbool_t nest_printf, hbool_t subst_for_superblock);

/*-------------------------------------------------------------------------
 * Function:  h5_errors
 *
 * Purpose:  Displays the error stack after printing "*FAILED*".
 *
 * Return:  Success:  0
 *
 *    Failure:  -1
 *
 * Programmer:  Robb Matzke
 *    Wednesday, March  4, 1998
 *
 * Modifications:
 *
 *-------------------------------------------------------------------------
 */
static herr_t
h5_errors(hid_t estack, void H5_ATTR_UNUSED *client_data)
{
    H5_FAILED();
    H5Eprint2(estack, stdout);
    return 0;
}

/*-------------------------------------------------------------------------
 * Function:  h5_clean_files
 *
 * Purpose:  Cleanup temporary test files (always).
 *    base_name contains the list of test file names.
 *
 * Return:  void
 *
 * Programmer:  Neil Fortner
 *              June 1, 2015
 *
 *-------------------------------------------------------------------------
 */
void
h5_clean_files(const char *base_name[], hid_t fapl)
{
    int i;

    for (i = 0; base_name[i]; i++) {
        h5_delete_test_file(base_name[i], fapl);
    }

    /* Close the FAPL used to access the file */
    H5Pclose(fapl);
} /* end h5_clean_files() */

/*-------------------------------------------------------------------------
 * Function:    h5_delete_test_file
 *
 * Purpose      Clean up temporary test files.
 *
 *              When a test calls h5_fixname() to get a VFD-dependent
 *              test file name, this function can be used to clean it up.
 *
 * Return:      void
 *
 *              Since this is a cleanup file, we don't care if it fails.
 *
 * Programmer:  Dana Robinson
 *              February 2016
 *
 *-------------------------------------------------------------------------
 */
/* Disable warning for "format not a string literal" here -QAK */
/*
 *      This pragma only needs to surround the snprintf() calls with
 *      sub_filename in the code below, but early (4.4.7, at least) gcc only
 *      allows diagnostic pragmas to be toggled outside of functions.
 */
<<<<<<< HEAD
H5_GCC_DIAG_OFF(format - nonliteral)
=======
H5_GCC_DIAG_OFF("format-nonliteral")
>>>>>>> 18bbd3f0
void
h5_delete_test_file(const char *base_name, hid_t fapl)
{
    char  filename[1024];     /* VFD-dependent filename to delete     */
    char  sub_filename[2048]; /* sub-files in multi & family VFDs     */
    hid_t driver = -1;        /* VFD ID                               */

    /* Get the VFD-dependent filename */
    if (NULL == h5_fixname(base_name, fapl, filename, sizeof(filename)))
        return;

    driver = H5Pget_driver(fapl);

    if (driver == H5FD_FAMILY) {
        int j;
        for (j = 0; /*void*/; j++) {
            HDsnprintf(sub_filename, sizeof(sub_filename), filename, j);

            /* If we can't access the file, it probably doesn't exist
             * and we are done deleting the sub-files.
             */
            if (HDaccess(sub_filename, F_OK) < 0)
                break;

            HDremove(sub_filename);
        } /* end for */
    }
    else if (driver == H5FD_CORE) {
        hbool_t backing; /* Whether the core file has backing store */

        H5Pget_fapl_core(fapl, NULL, &backing);

        /* If the file was stored to disk with bacing store, remove it */
        if (backing)
            HDremove(filename);
    }
    else if (driver == H5FD_MULTI) {
        H5FD_mem_t mt;

        HDassert(HDstrlen(multi_letters) == H5FD_MEM_NTYPES);

        for (mt = H5FD_MEM_DEFAULT; mt < H5FD_MEM_NTYPES; mt++) {
            HDsnprintf(sub_filename, sizeof(sub_filename), "%s-%c.h5", filename, multi_letters[mt]);
            HDremove(sub_filename);
        }
    }
    else {
        HDremove(filename);
    } /* end driver selection tree */

} /* end h5_delete_test_file() */
<<<<<<< HEAD
H5_GCC_DIAG_ON(format - nonliteral)
=======
H5_GCC_DIAG_ON("format-nonliteral")
>>>>>>> 18bbd3f0

/*-------------------------------------------------------------------------
 * Function:    h5_delete_all_test_files
 *
 * Purpose      Clean up temporary test files.
 *
 *              When a test calls h5_fixname() get a VFD-dependent
 *              test file name, this function can be used to clean it up.
 *
 *              This function takes an array of filenames that ends with
 *              a NULL string and cleans them all.
 *
 * Return:      void
 *
 *              Since this is a cleanup file, we don't care if it fails.
 *
 * Programmer:  Dana Robinson
 *              February 2016
 *
 *-------------------------------------------------------------------------
 */
void
h5_delete_all_test_files(const char *base_name[], hid_t fapl)
{
    int i; /* iterator                             */

    for (i = 0; base_name[i]; i++) {
        h5_delete_test_file(base_name[i], fapl);
    } /* end for */

} /* end h5_delete_all_test_files() */

/*-------------------------------------------------------------------------
 * Function:  h5_cleanup
 *
 * Purpose:  Cleanup temporary test files.
 *    base_name contains the list of test file names.
 *    The file access property list is also closed.
 *
 * Return:  Non-zero if cleanup actions were performed; zero otherwise.
 *
 * Programmer:  Albert Cheng
 *              May 28, 1998
 *
 *-------------------------------------------------------------------------
 */
int
h5_cleanup(const char *base_name[], hid_t fapl)
{
    int retval = 0;

    if (GetTestCleanup()) {
        /* Clean up files in base_name, and the FAPL */
        h5_clean_files(base_name, fapl);

        retval = 1;
    } /* end if */

    /* Restore the original error reporting routine */
    h5_restore_err();

    return retval;
} /* end h5_cleanup() */

/*-------------------------------------------------------------------------
 * Function:    h5_test_shutdown
 *
 * Purpose:     Performs any special test cleanup required before the test
 *              ends.
 *
 *              NOTE: This function should normally only be called once
 *              in a given test, usually just before leaving main(). It
 *              is intended for use in the single-file unit tests, not
 *              testhdf5.
 *
 * Return:      void
 *
 * Programmer:  Dana Robinson
 *              February 2016
 *
 *-------------------------------------------------------------------------
 */
void
h5_test_shutdown(void)
{

    /* Restore the original error reporting routine */
    h5_restore_err();
} /* end h5_test_shutdown() */

/*-------------------------------------------------------------------------
 * Function:    h5_restore_err
 *
 * Purpose:     Restore the default error handler.
 *
 * Return:      N/A
 *
 * Programmer:  Quincey Koziol
 *              Sept 10, 2015
 *
 *-------------------------------------------------------------------------
 */
void
h5_restore_err(void)
{
    /* Restore the original error reporting routine */
    HDassert(err_func != NULL);
    H5Eset_auto2(H5E_DEFAULT, err_func, NULL);
    err_func = NULL;
}

/*-------------------------------------------------------------------------
 * Function:  h5_reset
 *
 * Purpose:  Reset the library by closing it.
 *
 * Return:  void
 *
 * Programmer:  Robb Matzke
 *              Friday, November 20, 1998
 *
 *-------------------------------------------------------------------------
 */
void
h5_reset(void)
{
    HDfflush(stdout);
    HDfflush(stderr);
    H5close();

    /* Save current error stack reporting routine and redirect to our local one */
    HDassert(err_func == NULL);
    H5Eget_auto2(H5E_DEFAULT, &err_func, NULL);
    H5Eset_auto2(H5E_DEFAULT, h5_errors, NULL);

/*
 * I commented this chunk of code out because it's not clear what diagnostics
 *      were being output and under what circumstances, and creating this file
 *      is throwing off debugging some of the tests.  I can't see any _direct_
 *      harm in keeping this section of code, but I can't see any _direct_
 *      benefit right now either.  If we figure out under which circumstances
 *      diagnostics are being output, we should enable this behavior based on
 *      appropriate configure flags/macros.  QAK - 2007/12/20
 */
#ifdef OLD_WAY
    {
        char filename[1024];

        /*
         * Cause the library to emit some diagnostics early so they don't
         * interfere with other formatted output.
         */
        HDsprintf(filename, "/tmp/h5emit-%05d.h5", HDgetpid());
        H5E_BEGIN_TRY
        {
            hid_t file = H5Fcreate(filename, H5F_ACC_TRUNC, H5P_DEFAULT, H5P_DEFAULT);
            hid_t grp  = H5Gcreate2(file, "emit", H5P_DEFAULT, H5P_DEFAULT, H5P_DEFAULT);
            H5Gclose(grp);
            H5Fclose(file);
            HDunlink(filename);
        }
        H5E_END_TRY;
    }
#endif /* OLD_WAY */
}

/*-------------------------------------------------------------------------
 * Function:    h5_test_init
 *
 * Purpose:     Performs any special actions before the test begins.
 *
 *              NOTE: This function should normally only be called once
 *              in a given test, usually at the beginning of main(). It
 *              is intended for use in the single-file unit tests, not
 *              testhdf5.
 *
 * Return:      void
 *
 * Programmer:  Dana Robinson
 *              February 2016
 *
 *-------------------------------------------------------------------------
 */
void
h5_test_init(void)
{
    HDfflush(stdout);
    HDfflush(stderr);
    H5close();

    /* Save current error stack reporting routine and redirect to our local one */
    HDassert(err_func == NULL);
    H5Eget_auto2(H5E_DEFAULT, &err_func, NULL);
    H5Eset_auto2(H5E_DEFAULT, h5_errors, NULL);
} /* end h5_test_init() */

/*-------------------------------------------------------------------------
 * Function:  h5_fixname
 *
 * Purpose:  Create a file name from a file base name like `test' and
 *    return it through the FULLNAME (at most SIZE characters
 *    counting the null terminator). The full name is created by
 *    prepending the contents of HDF5_PREFIX (separated from the
 *    base name by a slash) and appending a file extension based on
 *    the driver supplied, resulting in something like
 *    `ufs:/u/matzke/test.h5'.
 *
 * Return:  Success:  The FULLNAME pointer.
 *
 *    Failure:  NULL if BASENAME or FULLNAME is the null
 *        pointer or if FULLNAME isn't large enough for
 *        the result.
 *
 * Programmer:  Robb Matzke
 *              Thursday, November 19, 1998
 *
 *-------------------------------------------------------------------------
 */
char *
h5_fixname(const char *base_name, hid_t fapl, char *fullname, size_t size)
{
    return (h5_fixname_real(base_name, fapl, ".h5", fullname, size, FALSE, FALSE));
}

/*-------------------------------------------------------------------------
 * Function:    h5_fixname_superblock
 *
 * Purpose:     Like h5_fixname() but returns the name of the file you'd
 *              open to find the superblock. Useful for when you have to
 *              open a file with open(2) but the h5_fixname() string
 *              contains stuff like format strings.
 *
 * Return:      Success:    The FULLNAME pointer.
 *
 *              Failure:    NULL if BASENAME or FULLNAME is the null
 *                          pointer or if FULLNAME isn't large enough for
 *                          the result.
 *
 * Programmer:  Dana Robinson
 *              Spring 2019
 *
 *-------------------------------------------------------------------------
 */
char *
h5_fixname_superblock(const char *base_name, hid_t fapl_id, char *fullname, size_t size)
{
    return (h5_fixname_real(base_name, fapl_id, ".h5", fullname, size, FALSE, TRUE));
}

/*-------------------------------------------------------------------------
 * Function:  h5_fixname_no_suffix
 *
 * Purpose:  Same as h5_fixname but with no suffix appended
 *
 * Return:  Success:  The FULLNAME pointer.
 *
 *    Failure:  NULL if BASENAME or FULLNAME is the null
 *        pointer or if FULLNAME isn't large enough for
 *        the result.
 *
 *-------------------------------------------------------------------------
 */
char *
h5_fixname_no_suffix(const char *base_name, hid_t fapl, char *fullname, size_t size)
{
    return (h5_fixname_real(base_name, fapl, NULL, fullname, size, FALSE, FALSE));
}

/*-------------------------------------------------------------------------
 * Function:  h5_fixname_printf
 *
 * Purpose:  Same as h5_fixname but returns a filename that can be passed
 *    through a printf-style function once before being passed to the file
 *    driver.  Basically, replaces all % characters used by the file
 *    driver with %%.
 *
 * Return:  Success:  The FULLNAME pointer.
 *
 *    Failure:  NULL if BASENAME or FULLNAME is the null
 *        pointer or if FULLNAME isn't large enough for
 *        the result.
 *
 * Programmer:  Neil Fortner
 *              Wednesday, July 15, 2015
 *
 *-------------------------------------------------------------------------
 */
char *
h5_fixname_printf(const char *base_name, hid_t fapl, char *fullname, size_t size)
{
    return (h5_fixname_real(base_name, fapl, ".h5", fullname, size, TRUE, FALSE));
}

/*-------------------------------------------------------------------------
 * Function:  h5_fixname_real
 *
 * Purpose:  Create a file name from a file base name like `test' and
 *    return it through the FULLNAME (at most SIZE characters
 *    counting the null terminator). The full name is created by
 *    prepending the contents of HDF5_PREFIX (separated from the
 *    base name by a slash) and appending a file extension based on
 *    the driver supplied, resulting in something like
 *    `ufs:/u/matzke/test.h5'.
 *
 * Return:  Success:  The FULLNAME pointer.
 *
 *    Failure:  NULL if BASENAME or FULLNAME is the null
 *        pointer or if FULLNAME isn't large enough for
 *        the result.
 *
 * Programmer:  Robb Matzke
 *              Thursday, November 19, 1998
 *
 *-------------------------------------------------------------------------
 */
static char *
h5_fixname_real(const char *base_name, hid_t fapl, const char *_suffix, char *fullname, size_t size,
                hbool_t nest_printf, hbool_t subst_for_superblock)
{
    const char *prefix = NULL;
    const char *env    = NULL; /* HDF5_DRIVER environment variable     */
    char *      ptr, last = '\0';
    const char *suffix = _suffix;
    size_t      i, j;
    hid_t       driver     = -1;
    int         isppdriver = 0; /* if the driver is MPI parallel */

    if (!base_name || !fullname || size < 1)
        return NULL;

    HDmemset(fullname, 0, size);

    /* figure out the suffix */
    if (H5P_DEFAULT != fapl) {
        if ((driver = H5Pget_driver(fapl)) < 0)
            return NULL;

        if (suffix) {
            if (H5FD_FAMILY == driver) {
                if (subst_for_superblock)
                    suffix = "00000.h5";
                else
                    suffix = nest_printf ? "%%05d.h5" : "%05d.h5";
            }
            else if (H5FD_MULTI == driver) {

                /* Get the environment variable, if it exists, in case
                 * we are using the split driver since both of those
                 * use the multi VFD under the hood.
                 */
                env = HDgetenv("HDF5_DRIVER");
#ifdef HDF5_DRIVER
                /* Use the environment variable, then the compile-time constant */
                if (!env)
                    env = HDF5_DRIVER;
#endif
                if (env && !HDstrcmp(env, "split")) {
                    /* split VFD */
                    if (subst_for_superblock)
                        suffix = "-m.h5";
                    else
                        suffix = NULL;
                }
                else {
                    /* multi VFD */
                    if (subst_for_superblock)
                        suffix = "-s.h5";
                    else
                        suffix = NULL;
                }
            }
        }
    }

    /* Must first check fapl is not H5P_DEFAULT (-1) because H5FD_XXX
     * could be of value -1 if it is not defined.
     */
    isppdriver = H5P_DEFAULT != fapl && (H5FD_MPIO == driver);

    /* Check HDF5_NOCLEANUP environment setting.
     * (The #ifdef is needed to prevent compile failure in case MPI is not
     * configured.)
     */
    if (isppdriver) {
#ifdef H5_HAVE_PARALLEL
        if (getenv_all(MPI_COMM_WORLD, 0, "HDF5_NOCLEANUP"))
            SetTestNoCleanup();
#endif /* H5_HAVE_PARALLEL */
    }
    else {
        if (HDgetenv("HDF5_NOCLEANUP"))
            SetTestNoCleanup();
    }

    /* Check what prefix to use for test files. Process HDF5_PARAPREFIX and
     * HDF5_PREFIX.
     * Use different ones depending on parallel or serial driver used.
     * (The #ifdef is needed to prevent compile failure in case MPI is not
     * configured.)
     */
    if (isppdriver) {
#ifdef H5_HAVE_PARALLEL
        /*
         * For parallel:
         *      First use command line option, then the environment
         *      variable, then try the constant
         */
        static int explained = 0;

        prefix = (paraprefix ? paraprefix : getenv_all(MPI_COMM_WORLD, 0, "HDF5_PARAPREFIX"));

        if (!prefix && !explained) {
            /* print hint by process 0 once. */
            int mpi_rank;

            MPI_Comm_rank(MPI_COMM_WORLD, &mpi_rank);

            if (mpi_rank == 0)
                HDprintf("*** Hint ***\n"
                         "You can use environment variable HDF5_PARAPREFIX to "
                         "run parallel test files in a\n"
                         "different directory or to add file type prefix. e.g.,\n"
                         "   HDF5_PARAPREFIX=pfs:/PFS/user/me\n"
                         "   export HDF5_PARAPREFIX\n"
                         "*** End of Hint ***\n");

            explained = TRUE;
#ifdef HDF5_PARAPREFIX
            prefix = HDF5_PARAPREFIX;
#endif /* HDF5_PARAPREFIX */
        }
#endif /* H5_HAVE_PARALLEL */
    }
    else {
        /*
         * For serial:
         *      First use the environment variable, then try the constant
         */
        prefix = HDgetenv("HDF5_PREFIX");

#ifdef HDF5_PREFIX
        if (!prefix)
            prefix = HDF5_PREFIX;
#endif /* HDF5_PREFIX */
    }

    /* Prepend the prefix value to the base name */
    if (prefix && *prefix) {
        if (isppdriver) {
            /* This is a parallel system */
            char *subdir;

            if (!HDstrcmp(prefix, HDF5_PARAPREFIX)) {
                /*
                 * If the prefix specifies the HDF5_PARAPREFIX directory, then
                 * default to using the "/tmp/$USER" or "/tmp/$LOGIN"
                 * directory instead.
                 */
                char *user, *login;

                user   = HDgetenv("USER");
                login  = HDgetenv("LOGIN");
                subdir = (user ? user : login);

                if (subdir) {
                    for (i = 0; i < size && prefix[i]; i++)
                        fullname[i] = prefix[i];

                    fullname[i++] = '/';

                    for (j = 0; i < size && subdir[j]; ++i, ++j)
                        fullname[i] = subdir[j];
                }
            }

            if (!fullname[0]) {
                /* We didn't append the prefix yet */
                HDstrncpy(fullname, prefix, size);
                fullname[size - 1] = '\0';
            }

            if (HDstrlen(fullname) + HDstrlen(base_name) + 1 < size) {
                /*
                 * Append the base_name with a slash first. Multiple
                 * slashes are handled below.
                 */
                h5_stat_t buf;

                if (HDstat(fullname, &buf) < 0)
                    /* The directory doesn't exist just yet */
                    if (HDmkdir(fullname, (mode_t)0755) < 0 && errno != EEXIST)
                        /*
                         * We couldn't make the "/tmp/${USER,LOGIN}"
                         * subdirectory.  Default to PREFIX's original
                         * prefix value.
                         */
                        HDstrcpy(fullname, prefix);

                HDstrcat(fullname, "/");
                HDstrcat(fullname, base_name);
            }
            else {
                /* Buffer is too small */
                return NULL;
            }
        }
        else {
            if (HDsnprintf(fullname, size, "%s/%s", prefix, base_name) == (int)size)
                /* Buffer is too small */
                return NULL;
        }
    }
    else if (HDstrlen(base_name) >= size) {
        /* Buffer is too small */
        return NULL;
    }
    else {
        HDstrcpy(fullname, base_name);
    }

    /* Append a suffix */
    if (suffix) {
        if (HDstrlen(fullname) + HDstrlen(suffix) >= size)
            return NULL;

        HDstrcat(fullname, suffix);
    }

    /* Remove any double slashes in the filename */
    for (ptr = fullname, i = j = 0; ptr && i < size; i++, ptr++) {
        if (*ptr != '/' || last != '/')
            fullname[j++] = *ptr;

        last = *ptr;
    }

    return fullname;
}

/*-------------------------------------------------------------------------
 * Function:  h5_rmprefix
 *
 * Purpose:  This "removes" the MPIO driver prefix part of the file name
 *    by returning a pointer that points at the non-prefix component
 *              part of the file name.  E.g.,
 *        Input      Return
 *        pfs:/scratch1/dataX    /scratch1/dataX
 *        /scratch2/dataY           /scratch2/dataY
 *    Note that there is no change to the original file name.
 *
 * Return:  Success:  a pointer at the non-prefix part.
 *
 * Programmer:  Albert Cheng; Jun  1, 2006
 *
 *-------------------------------------------------------------------------
 */
H5_ATTR_PURE const char *
h5_rmprefix(const char *filename)
{
    const char *ret_ptr;

    if ((ret_ptr = HDstrstr(filename, ":")) == NULL)
        ret_ptr = filename;
    else
        ret_ptr++;

    return (ret_ptr);
}

/*-------------------------------------------------------------------------
 * Function:    h5_fileaccess
 *
 * Purpose:     Returns a file access template which is the default template
 *              but with a file driver, VOL connector, or libver bound set
 *              according to a constant or environment variable
 *
 * Return:      Success:    A file access property list
 *              Failure:    H5I_INVALID_HID
 *
 * Programmer:  Robb Matzke
 *              Thursday, November 19, 1998
 *
 *-------------------------------------------------------------------------
 */
hid_t
h5_fileaccess(void)
{
    hid_t fapl_id = H5I_INVALID_HID;

    if ((fapl_id = H5Pcreate(H5P_FILE_ACCESS)) < 0)
        goto error;

    /* Attempt to set up a file driver first */
    if (h5_get_vfd_fapl(fapl_id) < 0)
        goto error;

    /* Finally, check for libver bounds */
    if (h5_get_libver_fapl(fapl_id) < 0)
        goto error;

    return fapl_id;

error:
    if (fapl_id != H5I_INVALID_HID)
        H5Pclose(fapl_id);
    return H5I_INVALID_HID;
} /* end h5_fileaccess() */

/*-------------------------------------------------------------------------
 * Function:    h5_fileaccess_flags
 *
 * Purpose:     Returns a file access template which is the default template
 *              but with a file driver, VOL connector, or libver bound set
 *              according to a constant or environment variable
 *
 * Return:      Success:    A file access property list
 *              Failure:    H5I_INVALID_HID
 *
 * Programmer:  Robb Matzke
 *              Thursday, November 19, 1998
 *
 *-------------------------------------------------------------------------
 */
hid_t
h5_fileaccess_flags(unsigned flags)
{
    hid_t fapl_id = H5I_INVALID_HID;

    if ((fapl_id = H5Pcreate(H5P_FILE_ACCESS)) < 0)
        goto error;

    /* Attempt to set up a file driver first */
    if ((flags & H5_FILEACCESS_VFD) && h5_get_vfd_fapl(fapl_id) < 0)
        goto error;

    /* Finally, check for libver bounds */
    if ((flags & H5_FILEACCESS_LIBVER) && h5_get_libver_fapl(fapl_id) < 0)
        goto error;

    return fapl_id;

error:
    if (fapl_id != H5I_INVALID_HID)
        H5Pclose(fapl_id);
    return H5I_INVALID_HID;
} /* end h5_fileaccess_flags() */

/*-------------------------------------------------------------------------
 * Function:    h5_get_vfd_fapl
 *
 * Purpose:     Sets the file driver for a FAPL according to the value specified
 *              in the constant or environment variable "HDF5_DRIVER".
 *
 * Return:      Success:    0
 *              Failure:    -1
 *
 * Programmer:  Dana Robinson
 *              February 2016
 *
 *-------------------------------------------------------------------------
 */
herr_t
h5_get_vfd_fapl(hid_t fapl)
{
    const char *env   = NULL; /* HDF5_DRIVER environment variable     */
    const char *tok   = NULL; /* strtok pointer                       */
    char *      lasts = NULL; /* Context pointer for strtok_r() call */
    char        buf[1024];    /* buffer for tokenizing HDF5_DRIVER    */

    /* Get the environment variable, if it exists */
    env = HDgetenv("HDF5_DRIVER");
#ifdef HDF5_DRIVER
    /* Use the environment variable, then the compile-time constant */
    if (!env)
        env = HDF5_DRIVER;
#endif

    /* If the environment variable was not set, just return
     * without modifying the FAPL.
     */
    if (!env || !*env)
        goto done;

    /* Get the first 'word' of the environment variable.
     * If it's nothing (environment variable was whitespace)
     * just return the default fapl.
     */
    HDstrncpy(buf, env, sizeof(buf));
    buf[sizeof(buf) - 1] = '\0';
    if (NULL == (tok = HDstrtok_r(buf, " \t\n\r", &lasts)))
        goto done;

    if (!HDstrcmp(tok, "sec2")) {
        /* POSIX (section 2) read() and write() system calls */
        if (H5Pset_fapl_sec2(fapl) < 0)
            goto error;
    }
    else if (!HDstrcmp(tok, "stdio")) {
        /* Standard C fread() and fwrite() system calls */
        if (H5Pset_fapl_stdio(fapl) < 0)
            goto error;
    }
    else if (!HDstrcmp(tok, "core")) {
        /* In-memory driver settings (backing store on, 1 MB increment) */
        if (H5Pset_fapl_core(fapl, (size_t)H5_MB, TRUE) < 0)
            goto error;
    }
    else if (!HDstrcmp(tok, "core_paged")) {
        /* In-memory driver with write tracking and paging on */
        if (H5Pset_fapl_core(fapl, (size_t)H5_MB, TRUE) < 0)
            goto error;
        if (H5Pset_core_write_tracking(fapl, TRUE, (size_t)4096) < 0)
            goto error;
    }
    else if (!HDstrcmp(tok, "split")) {
        /* Split meta data and raw data each using default driver */
        if (H5Pset_fapl_split(fapl, "-m.h5", H5P_DEFAULT, "-r.h5", H5P_DEFAULT) < 0)
            goto error;
    }
    else if (!HDstrcmp(tok, "multi")) {
        /* Multi-file driver, general case of the split driver */
        H5FD_mem_t  memb_map[H5FD_MEM_NTYPES];
        hid_t       memb_fapl[H5FD_MEM_NTYPES];
        const char *memb_name[H5FD_MEM_NTYPES];
        char *      sv[H5FD_MEM_NTYPES];
        haddr_t     memb_addr[H5FD_MEM_NTYPES];
        H5FD_mem_t  mt;

        HDmemset(memb_map, 0, sizeof(memb_map));
        HDmemset(memb_fapl, 0, sizeof(memb_fapl));
        HDmemset(memb_name, 0, sizeof(memb_name));
        HDmemset(memb_addr, 0, sizeof(memb_addr));

        HDassert(HDstrlen(multi_letters) == H5FD_MEM_NTYPES);
        for (mt = H5FD_MEM_DEFAULT; mt < H5FD_MEM_NTYPES; mt++) {
            memb_fapl[mt] = H5P_DEFAULT;
            sv[mt]        = (char *)HDmalloc(H5TEST_MULTI_FILENAME_LEN);
            HDassert(sv[mt]);
            HDsprintf(sv[mt], "%%s-%c.h5", multi_letters[mt]);
            memb_name[mt] = sv[mt];
            memb_addr[mt] = (haddr_t)MAX(mt - 1, 0) * (HADDR_MAX / 10);
        } /* end for */

        if (H5Pset_fapl_multi(fapl, memb_map, memb_fapl, memb_name, memb_addr, FALSE) < 0)
            goto error;

        for (mt = H5FD_MEM_DEFAULT; mt < H5FD_MEM_NTYPES; mt++)
            HDfree(sv[mt]);
    }
    else if (!HDstrcmp(tok, "family")) {
        /* Family of files, each 1MB and using the default driver */
        hsize_t fam_size = 100 * 1024 * 1024; /* 100 MB */

        /* Was a family size specified in the environment variable? */
        if ((tok = HDstrtok_r(NULL, " \t\n\r", &lasts)))
            fam_size = (hsize_t)(HDstrtod(tok, NULL) * 1024 * 1024);
        if (H5Pset_fapl_family(fapl, fam_size, H5P_DEFAULT) < 0)
            goto error;
    }
    else if (!HDstrcmp(tok, "log")) {
        /* Log file access */
        unsigned log_flags = H5FD_LOG_LOC_IO | H5FD_LOG_ALLOC;

        /* Were special log file flags specified in the environment variable? */
        if ((tok = HDstrtok_r(NULL, " \t\n\r", &lasts)))
            log_flags = (unsigned)HDstrtol(tok, NULL, 0);

        if (H5Pset_fapl_log(fapl, NULL, log_flags, (size_t)0) < 0)
            goto error;
#ifdef H5_HAVE_DIRECT
    }
    else if (!HDstrcmp(tok, "direct")) {
        /* Linux direct read() and write() system calls.  Set memory boundary,
         * file block size, and copy buffer size to the default values.
         */
        if (H5Pset_fapl_direct(fapl, 1024, 4096, 8 * 4096) < 0)
            goto error;
#endif
    }
    else {
        /* Unknown driver */
        goto error;
    } /* end if */

done:
    return 0;

error:
    return -1;
} /* end h5_get_vfd_fapl() */

/*-------------------------------------------------------------------------
 * Function:    h5_get_libver_fapl
 *
 * Purpose:     Sets the library version bounds for a FAPL according to the
 *              value in the constant or environment variable "HDF5_LIBVER_BOUNDS".
 *
 * Return:      Success:    0
 *              Failure:    -1
 *
 * Programmer:  Quincey Koziol
 *              November 2018
 *
 *-------------------------------------------------------------------------
 */
herr_t
h5_get_libver_fapl(hid_t fapl)
{
    const char *env   = NULL; /* HDF5_DRIVER environment variable     */
    const char *tok   = NULL; /* strtok pointer                       */
    char *      lasts = NULL; /* Context pointer for strtok_r() call */
    char        buf[1024];    /* buffer for tokenizing HDF5_DRIVER    */

    /* Get the environment variable, if it exists */
    env = HDgetenv("HDF5_LIBVER_BOUNDS");
#ifdef HDF5_LIBVER_BOUNDS
    /* Use the environment variable, then the compile-time constant */
    if (!env)
        env = HDF5_LIBVER_BOUNDS;
#endif

    /* If the environment variable was not set, just return
     * without modifying the FAPL.
     */
    if (!env || !*env)
        goto done;

    /* Get the first 'word' of the environment variable.
     * If it's nothing (environment variable was whitespace)
     * just return the default fapl.
     */
    HDstrncpy(buf, env, sizeof(buf));
    buf[sizeof(buf) - 1] = '\0';
    if (NULL == (tok = HDstrtok_r(buf, " \t\n\r", &lasts)))
        goto done;

    if (!HDstrcmp(tok, "latest")) {
        /* use the latest format */
        if (H5Pset_libver_bounds(fapl, H5F_LIBVER_LATEST, H5F_LIBVER_LATEST) < 0)
            goto error;
    } /* end if */
    else {
        /* Unknown setting */
        goto error;
    } /* end else */

done:
    return 0;

error:
    return -1;
} /* end h5_get_libver_fapl() */

/*-------------------------------------------------------------------------
 * Function:  h5_no_hwconv
 *
 * Purpose:  Turn off hardware data type conversions.
 *
 * Return:  void
 *
 * Programmer:  Robb Matzke
 *              Friday, November 20, 1998
 *
 * Modifications:
 *
 *-------------------------------------------------------------------------
 */
void
h5_no_hwconv(void)
{
    H5Tunregister(H5T_PERS_HARD, NULL, (hid_t)-1, (hid_t)-1, NULL);
}

/*-------------------------------------------------------------------------
 * Function:  h5_show_hostname
 *
 * Purpose:  Show hostname.  Show process ID if in MPI environment.
 *
 * Return:  void
 *
 * Programmer:  Albert Cheng
 *              2002/04/22
 *
 * Modifications:
 *
 *-------------------------------------------------------------------------
 */
void
h5_show_hostname(void)
{
    char hostname[80];
#ifdef H5_HAVE_WIN32_API
    WSADATA wsaData;
    int     err;
#endif

    /* try show the process or thread id in multiple processes cases*/
#ifdef H5_HAVE_PARALLEL
    {
        int mpi_rank, mpi_initialized, mpi_finalized;

        MPI_Initialized(&mpi_initialized);
        MPI_Finalized(&mpi_finalized);

        if (mpi_initialized && !mpi_finalized) {
            MPI_Comm_rank(MPI_COMM_WORLD, &mpi_rank);
            HDprintf("MPI-process %d.", mpi_rank);
        }
        else
            HDprintf("thread 0.");
    }
#else
    HDprintf("thread %" PRIu64 ".", H5TS_thread_id());
#endif
#ifdef H5_HAVE_WIN32_API

    err = WSAStartup(MAKEWORD(2, 2), &wsaData);
    if (err != 0) {
        /* could not find a usable WinSock DLL */
        return;
    }

    /* Confirm that the WinSock DLL supports 2.2.*/
    /* Note that if the DLL supports versions greater    */
    /* than 2.2 in addition to 2.2, it will still return */
    /* 2.2 in wVersion since that is the version we      */
    /* requested.                                        */

    if (LOBYTE(wsaData.wVersion) != 2 || HIBYTE(wsaData.wVersion) != 2) {
        /* could not find a usable WinSock DLL */
        WSACleanup();
        return;
    }

#endif
#ifdef H5_HAVE_GETHOSTNAME
    if (HDgethostname(hostname, (size_t)80) < 0)
        HDprintf(" gethostname failed\n");
    else
        HDprintf(" hostname=%s\n", hostname);
#else
    HDprintf(" gethostname not supported\n");
#endif
#ifdef H5_HAVE_WIN32_API
    WSACleanup();
#endif
}

#ifdef H5_HAVE_PARALLEL
/*
 * Function:    h5_set_info_object
 * Purpose:     Process environment variables setting to set up MPI Info
 *              object.
 * Return:      0 if all is fine; otherwise non-zero.
 * Programmer:  Albert Cheng, 2002/05/21.
 * Modifications:
 *          Bill Wendling, 2002/05/31
 *          Modified so that the HDF5_MPI_INFO environment variable can
 *          be a semicolon separated list of "key=value" pairings. Most
 *          of the code is to remove any whitespaces which might be
 *          surrounding the "key=value" pairs.
 */
int
h5_set_info_object(void)
{
    char *envp; /* environment pointer */
    int   ret_value = 0;

    /* handle any MPI INFO hints via $HDF5_MPI_INFO */
    if ((envp = HDgetenv("HDF5_MPI_INFO")) != NULL) {
        char *next, *valp;

        valp = envp = next = HDstrdup(envp);

        if (!valp)
            return 0;

        /* create an INFO object if not created yet */
        if (h5_io_info_g == MPI_INFO_NULL)
            MPI_Info_create(&h5_io_info_g);

        do {
            size_t len;
            char * key_val, *endp, *namep;

            if (*valp == ';')
                valp++;

            /* copy key/value pair into temporary buffer */
            len     = strcspn(valp, ";");
            next    = &valp[len];
            key_val = (char *)HDcalloc(1, len + 1);

            /* increment the next pointer past the terminating semicolon */
            if (*next == ';')
                ++next;

            namep = HDstrncpy(key_val, valp, len);

            /* pass up any beginning whitespaces */
            while (*namep && (*namep == ' ' || *namep == '\t'))
                namep++;

            if (!*namep)
                continue; /* was all white space, so move to next k/v pair */

            /* eat up any ending white spaces */
            endp = &namep[HDstrlen(namep) - 1];

            while (endp && (*endp == ' ' || *endp == '\t'))
                *endp-- = '\0';

            /* find the '=' */
            valp = HDstrchr(namep, '=');

            if (valp != NULL) { /* it's a valid key/value pairing */
                char *tmp_val = valp + 1;

                /* change '=' to \0, move valp down one */
                *valp-- = '\0';

                /* eat up ending whitespace on the "key" part */
                while (*valp == ' ' || *valp == '\t')
                    *valp-- = '\0';

                valp = tmp_val;

                /* eat up beginning whitespace on the "value" part */
                while (*valp == ' ' || *valp == '\t')
                    *valp++ = '\0';

                /* actually set the darned thing */
                if (MPI_SUCCESS != MPI_Info_set(h5_io_info_g, namep, valp)) {
                    HDprintf("MPI_Info_set failed\n");
                    ret_value = -1;
                }
            }

            valp = next;
            HDfree(key_val);
        } while (next && *next);

        HDfree(envp);
    }

    return ret_value;
}

/*
 * Function:    h5_dump_info_object
 * Purpose:     Display content of an MPI Info object
 * Return:      void
 * Programmer:  Albert Cheng 2002/05/21
 * Modifications:
 */
void
h5_dump_info_object(MPI_Info info)
{
    char key[MPI_MAX_INFO_KEY + 1];
    char value[MPI_MAX_INFO_VAL + 1];
    int  flag;
    int  i, nkeys;

    HDprintf("Dumping MPI Info Object (up to %d bytes per item):\n", MPI_MAX_INFO_VAL);
    if (info == MPI_INFO_NULL) {
        HDprintf("object is MPI_INFO_NULL\n");
    }
    else {
        MPI_Info_get_nkeys(info, &nkeys);
        HDprintf("object has %d items\n", nkeys);
        for (i = 0; i < nkeys; i++) {
            MPI_Info_get_nthkey(info, i, key);
            MPI_Info_get(info, key, MPI_MAX_INFO_VAL, value, &flag);
            HDprintf("%s=%s\n", key, value);
        }
    }
}
#endif /* H5_HAVE_PARALLEL */

/*-------------------------------------------------------------------------
 * Function:  h5_get_file_size
 *
 * Purpose:  Get the current size of a file (in bytes)
 *
 * Return:  Success:  Size of file in bytes
 *    Failure:  -1
 *
 * Programmer:  Quincey Koziol
 *              Saturday, March 22, 2003
 *
 *-------------------------------------------------------------------------
 */
/* Disable warning for "format not a string literal" here -QAK */
/*
 *      This pragma only needs to surround the snprintf() calls with
 *      temp in the code below, but early (4.4.7, at least) gcc only
 *      allows diagnostic pragmas to be toggled outside of functions.
 */
<<<<<<< HEAD
H5_GCC_DIAG_OFF(format - nonliteral)
=======
H5_GCC_DIAG_OFF("format-nonliteral")
>>>>>>> 18bbd3f0
h5_stat_size_t
h5_get_file_size(const char *filename, hid_t fapl)
{
    char      temp[2048]; /* Temporary buffer for file names */
    h5_stat_t sb;         /* Structure for querying file info */
    int       j = 0;

    if (fapl == H5P_DEFAULT) {
        /* Get the file's statistics */
        if (0 == HDstat(filename, &sb))
            return ((h5_stat_size_t)sb.st_size);
    } /* end if */
    else {
        hid_t driver; /* VFD used for file */

        /* Get the driver used when creating the file */
        if ((driver = H5Pget_driver(fapl)) < 0)
            return (-1);

        /* Check for simple cases */
        if (driver == H5FD_SEC2 || driver == H5FD_STDIO || driver == H5FD_CORE ||
#ifdef H5_HAVE_WINDOWS
            driver == H5FD_WINDOWS ||
#endif /* H5_HAVE_WINDOWS */
#ifdef H5_HAVE_DIRECT
            driver == H5FD_DIRECT ||
#endif /* H5_HAVE_DIRECT */
            driver == H5FD_LOG) {
            /* Get the file's statistics */
            if (0 == HDstat(filename, &sb))
                return ((h5_stat_size_t)sb.st_size);
        } /* end if */
        else if (driver == H5FD_MULTI) {
            H5FD_mem_t     mt;
            h5_stat_size_t tot_size = 0;

            HDassert(HDstrlen(multi_letters) == H5FD_MEM_NTYPES);
            for (mt = H5FD_MEM_DEFAULT; mt < H5FD_MEM_NTYPES; mt++) {
                /* Create the filename to query */
                HDsnprintf(temp, sizeof temp, "%s-%c.h5", filename, multi_letters[mt]);

                /* Check for existence of file */
                if (0 == HDaccess(temp, F_OK)) {
                    /* Get the file's statistics */
                    if (0 != HDstat(temp, &sb))
                        return (-1);

                    /* Add to total size */
                    tot_size += (h5_stat_size_t)sb.st_size;
                } /* end if */
            }     /* end for */

            /* Return total size */
            return (tot_size);
        } /* end if */
#ifdef H5_HAVE_PARALLEL
        else if (driver == H5FD_MPIO) {
            MPI_File   fh; /* MPI file handle used to open the file and verify its size */
            int        mpi_ret;
            MPI_Offset file_size;

            mpi_ret = MPI_File_open(MPI_COMM_WORLD, filename, MPI_MODE_RDONLY, MPI_INFO_NULL, &fh);
            if (mpi_ret != MPI_SUCCESS)
                return -1;
            mpi_ret = MPI_File_get_size(fh, &file_size);
            if (mpi_ret != MPI_SUCCESS)
                return -1;
            mpi_ret = MPI_File_close(&fh);
            if (mpi_ret != MPI_SUCCESS)
                return -1;

            return file_size;
        }
#endif /* H5_HAVE_PARALLEL */
        else if (driver == H5FD_FAMILY) {
            h5_stat_size_t tot_size = 0;

            /* Try all filenames possible, until we find one that's missing */
            for (j = 0; /*void*/; j++) {
                /* Create the filename to query */
                HDsnprintf(temp, sizeof temp, filename, j);

                /* Check for existence of file */
                if (HDaccess(temp, F_OK) < 0)
                    break;

                /* Get the file's statistics */
                if (0 != HDstat(temp, &sb))
                    return (-1);

                /* Add to total size */
                tot_size += (h5_stat_size_t)sb.st_size;
            } /* end for */

            /* Return total size */
            return (tot_size);
        } /* end if */
        else {
            HDassert(0 && "Unknown VFD!");
        } /* end else */
    }     /* end else */

    return (-1);
} /* end get_file_size() */
<<<<<<< HEAD
H5_GCC_DIAG_ON(format - nonliteral)
=======
H5_GCC_DIAG_ON("format-nonliteral")
>>>>>>> 18bbd3f0

/*
 * This routine is designed to provide equivalent functionality to 'printf'
 * and allow easy replacement for environments which don't have stdin/stdout
 * available. (i.e. Windows & the Mac)
 */
H5_ATTR_FORMAT(printf, 1, 2)
int
print_func(const char *format, ...)
{
    va_list arglist;
    int     ret_value;

    HDva_start(arglist, format);
    ret_value = HDvprintf(format, arglist);
    HDva_end(arglist);
    return ret_value;
}

#ifdef H5_HAVE_FILTER_SZIP

/*-------------------------------------------------------------------------
 * Function:  h5_szip_can_encode
 *
 * Purpose:  Retrieve the filter config flags for szip, tell if
 *              encoder is available.
 *
 * Return:  1:  decode+encode is enabled
 *    0:  only decode is enabled
 *              -1: other
 *
 * Programmer:
 *
 * Modifications:
 *
 *-------------------------------------------------------------------------
 */
int
h5_szip_can_encode(void)
{
    unsigned int filter_config_flags;

    H5Zget_filter_info(H5Z_FILTER_SZIP, &filter_config_flags);
    if ((filter_config_flags & (H5Z_FILTER_CONFIG_ENCODE_ENABLED | H5Z_FILTER_CONFIG_DECODE_ENABLED)) == 0) {
        /* filter present but neither encode nor decode is supported (???) */
        return -1;
    }
    else if ((filter_config_flags & (H5Z_FILTER_CONFIG_ENCODE_ENABLED | H5Z_FILTER_CONFIG_DECODE_ENABLED)) ==
             H5Z_FILTER_CONFIG_DECODE_ENABLED) {
        /* decoder only: read but not write */
        return 0;
    }
    else if ((filter_config_flags & (H5Z_FILTER_CONFIG_ENCODE_ENABLED | H5Z_FILTER_CONFIG_DECODE_ENABLED)) ==
             H5Z_FILTER_CONFIG_ENCODE_ENABLED) {
        /* encoder only: write but not read (???) */
        return -1;
    }
    else if ((filter_config_flags & (H5Z_FILTER_CONFIG_ENCODE_ENABLED | H5Z_FILTER_CONFIG_DECODE_ENABLED)) ==
             (H5Z_FILTER_CONFIG_ENCODE_ENABLED | H5Z_FILTER_CONFIG_DECODE_ENABLED)) {
        return 1;
    }
    return (-1);
}
#endif /* H5_HAVE_FILTER_SZIP */

#ifdef H5_HAVE_PARALLEL
/*-------------------------------------------------------------------------
 * Function:  getenv_all
 *
 * Purpose:  Used to get the environment that the root MPI task has.
 *     name specifies which environment variable to look for
 *     val is the string to which the value of that environment
 *     variable will be copied.
 *
 *     NOTE: The pointer returned by this function is only
 *     valid until the next call to getenv_all and the data
 *     stored there must be copied somewhere else before any
 *     further calls to getenv_all take place.
 *
 * Return:  pointer to a string containing the value of the environment variable
 *     NULL if the varialbe doesn't exist in task 'root's environment.
 *
 * Programmer:  Leon Arber
 *              4/4/05
 *
 * Modifications:
 *    Use original getenv if MPI is not initialized. This happens
 *    one uses the PHDF5 library to build a serial nature code.
 *    Albert 2006/04/07
 *
 *-------------------------------------------------------------------------
 */
char *
getenv_all(MPI_Comm comm, int root, const char *name)
{
    int          mpi_size, mpi_rank, mpi_initialized, mpi_finalized;
    int          len;
    static char *env = NULL;

    HDassert(name);

    MPI_Initialized(&mpi_initialized);
    MPI_Finalized(&mpi_finalized);

    if (mpi_initialized && !mpi_finalized) {
        MPI_Comm_rank(comm, &mpi_rank);
        MPI_Comm_size(comm, &mpi_size);
        HDassert(root < mpi_size);

        /* The root task does the getenv call
         * and sends the result to the other tasks */
        if (mpi_rank == root) {
            env = HDgetenv(name);
            if (env) {
                len = (int)HDstrlen(env);
                MPI_Bcast(&len, 1, MPI_INT, root, comm);
                MPI_Bcast(env, len, MPI_CHAR, root, comm);
            }
            else {
                /* len -1 indicates that the variable was not in the environment */
                len = -1;
                MPI_Bcast(&len, 1, MPI_INT, root, comm);
            }
        }
        else {
            MPI_Bcast(&len, 1, MPI_INT, root, comm);
            if (len >= 0) {
                if (env == NULL)
                    env = (char *)HDmalloc((size_t)len + 1);
                else if (HDstrlen(env) < (size_t)len)
                    env = (char *)HDrealloc(env, (size_t)len + 1);

                MPI_Bcast(env, len, MPI_CHAR, root, comm);
                env[len] = '\0';
            }
            else {
                if (env)
                    HDfree(env);
                env = NULL;
            }
        }
#ifndef NDEBUG
        MPI_Barrier(comm);
#endif
    }
    else {
        /* use original getenv */
        if (env)
            HDfree(env);
        env = HDgetenv(name);
    } /* end if */

    return env;
}

#endif

/*-------------------------------------------------------------------------
 * Function:    h5_make_local_copy
 *
 * Purpose:     Make copy of file.  Some tests write to data files under that
 *              are under version control.  Those tests should make a copy of
 *              the versioned file and write to the copy.  This function
 *              prepends srcdir to the name of the file to be copied and uses
 *              the name of the copy as is.
 *
 * Return:      Success:        0
 *
 *              Failure:        -1
 *
 * Programmer:  Larry Knox
 *              Monday, October 13, 2009
 *
 *-------------------------------------------------------------------------
 */
int
h5_make_local_copy(const char *origfilename, const char *local_copy_name)
{
    int         fd_old = (-1), fd_new = (-1);                    /* File descriptors for copying data */
    ssize_t     nread;                                           /* Number of bytes read in */
    void *      buf      = NULL;                                 /* Buffer for copying data */
    const char *filename = H5_get_srcdir_filename(origfilename); /* Get the test file name to copy */

    /* Allocate copy buffer */
    if (NULL == (buf = HDcalloc((size_t)1, (size_t)READ_BUF_SIZE)))
        goto error;

    /* Copy old file into temporary file */
    if ((fd_old = HDopen(filename, O_RDONLY)) < 0)
        goto error;
    if ((fd_new = HDopen(local_copy_name, O_RDWR | O_CREAT | O_TRUNC, H5_POSIX_CREATE_MODE_RW)) < 0)
        goto error;

    /* Copy data */
    while ((nread = HDread(fd_old, buf, (size_t)READ_BUF_SIZE)) > 0)
        if (HDwrite(fd_new, buf, (size_t)nread) < 0)
            goto error;

    /* Close files */
    if (HDclose(fd_old) < 0)
        goto error;
    if (HDclose(fd_new) < 0)
        goto error;

    /* Release memory */
    HDfree(buf);

    return 0;

error:
    /* ignore return values since we're already noted the problem */
    if (fd_old > 0)
        HDclose(fd_old);
    if (fd_new > 0)
        HDclose(fd_new);
    HDfree(buf);
    return -1;
} /* end h5_make_local_copy() */

/*-------------------------------------------------------------------------
 * Function:    h5_verify_cached_stabs_cb
 *
 * Purpose:     Callback function for h5_verify_cached_stabs.
 *
 * Return:      SUCCEED/FAIL
 *
 * Programmer:  Neil Fortner
 *              Tuesday, April 12, 2011
 *
 *-------------------------------------------------------------------------
 */
static herr_t
h5_verify_cached_stabs_cb(hid_t oid, const char H5_ATTR_UNUSED *name, const H5O_info2_t *oinfo,
                          void H5_ATTR_UNUSED *udata)
{
    if (oinfo->type == H5O_TYPE_GROUP)
        return H5G__verify_cached_stabs_test(oid);
    else
        return SUCCEED;
} /* end h5_verify_cached_stabs_cb() */

/*-------------------------------------------------------------------------
 * Function:    h5_verify_cached_stabs
 *
 * Purpose:     Verify that all groups in every file in base_name have
 *              their symbol table information cached (if present, and if
 *              the parent group also uses a symbol table).  Does not
 *              check that the root group's symbol table information is
 *              cached in the superblock.
 *
 * Return:      Success:        0
 *
 *              Failure:        -1
 *
 * Programmer:  Neil Fortner
 *              Tuesday, April 12, 2011
 *
 * Modifications:
 *
 *-------------------------------------------------------------------------
 */
herr_t
h5_verify_cached_stabs(const char *base_name[], hid_t fapl)
{
    hid_t file = -1;
    char  filename[1024];
    int   i = 0;

    while (base_name[i]) {
        if (h5_fixname(base_name[i], fapl, filename, sizeof(filename)) == NULL)
            continue;

        H5E_BEGIN_TRY
        {
            file = H5Fopen(filename, H5F_ACC_RDONLY, fapl);
        }
        H5E_END_TRY
        if (file < 0) {
            i++;
            continue;
        } /* end if */

        if (H5Ovisit3(file, H5_INDEX_NAME, H5_ITER_NATIVE, h5_verify_cached_stabs_cb, NULL, H5O_INFO_BASIC) <
            0)
            goto error;

        if (H5Fclose(file) < 0)
            goto error;
        file = -1;

        i++;
    } /* end while */

    return 0;

error:
    H5E_BEGIN_TRY
    {
        H5Fclose(file);
    }
    H5E_END_TRY;

    return -1;
}

/*-------------------------------------------------------------------------
 * Function:    h5_send_message
 *
 * Purpose:     Sends the specified signal.
 *
 *              In terms of this test framework, a signal consists of a file
 *              on disk. Since there are multiple processes that need to
 *              communicate with each other, they do so by writing and
 *              reading signal files on disk, the names and contents of
 *              which are used to inform a process about when it can
 *              proceed and what it should do next.
 *
 *              This function writes a signal file. The first argument is
 *              the name of the signal file, and the second and third
 *              arguments are the contents of the first two lines of the
 *              signal file. The last two arguments may be NULL.
 *
 * Return:      void
 *
 * Programmer:  Mike McGreevy
 *              August 18, 2010
 *
 *-------------------------------------------------------------------------
 */
void
h5_send_message(const char *send, const char *arg1, const char *arg2)
{
    FILE *signalfile = NULL;

    /* Create signal file (which will send signal to some other process) */
    signalfile = HDfopen(TMP_SIGNAL_FILE, "w+");

    /* Write messages to signal file, if provided */
    if (arg2 != NULL) {
        HDassert(arg1);
        HDfprintf(signalfile, "%s\n%s\n", arg1, arg2);
    } /* end if */
    else if (arg1 != NULL) {
        HDassert(arg2 == NULL);
        HDfprintf(signalfile, "%s\n", arg1);
    } /* end if */
    else {
        HDassert(arg1 == NULL);
        HDassert(arg2 == NULL);
    } /* end else */

    HDfclose(signalfile);

    HDrename(TMP_SIGNAL_FILE, send);
} /* h5_send_message() */

/*-------------------------------------------------------------------------
 * Function:    h5_wait_message
 *
 * Purpose:     Waits for the specified signal.
 *
 *              In terms of this test framework, a signal consists of a file
 *              on disk. Since there are multiple processes that need to
 *              communicate with each other, they do so by writing and
 *              reading signal files on disk, the names and contents of
 *              which are used to inform a process about when it can
 *              proceed and what it should do next.
 *
 *              This function continuously attempts to read the specified
 *              signal file from disk, and only continues once it has
 *              successfully done so (i.e., only after another process has
 *              called the "h5_send_message" function to write the signal file).
 *              This functon will then immediately remove the file (i.e.,
 *              to indicate that it has been received and can be reused),
 *              and then exits, allowing the calling function to continue.
 *
 * Return:      void
 *
 * Programmer:  Mike McGreevy
 *              August 18, 2010
 *
 *-------------------------------------------------------------------------
 */
herr_t
h5_wait_message(const char *waitfor)
{
    FILE * returnfile;
    time_t t0, t1;

    /* Start timer. If this function runs for too long (i.e.,
        expected signal is never received), it will
        return failure */
    HDtime(&t0);

    /* Wait for return signal from some other process */
    while ((returnfile = HDfopen(waitfor, "r")) == NULL) {

        /* make note of current time. */
        HDtime(&t1);

        /* If we've been waiting for a signal for too long, then
            it was likely never sent and we should fail rather
            than loop infinitely */
        if (HDdifftime(t1, t0) > MESSAGE_TIMEOUT) {
            HDfprintf(stdout, "Error communicating between processes. Make sure test script is running.\n");
            TEST_ERROR;
        } /* end if */
    }     /* end while */

    HDfclose(returnfile);
    HDunlink(waitfor);

    return SUCCEED;

error:
    return FAIL;
} /* h5_wait_message() */

/* Functions for the dummy VFD class (see below).
 *
 * Useful for testing things like ID handling where we shouldn't mess with the
 * real VFDs.
 */
static H5FD_t *dummy_vfd_open(const char *name, unsigned flags, hid_t fapl_id, haddr_t maxaddr);
static H5FD_t *
dummy_vfd_open(const char H5_ATTR_UNUSED *name, unsigned H5_ATTR_UNUSED flags, hid_t H5_ATTR_UNUSED fapl_id,
               haddr_t H5_ATTR_UNUSED maxaddr)
{
    return NULL;
}

static herr_t dummy_vfd_close(H5FD_t *_file);
static herr_t
dummy_vfd_close(H5FD_t H5_ATTR_UNUSED *_file)
{
    return FAIL;
}

static haddr_t dummy_vfd_get_eoa(const H5FD_t *file, H5FD_mem_t type);
static haddr_t
dummy_vfd_get_eoa(const H5FD_t H5_ATTR_UNUSED *file, H5FD_mem_t H5_ATTR_UNUSED type)
{
    return HADDR_UNDEF;
}

static herr_t dummy_vfd_set_eoa(H5FD_t *_file, H5FD_mem_t type, haddr_t addr);
static herr_t
dummy_vfd_set_eoa(H5FD_t H5_ATTR_UNUSED *_file, H5FD_mem_t H5_ATTR_UNUSED type, haddr_t H5_ATTR_UNUSED addr)
{
    return FAIL;
}

static haddr_t dummy_vfd_get_eof(const H5FD_t *file, H5FD_mem_t type);
static haddr_t
dummy_vfd_get_eof(const H5FD_t H5_ATTR_UNUSED *file, H5FD_mem_t H5_ATTR_UNUSED type)
{
    return HADDR_UNDEF;
}

static herr_t dummy_vfd_read(H5FD_t *_file, H5FD_mem_t type, hid_t fapl_id, haddr_t addr, size_t size,
                             void *buf);
static herr_t
dummy_vfd_read(H5FD_t H5_ATTR_UNUSED *_file, H5FD_mem_t H5_ATTR_UNUSED type, hid_t H5_ATTR_UNUSED fapl_id,
               haddr_t H5_ATTR_UNUSED addr, size_t H5_ATTR_UNUSED size, void H5_ATTR_UNUSED *buf)
{
    return FAIL;
}

static herr_t dummy_vfd_write(H5FD_t *_file, H5FD_mem_t type, hid_t fapl_id, haddr_t addr, size_t size,
                              const void *buf);
static herr_t
dummy_vfd_write(H5FD_t H5_ATTR_UNUSED *_file, H5FD_mem_t H5_ATTR_UNUSED type, hid_t H5_ATTR_UNUSED fapl_id,
                haddr_t H5_ATTR_UNUSED addr, size_t H5_ATTR_UNUSED size, const void H5_ATTR_UNUSED *buf)
{
    return FAIL;
}

/* Dummy VFD with the minimum parameters to make a VFD that can be registered */
static const H5FD_class_t H5FD_dummy_g = {
    "dummy",             /* name         */
    1,                   /* maxaddr      */
    H5F_CLOSE_WEAK,      /* fc_degree    */
    NULL,                /* terminate    */
    NULL,                /* sb_size      */
    NULL,                /* sb_encode    */
    NULL,                /* sb_decode    */
    0,                   /* fapl_size    */
    NULL,                /* fapl_get     */
    NULL,                /* fapl_copy    */
    NULL,                /* fapl_free    */
    0,                   /* dxpl_size    */
    NULL,                /* dxpl_copy    */
    NULL,                /* dxpl_free    */
    dummy_vfd_open,      /* open         */
    dummy_vfd_close,     /* close        */
    NULL,                /* cmp          */
    NULL,                /* query        */
    NULL,                /* get_type_map */
    NULL,                /* alloc        */
    NULL,                /* free         */
    dummy_vfd_get_eoa,   /* get_eoa      */
    dummy_vfd_set_eoa,   /* set_eoa      */
    dummy_vfd_get_eof,   /* get_eof      */
    NULL,                /* get_handle   */
    dummy_vfd_read,      /* read         */
    dummy_vfd_write,     /* write        */
    NULL,                /* flush        */
    NULL,                /* truncate     */
    NULL,                /* lock         */
    NULL,                /* unlock       */
    H5FD_FLMAP_DICHOTOMY /* fl_map       */
};

/*-------------------------------------------------------------------------
 * Function:    h5_get_dummy_vfd_class()
 *
 * Purpose:     Returns a disposable, generally non-functional,
 *              VFD class struct.
 *
 *              In some of the test code, we need a disposable VFD but
 *              we don't want to mess with the real VFDs and we also
 *              don't have access to the internals of the real VFDs (which
 *              use static globals and functions) to easily duplicate
 *              them (e.g.: for testing VFD ID handling).
 *
 *              This API call will return a pointer to a VFD class that
 *              can be used to construct a test VFD using H5FDregister().
 *
 * Return:      Success:    A pointer to a VFD class struct
 *              Failure:    NULL
 *
 *-------------------------------------------------------------------------
 */
H5FD_class_t *
h5_get_dummy_vfd_class(void)
{
    H5FD_class_t *vfd_class = NULL; /* Dummy VFD that will be returned */

    /* Create the class and initialize everything to zero/NULL */
    if (NULL == (vfd_class = (H5FD_class_t *)HDmalloc(sizeof(H5FD_class_t))))
        TEST_ERROR;

    /* Copy the dummy VFD */
    HDmemcpy(vfd_class, &H5FD_dummy_g, sizeof(H5FD_class_t));

    return vfd_class;

error:
    if (vfd_class)
        HDfree(vfd_class);
    return NULL;
} /* h5_get_dummy_vfd_class */

/*-------------------------------------------------------------------------
 * Function:    h5_get_dummy_vol_class()
 *
 * Purpose:     Returns a disposable, generally non-functional,
 *              VOL class struct.
 *
 *              In some of the test code, we need a disposable VOL connector
 *              but we don't want to mess with the real VFDs and we also
 *              don't have access to the internals of the real VOL connectors
 *              (which use static globals and functions) to easily duplicate
 *              them (e.g.: for testing VOL connector ID handling).
 *
 *              This API call will return a pointer to a VOL class that
 *              can be used to construct a test VOL using H5VLregister_connector().
 *
 * Return:      Success:    A pointer to a VOL class struct
 *              Failure:    NULL
 *
 *-------------------------------------------------------------------------
 */
H5VL_class_t *
h5_get_dummy_vol_class(void)
{
    H5VL_class_t *vol_class = NULL; /* Dummy VOL class that will be returned */

    /* Create the class and initialize everything to zero/NULL */
    if (NULL == (vol_class = (H5VL_class_t *)HDcalloc((size_t)1, sizeof(H5VL_class_t))))
        TEST_ERROR;

    /* Fill in the minimum parameters to make a VOL connector class that
     * can be registered.
     */
    vol_class->version = H5VL_VERSION;
    vol_class->name    = "dummy";

    return vol_class;

error:
    if (vol_class)
        HDfree(vol_class);
    return NULL;
} /* h5_get_dummy_vol_class */

/*-------------------------------------------------------------------------
 * Function:    h5_get_version_string
 *
 * Purpose:     Get the string that corresponds to the libvery version bound.
 *
 * Return:      The string
 *
 *-------------------------------------------------------------------------
 */
H5_ATTR_PURE const char *
h5_get_version_string(H5F_libver_t libver)
{
    return (LIBVER_NAMES[libver]);
<<<<<<< HEAD
} /* end of h5_get_version_string */
=======
} /* end of h5_get_version_string */

/*-------------------------------------------------------------------------
 * Function:    h5_compare_file_bytes()
 *
 * Purpose:     Helper function to compare two files byte-for-byte.
 *
 * Return:      Success:  0, if files are identical
 *              Failure: -1, if files differ
 *
 * Programmer:  Binh-Minh Ribler
 *              October, 2018
 *-------------------------------------------------------------------------
 */
int
h5_compare_file_bytes(char *f1name, char *f2name)
{
    FILE *f1ptr     = NULL; /* two file pointers */
    FILE *f2ptr     = NULL;
    off_t f1size    = 0; /* size of the files */
    off_t f2size    = 0;
    char  f1char    = 0; /* one char from each file */
    char  f2char    = 0;
    off_t ii        = 0;
    int   ret_value = 0; /* for error handling */

    /* Open files for reading */
    f1ptr = HDfopen(f1name, "rb");
    if (f1ptr == NULL) {
        HDfprintf(stderr, "Unable to fopen() %s\n", f1name);
        ret_value = -1;
        goto done;
    }
    f2ptr = HDfopen(f2name, "rb");
    if (f2ptr == NULL) {
        HDfprintf(stderr, "Unable to fopen() %s\n", f2name);
        ret_value = -1;
        goto done;
    }

    /* Get the file sizes and verify that they equal */
    HDfseek(f1ptr, 0, SEEK_END);
    f1size = HDftell(f1ptr);

    HDfseek(f2ptr, 0, SEEK_END);
    f2size = HDftell(f2ptr);

    if (f1size != f2size) {
        HDfprintf(stderr, "Files differ in size, %" PRIuHSIZE " vs. %" PRIuHSIZE "\n", (hsize_t)f1size,
                  (hsize_t)f2size);
        ret_value = -1;
        goto done;
    }

    /* Compare each byte and fail if a difference is found */
    HDrewind(f1ptr);
    HDrewind(f2ptr);
    for (ii = 0; ii < f1size; ii++) {
        if (HDfread(&f1char, 1, 1, f1ptr) != 1) {
            ret_value = -1;
            goto done;
        }
        if (HDfread(&f2char, 1, 1, f2ptr) != 1) {
            ret_value = -1;
            goto done;
        }
        if (f1char != f2char) {
            HDfprintf(stderr, "Mismatch @ 0x%" PRIXHSIZE ": 0x%X != 0x%X\n", (hsize_t)ii, f1char, f2char);
            ret_value = -1;
            goto done;
        }
    }

done:
    if (f1ptr)
        HDfclose(f1ptr);
    if (f2ptr)
        HDfclose(f2ptr);
    return ret_value;
} /* end h5_compare_file_bytes() */

/*-------------------------------------------------------------------------
 * Function:    H5_get_srcdir_filename
 *
 * Purpose:     Append the test file name to the srcdir path and return the whole string
 *
 * Return:      The string
 *
 *-------------------------------------------------------------------------
 */
const char *
H5_get_srcdir_filename(const char *filename)
{
    const char *srcdir = H5_get_srcdir();

    /* Check for error */
    if (NULL == srcdir)
        return (NULL);
    else {
        /* Build path to test file */
        if ((HDstrlen(srcdir) + HDstrlen(filename) + 1) < sizeof(srcdir_testpath)) {
            HDsnprintf(srcdir_testpath, sizeof(srcdir_testpath), "%s%s", srcdir, filename);
            return (srcdir_testpath);
        } /* end if */
        else
            return (NULL);
    } /* end else */
} /* end H5_get_srcdir_filename() */

/*-------------------------------------------------------------------------
 * Function:    H5_get_srcdir
 *
 * Purpose:     Just return the srcdir path
 *
 * Return:      The string
 *
 *-------------------------------------------------------------------------
 */
const char *
H5_get_srcdir(void)
{
    const char *srcdir = HDgetenv("srcdir");

    /* Check for using the srcdir from configure time */
    if (NULL == srcdir)
        srcdir = config_srcdir;

    /* Build path to all test files */
    if ((HDstrlen(srcdir) + 2) < sizeof(srcdir_path)) {
        HDsnprintf(srcdir_path, sizeof(srcdir_path), "%s/", srcdir);
        return (srcdir_path);
    } /* end if */
    else
        return (NULL);
} /* end H5_get_srcdir() */

/*-------------------------------------------------------------------------
 * Function:    h5_duplicate_file_by_bytes
 *
 * Purpose:     Duplicate a file byte-for-byte at filename/path 'orig'
 *              to a new (or replaced) file at 'dest'.
 *
 * Return:      Success:  0, completed successfully
 *              Failure: -1
 *
 * Programmer:  Jake Smith
 *              24 June 2020
 *
 *-------------------------------------------------------------------------
 */
int
h5_duplicate_file_by_bytes(const char *orig, const char *dest)
{
    FILE *  orig_ptr  = NULL;
    FILE *  dest_ptr  = NULL;
    hsize_t fsize     = 0;
    hsize_t read_size = 0;
    hsize_t max_buf   = 0;
    void *  dup_buf   = NULL;
    int     ret_value = 0;

    max_buf = 4096 * sizeof(char);

    orig_ptr = HDfopen(orig, "rb");
    if (NULL == orig_ptr) {
        ret_value = -1;
        goto done;
    }

    HDfseek(orig_ptr, 0, SEEK_END);
    fsize = (hsize_t)HDftell(orig_ptr);
    HDrewind(orig_ptr);

    dest_ptr = HDfopen(dest, "wb");
    if (NULL == dest_ptr) {
        ret_value = -1;
        goto done;
    }

    read_size = MIN(fsize, max_buf);
    dup_buf   = HDmalloc(read_size);
    if (NULL == dup_buf) {
        ret_value = -1;
        goto done;
    }

    while (read_size > 0) {
        if (HDfread(dup_buf, read_size, 1, orig_ptr) != 1) {
            ret_value = -1;
            goto done;
        }
        HDfwrite(dup_buf, read_size, 1, dest_ptr);
        fsize -= read_size;
        read_size = MIN(fsize, max_buf);
    }

done:
    if (orig_ptr != NULL)
        HDfclose(orig_ptr);
    if (dest_ptr != NULL)
        HDfclose(dest_ptr);
    if (dup_buf != NULL)
        HDfree(dup_buf);
    return ret_value;
} /* end h5_duplicate_file_by_bytes() */

/*-------------------------------------------------------------------------
 * Function:    h5_check_if_file_locking_enabled
 *
 * Purpose:     Checks if file locking is enabled on this file system.
 *
 * Return:      SUCCEED/FAIL
 *              are_enabled will be FALSE if file locking is disabled on
 *              the file system of if there were errors.
 *
 *-------------------------------------------------------------------------
 */
herr_t
h5_check_if_file_locking_enabled(hbool_t *is_enabled)
{
    const char *filename = "locking_test_file";
    int         pmode    = O_RDWR | O_CREAT | O_TRUNC;
    int         fd       = -1;

    *is_enabled = TRUE;

    if ((fd = HDopen(filename, pmode, H5_POSIX_CREATE_MODE_RW)) < 0)
        goto error;

    /* Test HDflock() to see if it works */
    if (HDflock(fd, LOCK_EX | LOCK_NB) < 0) {
        if (ENOSYS == errno) {
            /* When errno is set to ENOSYS, the file system does not support
             * locking, so ignore it. This is most frequently used on
             * Lustre. If we also want to check for disabled NFS locks
             * we'll need to check for ENOLCK, too. That isn't done by
             * default here since that could also represent an actual
             * error condition.
             */
            errno       = 0;
            *is_enabled = FALSE;
        }
        else
            goto error;
    }
    if (HDflock(fd, LOCK_UN) < 0)
        goto error;

    if (HDclose(fd) < 0)
        goto error;
    if (HDremove(filename) < 0)
        goto error;

    return SUCCEED;

error:
    *is_enabled = FALSE;
    if (fd > -1) {
        HDclose(fd);
        HDremove(filename);
    }
    return FAIL;
} /* end h5_check_if_file_locking_enabled() */
>>>>>>> 18bbd3f0
<|MERGE_RESOLUTION|>--- conflicted
+++ resolved
@@ -100,15 +100,12 @@
 
 /* The # of seconds to wait for the message file--used by h5_wait_message() */
 #define MESSAGE_TIMEOUT 300 /* Timeout in seconds */
-<<<<<<< HEAD
-=======
 
 /* Buffer to construct path in and return pointer to */
 static char srcdir_path[1024] = "";
 
 /* Buffer to construct file in and return pointer to */
 static char srcdir_testpath[1024] = "";
->>>>>>> 18bbd3f0
 
 /*  The strings that correspond to library version bounds H5F_libver_t in H5Fpublic.h */
 /*  This is used by h5_get_version_string() */
@@ -198,11 +195,7 @@
  *      sub_filename in the code below, but early (4.4.7, at least) gcc only
  *      allows diagnostic pragmas to be toggled outside of functions.
  */
-<<<<<<< HEAD
-H5_GCC_DIAG_OFF(format - nonliteral)
-=======
 H5_GCC_DIAG_OFF("format-nonliteral")
->>>>>>> 18bbd3f0
 void
 h5_delete_test_file(const char *base_name, hid_t fapl)
 {
@@ -254,11 +247,7 @@
     } /* end driver selection tree */
 
 } /* end h5_delete_test_file() */
-<<<<<<< HEAD
-H5_GCC_DIAG_ON(format - nonliteral)
-=======
 H5_GCC_DIAG_ON("format-nonliteral")
->>>>>>> 18bbd3f0
 
 /*-------------------------------------------------------------------------
  * Function:    h5_delete_all_test_files
@@ -1357,11 +1346,7 @@
  *      temp in the code below, but early (4.4.7, at least) gcc only
  *      allows diagnostic pragmas to be toggled outside of functions.
  */
-<<<<<<< HEAD
-H5_GCC_DIAG_OFF(format - nonliteral)
-=======
 H5_GCC_DIAG_OFF("format-nonliteral")
->>>>>>> 18bbd3f0
 h5_stat_size_t
 h5_get_file_size(const char *filename, hid_t fapl)
 {
@@ -1466,11 +1451,7 @@
 
     return (-1);
 } /* end get_file_size() */
-<<<<<<< HEAD
-H5_GCC_DIAG_ON(format - nonliteral)
-=======
 H5_GCC_DIAG_ON("format-nonliteral")
->>>>>>> 18bbd3f0
 
 /*
  * This routine is designed to provide equivalent functionality to 'printf'
@@ -2080,9 +2061,6 @@
 h5_get_version_string(H5F_libver_t libver)
 {
     return (LIBVER_NAMES[libver]);
-<<<<<<< HEAD
-} /* end of h5_get_version_string */
-=======
 } /* end of h5_get_version_string */
 
 /*-------------------------------------------------------------------------
@@ -2345,5 +2323,4 @@
         HDremove(filename);
     }
     return FAIL;
-} /* end h5_check_if_file_locking_enabled() */
->>>>>>> 18bbd3f0
+} /* end h5_check_if_file_locking_enabled() */