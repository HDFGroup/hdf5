--- conflicted
+++ resolved
@@ -443,13 +443,8 @@
     /* Variable Declarations */
     hid_t fid = -1; /* File Identifier */
 #ifndef NDEBUG
-<<<<<<< HEAD
-    int verbose = FALSE; /* verbose test outout */
-#endif /* NDEBUG */ /* end debugging functions */
-=======
     int verbose = FALSE;   /* verbose test outout */
 #endif /* NDEBUG */
->>>>>>> 5ff09ae9
     hid_t   fapl     = -1; /* File access prop list */
     haddr_t root_tag = 0;
     haddr_t sbe_tag  = 0;
@@ -553,17 +548,10 @@
     hid_t fid = -1; /* File Identifier */
 #ifndef NDEBUG
     int verbose = FALSE; /* verbose file outout */
-<<<<<<< HEAD
-#endif /* NDEBUG */ /* end debugging functions */
-    hid_t   fapl = -1; /* File access prop list */
-    haddr_t root_tag;  /* Root Group Tag */
-    haddr_t sbe_tag;   /* Sblock Extension Tag */
-=======
 #endif /* NDEBUG */
     hid_t   fapl = -1;   /* File access prop list */
     haddr_t root_tag;    /* Root Group Tag */
     haddr_t sbe_tag;     /* Sblock Extension Tag */
->>>>>>> 5ff09ae9
 
     /* Testing Macro */
     TESTING("tag application during file open");
@@ -689,13 +677,8 @@
     hid_t fid = -1; /* File Identifier */
     hid_t gid = -1; /* Group Identifier */
 #ifndef NDEBUG
-<<<<<<< HEAD
-    int verbose = FALSE; /* verbose file outout */
-#endif /* NDEBUG */ /* end debugging functions */
-=======
     int verbose = FALSE;            /* verbose file outout */
 #endif /* NDEBUG */
->>>>>>> 5ff09ae9
     hid_t   fapl     = -1;          /* File access prop list */
     haddr_t root_tag = HADDR_UNDEF; /* Root Group Tag */
     haddr_t g_tag;                  /* Group Tag */
@@ -817,13 +800,8 @@
     hid_t fid = -1; /* File Identifier */
     hid_t gid = -1; /* Group Identifier */
 #ifndef NDEBUG
-<<<<<<< HEAD
-    int verbose = FALSE; /* verbose file outout */
-#endif /* NDEBUG */ /* end debugging functions */
-=======
     int verbose = FALSE;   /* verbose file outout */
 #endif /* NDEBUG */
->>>>>>> 5ff09ae9
     char    gname[16];     /* group name buffer */
     int     i        = 0;  /* iterator */
     hid_t   fapl     = -1; /* File access prop list */
@@ -974,13 +952,8 @@
     hid_t sid = -1; /* Group Identifier */
     hid_t did = -1; /* Group Identifier */
 #ifndef NDEBUG
-<<<<<<< HEAD
-    int verbose = FALSE; /* verbose file outout */
-#endif /* NDEBUG */ /* end debugging functions */
-=======
     int verbose = FALSE;        /* verbose file outout */
 #endif /* NDEBUG */
->>>>>>> 5ff09ae9
     int        i        = 0;    /* iterator */
     haddr_t    root_tag = 0;    /* Root Group Tag Value */
     char       dsetname[500];   /* Name of dataset */
@@ -1121,13 +1094,8 @@
     hid_t did  = -1; /* Group Identifier */
     hid_t dcpl = -1; /* Group Identifier */
 #ifndef NDEBUG
-<<<<<<< HEAD
-    int verbose = FALSE; /* verbose file outout */
-#endif /* NDEBUG */ /* end debugging functions */
-=======
     int verbose = FALSE;   /* verbose file outout */
 #endif /* NDEBUG */
->>>>>>> 5ff09ae9
     int     i        = 0;  /* iterator */
     hid_t   fapl     = -1; /* File access property list */
     haddr_t d_tag    = 0;  /* Dataset tag value */
@@ -1356,13 +1324,8 @@
     hid_t fid = -1; /* File Identifier */
     hid_t gid = -1; /* Group Identifier */
 #ifndef NDEBUG
-<<<<<<< HEAD
-    int verbose = FALSE; /* verbose file output */
-#endif /* NDEBUG */ /* end debugging functions */
-=======
     int verbose = FALSE;   /* verbose file output */
 #endif /* NDEBUG */
->>>>>>> 5ff09ae9
     hid_t   fapl     = -1; /* File access prop list */
     haddr_t root_tag = HADDR_UNDEF;
     haddr_t g_tag;
@@ -1492,13 +1455,8 @@
     hid_t gid = -1; /* Group Identifier */
     hid_t sid = -1; /* Dataspace Identifier */
 #ifndef NDEBUG
-<<<<<<< HEAD
-    int verbose = FALSE; /* verbose file outout */
-#endif /* NDEBUG */ /* end debugging functions */
-=======
     int verbose = FALSE;     /* verbose file outout */
 #endif /* NDEBUG */
->>>>>>> 5ff09ae9
     hid_t   fapl       = -1; /* File access prop list */
     haddr_t root_tag   = 0;  /* Root group tag */
     haddr_t g_tag      = 0;
@@ -1662,13 +1620,8 @@
     hid_t gid = -1; /* Group Identifier */
     hid_t sid = -1; /* Dataspace Identifier */
 #ifndef NDEBUG
-<<<<<<< HEAD
-    int verbose = FALSE; /* verbose file outout */
-#endif /* NDEBUG */ /* end debugging functions */
-=======
     int verbose = FALSE;     /* verbose file outout */
 #endif /* NDEBUG */
->>>>>>> 5ff09ae9
     hid_t   fapl       = -1; /* File access prop list */
     haddr_t root_tag   = 0;
     haddr_t g_tag      = 0;
@@ -1834,13 +1787,8 @@
     hid_t aid = -1; /* Attribute Identifier */
     hid_t sid = -1; /* Dataset Identifier */
 #ifndef NDEBUG
-<<<<<<< HEAD
-    int verbose = FALSE; /* verbose file outout */
-#endif /* NDEBUG */ /* end debugging functions */
-=======
     int verbose = FALSE;          /* verbose file outout */
 #endif /* NDEBUG */
->>>>>>> 5ff09ae9
     int *   data = NULL;          /* data buffer */
     int     i, j, k = 0;          /* iterators */
     hid_t   fapl            = -1; /* File access prop list */
@@ -2052,13 +2000,8 @@
     hid_t aid = -1; /* Attribute Identifier */
     hid_t sid = -1; /* Dataset Identifier */
 #ifndef NDEBUG
-<<<<<<< HEAD
-    int verbose = FALSE; /* verbose file outout */
-#endif /* NDEBUG */ /* end debugging functions */
-=======
     int verbose = FALSE;          /* verbose file outout */
 #endif /* NDEBUG */
->>>>>>> 5ff09ae9
     int *   data = NULL;          /* data buffer */
     int     i, j, k = 0;          /* iterators */
     hid_t   fapl            = -1; /* File access prop list */
@@ -2248,13 +2191,8 @@
     hid_t did = -1; /* Dataset Identifier */
     hid_t sid = -1; /* Dataspace Identifier */
 #ifndef NDEBUG
-<<<<<<< HEAD
-    int verbose = FALSE; /* verbose file outout */
-#endif /* NDEBUG */ /* end debugging functions */
-=======
     int verbose = FALSE;         /* verbose file outout */
 #endif /* NDEBUG */
->>>>>>> 5ff09ae9
     hid_t   dcpl       = -1;     /* dataset creation pl */
     hsize_t cdims[2]   = {1, 1}; /* chunk dimensions */
     int     fillval    = 0;
@@ -2413,13 +2351,8 @@
     hid_t did = -1; /* Dataset Identifier */
     hid_t sid = -1; /* Dataspace Identifier */
 #ifndef NDEBUG
-<<<<<<< HEAD
-    int verbose = FALSE; /* verbose file outout */
-#endif /* NDEBUG */ /* end debugging functions */
-=======
     int verbose = FALSE;         /* verbose file outout */
 #endif /* NDEBUG */
->>>>>>> 5ff09ae9
     hid_t   dcpl       = -1;     /* dataset creation pl */
     hsize_t cdims[2]   = {1, 1}; /* chunk dimensions */
     int     fillval    = 0;
@@ -2584,13 +2517,8 @@
     hid_t did = -1; /* Dataset Identifier */
     hid_t sid = -1; /* Dataspace Identifier */
 #ifndef NDEBUG
-<<<<<<< HEAD
-    int verbose = FALSE; /* verbose file outout */
-#endif /* NDEBUG */ /* end debugging functions */
-=======
     int verbose = FALSE;         /* verbose file outout */
 #endif /* NDEBUG */
->>>>>>> 5ff09ae9
     hid_t   dcpl       = -1;     /* dataset creation pl */
     hsize_t cdims[2]   = {1, 1}; /* chunk dimensions */
     int     fillval    = 0;
@@ -2741,13 +2669,8 @@
     hid_t did = -1; /* Dataset Identifier */
     hid_t sid = -1; /* Dataspace Identifier */
 #ifndef NDEBUG
-<<<<<<< HEAD
-    int verbose = FALSE; /* verbose file outout */
-#endif /* NDEBUG */ /* end debugging functions */
-=======
     int verbose = FALSE;         /* verbose file outout */
 #endif /* NDEBUG */
->>>>>>> 5ff09ae9
     hid_t   dcpl       = -1;     /* dataset creation pl */
     hsize_t cdims[2]   = {1, 1}; /* chunk dimensions */
     int     fillval    = 0;
@@ -2913,13 +2836,8 @@
     hid_t aid = -1; /* Attribute Identifier */
     hid_t sid = -1; /* Dataset Identifier */
 #ifndef NDEBUG
-<<<<<<< HEAD
-    int verbose = FALSE; /* verbose file outout */
-#endif /* NDEBUG */ /* end debugging functions */
-=======
     int verbose = FALSE;     /* verbose file outout */
 #endif /* NDEBUG */
->>>>>>> 5ff09ae9
     int *   data = NULL;     /* data buffer */
     int     i, j, k = 0;     /* iterators */
     hid_t   fapl       = -1; /* File access prop list */
@@ -3104,13 +3022,8 @@
     hid_t did = -1; /* Dataset Identifier */
     hid_t sid = -1; /* Dataspace Identifier */
 #ifndef NDEBUG
-<<<<<<< HEAD
-    int verbose = FALSE; /* verbose file outout */
-#endif /* NDEBUG */ /* end debugging functions */
-=======
     int verbose = FALSE;         /* verbose file outout */
 #endif /* NDEBUG */
->>>>>>> 5ff09ae9
     hid_t   dcpl       = -1;     /* dataset creation pl */
     hsize_t cdims[2]   = {1, 1}; /* chunk dimensions */
     int     fillval    = 0;
@@ -3271,13 +3184,8 @@
     hid_t did = -1; /* Dataset Identifier */
     hid_t sid = -1; /* Dataspace Identifier */
 #ifndef NDEBUG
-<<<<<<< HEAD
-    int verbose = FALSE; /* verbose file outout */
-#endif /* NDEBUG */ /* end debugging functions */
-=======
     int verbose = FALSE;         /* verbose file outout */
 #endif /* NDEBUG */
->>>>>>> 5ff09ae9
     hid_t   dcpl       = -1;     /* dataset creation pl */
     hsize_t cdims[2]   = {1, 1}; /* chunk dimensions */
     int     fillval    = 0;
@@ -3440,13 +3348,8 @@
     hid_t did = -1; /* Dataset Identifier */
     hid_t sid = -1; /* Dataspace Identifier */
 #ifndef NDEBUG
-<<<<<<< HEAD
-    int verbose = FALSE; /* verbose file outout */
-#endif /* NDEBUG */ /* end debugging functions */
-=======
     int verbose = FALSE;         /* verbose file outout */
 #endif /* NDEBUG */
->>>>>>> 5ff09ae9
     hid_t   dcpl       = -1;     /* dataset creation pl */
     hsize_t cdims[2]   = {1, 1}; /* chunk dimensions */
     int     fillval    = 0;
@@ -3607,13 +3510,8 @@
     hid_t fid = -1; /* File Identifier */
     hid_t gid = -1; /* Group Identifier */
 #ifndef NDEBUG
-<<<<<<< HEAD
-    int verbose = FALSE; /* verbose file output */
-#endif /* NDEBUG */ /* end debugging functions */
-=======
     int verbose = FALSE;             /* verbose file output */
 #endif /* NDEBUG */
->>>>>>> 5ff09ae9
     hid_t             fapl     = -1; /* File access prop list */
     haddr_t           root_tag = HADDR_UNDEF;
     haddr_t           g_tag;
@@ -3747,13 +3645,8 @@
     hid_t fid = -1; /* File Identifier */
     hid_t gid = -1; /* Group Identifier */
 #ifndef NDEBUG
-<<<<<<< HEAD
-    int verbose = FALSE; /* verbose file output */
-#endif /* NDEBUG */ /* end debugging functions */
-=======
     int verbose = FALSE;   /* verbose file output */
 #endif /* NDEBUG */
->>>>>>> 5ff09ae9
     hid_t   fapl     = -1; /* File access prop list */
     haddr_t root_tag = HADDR_UNDEF;
     haddr_t g_tag;
@@ -3902,13 +3795,8 @@
     hid_t sid = -1; /* Dataspace Identifier */
     hid_t gid = -1; /* Dataspace Identifier */
 #ifndef NDEBUG
-<<<<<<< HEAD
-    int verbose = FALSE; /* verbose file outout */
-#endif /* NDEBUG */ /* end debugging functions */
-=======
     int verbose = FALSE;         /* verbose file outout */
 #endif /* NDEBUG */
->>>>>>> 5ff09ae9
     hid_t   dcpl       = -1;     /* dataset creation pl */
     hsize_t cdims[2]   = {1, 1}; /* chunk dimensions */
     int     fillval    = 0;
@@ -4096,13 +3984,8 @@
     hid_t sid = -1; /* Dataspace Identifier */
     hid_t gid = -1; /* Dataspace Identifier */
 #ifndef NDEBUG
-<<<<<<< HEAD
-    int verbose = FALSE; /* verbose file outout */
-#endif /* NDEBUG */ /* end debugging functions */
-=======
     int verbose = FALSE;         /* verbose file outout */
 #endif /* NDEBUG */
->>>>>>> 5ff09ae9
     hid_t   dcpl       = -1;     /* dataset creation pl */
     hsize_t cdims[2]   = {1, 1}; /* chunk dimensions */
     int     fillval    = 0;
@@ -4278,13 +4161,8 @@
     hid_t fid2 = -1; /* File Identifier */
     hid_t gid  = -1; /* Dataspace Identifier */
 #ifndef NDEBUG
-<<<<<<< HEAD
-    int verbose = FALSE; /* verbose file outout */
-#endif /* NDEBUG */ /* end debugging functions */
-=======
     int verbose = FALSE;   /* verbose file outout */
 #endif /* NDEBUG */
->>>>>>> 5ff09ae9
     hid_t   fapl     = -1; /* File access prop list */
     haddr_t root_tag = 0;
 
@@ -4410,13 +4288,8 @@
     hid_t   gid      = -1; /* Dataspace Identifier */
     hid_t   xid      = -1; /* Dataspace Identifier */
 #ifndef NDEBUG
-<<<<<<< HEAD
-    int verbose = FALSE; /* verbose file outout */
-#endif /* NDEBUG */ /* end debugging functions */
-=======
     int verbose = FALSE;              /* verbose file outout */
 #endif /* NDEBUG */
->>>>>>> 5ff09ae9
     H5O_native_info_t ninfo;          /* Native object info struct */
     hid_t             fapl      = -1; /* File access prop list */
     haddr_t           root_tag  = 0;
