/* * * * * * * * * * * * * * * * * * * * * * * * * * * * * * * * * * * * * * *
 * Copyright by The HDF Group.                                               *
 * Copyright by the Board of Trustees of the University of Illinois.         *
 * All rights reserved.                                                      *
 *                                                                           *
 * This file is part of HDF5.  The full HDF5 copyright notice, including     *
 * terms governing use, modification, and redistribution, is contained in    *
 * the COPYING file, which can be found at the root of the source code       *
 * distribution tree, or in https://www.hdfgroup.org/licenses.               *
 * If you do not have access to either file, you may request a copy from     *
 * help@hdfgroup.org.                                                        *
 * * * * * * * * * * * * * * * * * * * * * * * * * * * * * * * * * * * * * * */

/* Programmer:  John Mainzer
 *              11/10/05
 *
 *        This file contains tests for the API calls associated
 *        with the cache implemented in H5C.c
 */

#include "cache_common.h"

/* extern declarations */

/* global variable declarations: */

const char *FILENAME[] = {"cache_api_test", NULL};

/* macro definitions */

/* private function declarations: */

static hbool_t              check_fapl_mdc_api_calls(unsigned paged, hid_t fcpl_id);
static hbool_t              check_file_mdc_api_calls(unsigned paged, hid_t fcpl_id);
static hbool_t              mdc_api_call_smoke_check(int express_test, unsigned paged, hid_t fcpl_id);
static H5AC_cache_config_t *init_invalid_configs(void);
static hbool_t              check_fapl_mdc_api_errs(void);
static hbool_t              check_file_mdc_api_errs(unsigned paged, hid_t fcpl_id);

/**************************************************************************/
/**************************************************************************/
/********************************* tests: *********************************/
/**************************************************************************/
/**************************************************************************/

/*-------------------------------------------------------------------------
 * Function:    check_fapl_mdc_api_calls()
 *
 * Purpose:     Verify that the file access property list related
 *              metadata cache related API calls are functioning
 *              correctly.
 *
 *              Since we have tested the H5C code elsewhere, it should
 *              be sufficient to verify that the desired configuration
 *              data is getting to the cache.
 *
 * Return:      Test pass status (TRUE/FALSE)
 *
 * Programmer:  John Mainzer
 *              4/12/04
 *
 *-------------------------------------------------------------------------
 */
static hbool_t
check_fapl_mdc_api_calls(unsigned paged, hid_t fcpl_id)
{
    char                filename[512];
    herr_t              result;
    hid_t               fapl_id        = -1;
    hid_t               test_fapl_id   = -1;
    hid_t               file_id        = -1;
    H5F_t *             file_ptr       = NULL;
    H5C_t *             cache_ptr      = NULL;
    H5AC_cache_config_t default_config = H5AC__DEFAULT_CACHE_CONFIG;
    H5AC_cache_config_t mod_config     = {
        /* int         version                = */ H5AC__CURR_CACHE_CONFIG_VERSION,
        /* hbool_t     rpt_fcn_enabled        = */ FALSE,
        /* hbool_t     open_trace_file        = */ FALSE,
        /* hbool_t     close_trace_file       = */ FALSE,
        /* char        trace_file_name[]      = */ "",
        /* hbool_t     evictions_enabled      = */ TRUE,
        /* hbool_t     set_initial_size       = */ TRUE,
        /* size_t      initial_size           = */ (1 * 1024 * 1024 + 1),
<<<<<<< HEAD
        /* double      min_clean_fraction     = */ 0.2f,
=======
        /* double      min_clean_fraction     = */ 0.2,
>>>>>>> 18bbd3f0
        /* size_t      max_size               = */ (16 * 1024 * 1024 + 1),
        /* size_t      min_size               = */ (1 * 1024 * 1024 + 1),
        /* long int    epoch_length           = */ 50001,
        /* enum H5C_cache_incr_mode incr_mode = */ H5C_incr__threshold,
<<<<<<< HEAD
        /* double      lower_hr_threshold     = */ 0.91f,
        /* double      increment              = */ 2.1f,
=======
        /* double      lower_hr_threshold     = */ 0.91,
        /* double      increment              = */ 2.1,
>>>>>>> 18bbd3f0
        /* hbool_t     apply_max_increment    = */ TRUE,
        /* size_t      max_increment          = */ (4 * 1024 * 1024 + 1),
        /* enum H5C_cache_flash_incr_mode       */
        /*                    flash_incr_mode = */ H5C_flash_incr__off,
<<<<<<< HEAD
        /* double      flash_multiple         = */ 2.0f,
        /* double      flash_threshold        = */ 0.5f,
        /* enum H5C_cache_decr_mode decr_mode = */ H5C_decr__age_out,
        /* double      upper_hr_threshold     = */ 0.998f,
        /* double      decrement              = */ 0.91f,
=======
        /* double      flash_multiple         = */ 2.0,
        /* double      flash_threshold        = */ 0.5,
        /* enum H5C_cache_decr_mode decr_mode = */ H5C_decr__age_out,
        /* double      upper_hr_threshold     = */ 0.998,
        /* double      decrement              = */ 0.91,
>>>>>>> 18bbd3f0
        /* hbool_t     apply_max_decrement    = */ TRUE,
        /* size_t      max_decrement          = */ (1 * 1024 * 1024 - 1),
        /* int         epochs_before_eviction = */ 4,
        /* hbool_t     apply_empty_reserve    = */ TRUE,
<<<<<<< HEAD
        /* double      empty_reserve          = */ 0.05f,
=======
        /* double      empty_reserve          = */ 0.05,
>>>>>>> 18bbd3f0
        /* int         dirty_bytes_threshold  = */ (256 * 1024),
        /* int        metadata_write_strategy = */
        H5AC__DEFAULT_METADATA_WRITE_STRATEGY};
    H5AC_cache_config_t scratch;
    H5C_auto_size_ctl_t default_auto_size_ctl;
    H5C_auto_size_ctl_t mod_auto_size_ctl;

    if (paged)
        TESTING("MDC/FAPL related API calls for paged aggregation strategy")
    else
        TESTING("MDC/FAPL related API calls")

    pass = TRUE;

    XLATE_EXT_TO_INT_MDC_CONFIG(default_auto_size_ctl, default_config)
    XLATE_EXT_TO_INT_MDC_CONFIG(mod_auto_size_ctl, mod_config)

    /* Create a FAPL and verify that it contains the default
     * initial mdc configuration
     */

    if (pass) {

        fapl_id = H5Pcreate(H5P_FILE_ACCESS);

        if (fapl_id < 0) {

            pass         = FALSE;
            failure_mssg = "H5Pcreate(H5P_FILE_ACCESS) failed.\n";
        }
    }

    if (pass) {

        scratch.version = H5C__CURR_AUTO_SIZE_CTL_VER;

        result = H5Pget_mdc_config(fapl_id, &scratch);

        if (result < 0) {

            pass         = FALSE;
            failure_mssg = "H5Pget_mdc_config() failed.\n";
        }
        else if (!CACHE_CONFIGS_EQUAL(default_config, scratch, TRUE, TRUE)) {

            pass         = FALSE;
            failure_mssg = "retrieved config doesn't match default.";
        }
    }

    /* Modify the initial mdc configuration in a FAPL, and verify that
     * the changes can be read back
     */

    if (pass) {

        result = H5Pset_mdc_config(fapl_id, &mod_config);

        if (result < 0) {

            pass         = FALSE;
            failure_mssg = "H5Pset_mdc_config() failed.\n";
        }
    }

    if (pass) {

        scratch.version = H5C__CURR_AUTO_SIZE_CTL_VER;

        result = H5Pget_mdc_config(fapl_id, &scratch);

        if (result < 0) {

            pass         = FALSE;
            failure_mssg = "H5Pget_mdc_config() failed.\n";
        }
        else if (!CACHE_CONFIGS_EQUAL(mod_config, scratch, TRUE, TRUE)) {

            pass         = FALSE;
            failure_mssg = "retrieved config doesn't match mod config.";
        }
    }

    if (pass) {

        if (H5Pclose(fapl_id) < 0) {

            pass         = FALSE;
            failure_mssg = "H5Pclose() failed.\n";
        }
    }

    /* Open a file using the default FAPL.  Verify that the resulting
     * metadata cache uses the default configuration as well.  Get a
     * copy of the FAPL from the file, and verify that it contains the
     * default initial meta data cache configuration.  Close and delete
     * the file.
     */

    /* setup the file name */
    if (pass) {

        if (h5_fixname(FILENAME[0], H5P_DEFAULT, filename, sizeof(filename)) == NULL) {

            pass         = FALSE;
            failure_mssg = "h5_fixname() failed.\n";
        }
    }

    /* create the file using the default FAPL */
    if (pass) {

        file_id = H5Fcreate(filename, H5F_ACC_TRUNC, fcpl_id, H5P_DEFAULT);

        if (file_id < 0) {

            pass         = FALSE;
            failure_mssg = "H5Fcreate() failed.\n";
        }
    }

    /* get a pointer to the files internal data structure */
    if (pass) {

        file_ptr = (H5F_t *)H5VL_object_verify(file_id, H5I_FILE);

        if (file_ptr == NULL) {

            pass         = FALSE;
            failure_mssg = "Can't get file_ptr.\n";
        }
        else {

            cache_ptr = file_ptr->shared->cache;
        }
    }

    /* verify that we can access the internal version of the cache config */
    if (pass) {

        if ((cache_ptr == NULL) || (cache_ptr->magic != H5C__H5C_T_MAGIC) ||
            (cache_ptr->resize_ctl.version != H5C__CURR_AUTO_SIZE_CTL_VER)) {

            pass         = FALSE;
            failure_mssg = "Can't access cache resize_ctl.\n";
        }
    }

    /* conpare the cache's internal configuration with the expected value */
    if (pass) {

        if (!resize_configs_are_equal(&default_auto_size_ctl, &cache_ptr->resize_ctl, TRUE)) {

            pass         = FALSE;
            failure_mssg = "Unexpected value(s) in cache resize_ctl 1.\n";
        }
    }

    /* get a copy of the files FAPL */
    if (pass) {

        fapl_id = H5Fget_access_plist(file_id);

        if (fapl_id < 0) {

            pass         = FALSE;
            failure_mssg = "H5Fget_access_plist() failed.\n";
        }
    }

    /* compare the initial cache config from the copy of the file's FAPL
     * to the expected value.  If all goes well, close the copy of the FAPL.
     */
    if (pass) {

        scratch.version = H5C__CURR_AUTO_SIZE_CTL_VER;

        result = H5Pget_mdc_config(fapl_id, &scratch);

        if (result < 0) {

            pass         = FALSE;
            failure_mssg = "H5Pget_mdc_config() failed.\n";
        }
        else if (!CACHE_CONFIGS_EQUAL(default_config, scratch, TRUE, TRUE)) {

            pass         = FALSE;
            failure_mssg = "config retrieved from file doesn't match default.";
        }
        else if (H5Pclose(fapl_id) < 0) {

            pass         = FALSE;
            failure_mssg = "H5Pclose() failed.\n";
        }
    }

    /* close the file and delete it */
    if (pass) {

        if (H5Fclose(file_id) < 0) {

            pass         = FALSE;
            failure_mssg = "H5Fclose() failed.\n";
        }
        else if (HDremove(filename) < 0) {

            pass         = FALSE;
            failure_mssg = "HDremove() failed.\n";
        }
    }

    /* Open a file using a FAPL with a modified initial metadata cache
     * configuration.  Verify that the resulting metadata cache uses the
     * modified configuration as well.  Get a copy of the FAPL from the
     * file, and verify that it contains the modified initial meta data
     * cache configuration.  Close and delete the file.
     */

    /* Create a FAPL */
    if (pass) {

        fapl_id = H5Pcreate(H5P_FILE_ACCESS);

        if (fapl_id < 0) {

            pass         = FALSE;
            failure_mssg = "H5Pcreate(H5P_FILE_ACCESS) failed.\n";
        }
    }

    /* Modify the initial mdc configuration in the FAPL. */

    if (pass) {

        result = H5Pset_mdc_config(fapl_id, &mod_config);

        if (result < 0) {

            pass         = FALSE;
            failure_mssg = "H5Pset_mdc_config() failed.\n";
        }
    }

    /* setup the file name */
    if (pass) {

        if (h5_fixname(FILENAME[0], H5P_DEFAULT, filename, sizeof(filename)) == NULL) {

            pass         = FALSE;
            failure_mssg = "h5_fixname() failed.\n";
        }
    }

    /* create the file using the modified FAPL */
    if (pass) {

        file_id = H5Fcreate(filename, H5F_ACC_TRUNC, fcpl_id, fapl_id);

        if (file_id < 0) {

            pass         = FALSE;
            failure_mssg = "H5Fcreate() failed.\n";
        }
    }

    /* get a pointer to the files internal data structure */
    if (pass) {

        file_ptr = (H5F_t *)H5VL_object_verify(file_id, H5I_FILE);

        if (file_ptr == NULL) {

            pass         = FALSE;
            failure_mssg = "Can't get file_ptr.\n";
        }
        else {

            cache_ptr = file_ptr->shared->cache;
        }
    }

    /* verify that we can access the internal version of the cache config */
    if (pass) {

        if ((cache_ptr == NULL) || (cache_ptr->magic != H5C__H5C_T_MAGIC) ||
            (cache_ptr->resize_ctl.version != H5C__CURR_AUTO_SIZE_CTL_VER)) {

            pass         = FALSE;
            failure_mssg = "Can't access cache resize_ctl.\n";
        }
    }

    /* conpare the cache's internal configuration with the expected value */
    if (pass) {

        if (!resize_configs_are_equal(&mod_auto_size_ctl, &cache_ptr->resize_ctl, TRUE)) {

            pass         = FALSE;
            failure_mssg = "Unexpected value(s) in cache resize_ctl 2.\n";
        }
    }

    /* get a copy of the files FAPL */
    if (pass) {

        test_fapl_id = H5Fget_access_plist(file_id);

        if (test_fapl_id < 0) {

            pass         = FALSE;
            failure_mssg = "H5Fget_access_plist() failed.\n";
        }
    }

    /* compare the initial cache config from the copy of the file's FAPL
     * to the expected value.  If all goes well, close the copy of the FAPL.
     */
    if (pass) {

        scratch.version = H5C__CURR_AUTO_SIZE_CTL_VER;

        result = H5Pget_mdc_config(test_fapl_id, &scratch);

        if (result < 0) {

            pass         = FALSE;
            failure_mssg = "H5Pget_mdc_config() failed.\n";
        }
        else if (!CACHE_CONFIGS_EQUAL(mod_config, scratch, TRUE, TRUE)) {

            pass         = FALSE;
            failure_mssg = "config retrieved from file doesn't match.";
        }
        else if (H5Pclose(test_fapl_id) < 0) {

            pass         = FALSE;
            failure_mssg = "H5Pclose() failed.\n";
        }
    }

    /* close the fapl used to create the file */
    if (pass) {

        if (H5Pclose(fapl_id) < 0) {

            pass         = FALSE;
            failure_mssg = "H5Pclose() failed.\n";
        }
    }

    /* close the file and delete it */
    if (pass) {

        if (H5Fclose(file_id) < 0) {

            pass         = FALSE;
            failure_mssg = "H5Fclose() failed.\n";
        }
        else if (HDremove(filename) < 0) {

            pass         = FALSE;
            failure_mssg = "HDremove() failed.\n";
        }
    }

    if (pass) {

        PASSED();
    }
    else {

        H5_FAILED();
    }

    if (!pass) {

        HDfprintf(stdout, "%s: failure_mssg = \"%s\".\n", FUNC, failure_mssg);
    }

    return pass;

} /* check_fapl_mdc_api_calls() */

/*-------------------------------------------------------------------------
 * Function:    check_file_mdc_api_calls()
 *
 * Purpose:     Verify that the file related metadata cache API calls are
 *              functioning correctly.
 *
 *              Since we have tested the H5C code elsewhere, it should
 *              be sufficient to verify that the desired configuration
 *              data is getting in and out of the cache.  Similarly,
 *              we need only verify that the cache monitoring calls
 *              return the data that the cache thinks they should return.
 *              We shouldn't need to verify data correctness beyond that
 *              point.
 *
 * Return:      Test pass status (TRUE/FALSE)
 *
 * Programmer:  John Mainzer
 *              4/14/04
 *
 *-------------------------------------------------------------------------
 */
static hbool_t
check_file_mdc_api_calls(unsigned paged, hid_t fcpl_id)
{
    char                filename[512];
    hid_t               file_id = -1;
    size_t              max_size;
    size_t              min_clean_size;
    size_t              cur_size;
    int                 cur_num_entries;
    double              hit_rate;
    H5AC_cache_config_t default_config = H5AC__DEFAULT_CACHE_CONFIG;
    H5AC_cache_config_t mod_config_1   = {
        /* int         version                = */ H5C__CURR_AUTO_SIZE_CTL_VER,
        /* hbool_t     rpt_fcn_enabled        = */ FALSE,
        /* hbool_t     open_trace_file        = */ FALSE,
        /* hbool_t     close_trace_file       = */ FALSE,
        /* char        trace_file_name[]      = */ "",
        /* hbool_t     evictions_enabled      = */ TRUE,
        /* hbool_t     set_initial_size       = */ TRUE,
        /* size_t      initial_size           = */ (1 * 1024 * 1024 + 1),
<<<<<<< HEAD
        /* double      min_clean_fraction     = */ 0.2f,
=======
        /* double      min_clean_fraction     = */ 0.2,
>>>>>>> 18bbd3f0
        /* size_t      max_size               = */ (16 * 1024 * 1024 + 1),
        /* size_t      min_size               = */ (1 * 1024 * 1024 + 1),
        /* long int    epoch_length           = */ 50001,
        /* enum H5C_cache_incr_mode incr_mode = */ H5C_incr__threshold,
<<<<<<< HEAD
        /* double      lower_hr_threshold     = */ 0.91f,
        /* double      increment              = */ 2.1f,
=======
        /* double      lower_hr_threshold     = */ 0.91,
        /* double      increment              = */ 2.1,
>>>>>>> 18bbd3f0
        /* hbool_t     apply_max_increment    = */ TRUE,
        /* size_t      max_increment          = */ (4 * 1024 * 1024 + 1),
        /* enum H5C_cache_flash_incr_mode       */
        /*                    flash_incr_mode = */ H5C_flash_incr__off,
<<<<<<< HEAD
        /* double      flash_multiple         = */ 2.0f,
        /* double      flash_threshold        = */ 0.5f,
        /* enum H5C_cache_decr_mode decr_mode = */ H5C_decr__age_out,
        /* double      upper_hr_threshold     = */ 0.998f,
        /* double      decrement              = */ 0.91f,
=======
        /* double      flash_multiple         = */ 2.0,
        /* double      flash_threshold        = */ 0.5,
        /* enum H5C_cache_decr_mode decr_mode = */ H5C_decr__age_out,
        /* double      upper_hr_threshold     = */ 0.998,
        /* double      decrement              = */ 0.91,
>>>>>>> 18bbd3f0
        /* hbool_t     apply_max_decrement    = */ TRUE,
        /* size_t      max_decrement          = */ (1 * 1024 * 1024 - 1),
        /* int         epochs_before_eviction = */ 4,
        /* hbool_t     apply_empty_reserve    = */ TRUE,
        /* double      empty_reserve          = */ 0.05f,
        /* int         dirty_bytes_threshold  = */ (256 * 1024),
        /* int        metadata_write_strategy = */
        H5AC__DEFAULT_METADATA_WRITE_STRATEGY};
    H5AC_cache_config_t mod_config_2 = {
        /* int         version                = */ H5C__CURR_AUTO_SIZE_CTL_VER,
        /* hbool_t     rpt_fcn_enabled        = */ TRUE,
        /* hbool_t     open_trace_file        = */ FALSE,
        /* hbool_t     close_trace_file       = */ FALSE,
        /* char        trace_file_name[]      = */ "",
        /* hbool_t     evictions_enabled      = */ TRUE,
        /* hbool_t     set_initial_size       = */ TRUE,
        /* size_t      initial_size           = */ (512 * 1024),
<<<<<<< HEAD
        /* double      min_clean_fraction     = */ 0.1f,
=======
        /* double      min_clean_fraction     = */ 0.1,
>>>>>>> 18bbd3f0
        /* size_t      max_size               = */ (8 * 1024 * 1024),
        /* size_t      min_size               = */ (512 * 1024),
        /* long int    epoch_length           = */ 25000,
        /* enum H5C_cache_incr_mode incr_mode = */ H5C_incr__threshold,
<<<<<<< HEAD
        /* double      lower_hr_threshold     = */ 0.9f,
        /* double      increment              = */ 2.0f,
=======
        /* double      lower_hr_threshold     = */ 0.9,
        /* double      increment              = */ 2.0,
>>>>>>> 18bbd3f0
        /* hbool_t     apply_max_increment    = */ TRUE,
        /* size_t      max_increment          = */ (2 * 1024 * 1024),
        /* enum H5C_cache_flash_incr_mode       */
        /*                    flash_incr_mode = */ H5C_flash_incr__off,
<<<<<<< HEAD
        /* double      flash_multiple         = */ 1.5f,
        /* double      flash_threshold        = */ 0.4f,
        /* enum H5C_cache_decr_mode decr_mode = */ H5C_decr__threshold,
        /* double      upper_hr_threshold     = */ 0.9995f,
        /* double      decrement              = */ 0.95f,
=======
        /* double      flash_multiple         = */ 1.5,
        /* double      flash_threshold        = */ 0.4,
        /* enum H5C_cache_decr_mode decr_mode = */ H5C_decr__threshold,
        /* double      upper_hr_threshold     = */ 0.9995,
        /* double      decrement              = */ 0.95,
>>>>>>> 18bbd3f0
        /* hbool_t     apply_max_decrement    = */ TRUE,
        /* size_t      max_decrement          = */ (512 * 1024),
        /* int         epochs_before_eviction = */ 4,
        /* hbool_t     apply_empty_reserve    = */ TRUE,
<<<<<<< HEAD
        /* double      empty_reserve          = */ 0.05f,
=======
        /* double      empty_reserve          = */ 0.05,
>>>>>>> 18bbd3f0
        /* int         dirty_bytes_threshold  = */ (256 * 1024),
        /* int        metadata_write_strategy = */
        H5AC__DEFAULT_METADATA_WRITE_STRATEGY};
    H5AC_cache_config_t mod_config_3 = {
        /* int         version                = */ H5C__CURR_AUTO_SIZE_CTL_VER,
        /* hbool_t     rpt_fcn_enabled        = */ FALSE,
        /* hbool_t     open_trace_file        = */ FALSE,
        /* hbool_t     close_trace_file       = */ FALSE,
        /* char        trace_file_name[]      = */ "",
        /* hbool_t     evictions_enabled      = */ TRUE,
        /* hbool_t     set_initial_size       = */ TRUE,
        /* size_t      initial_size           = */ (1 * 1024 * 1024),
<<<<<<< HEAD
        /* double      min_clean_fraction     = */ 0.2f,
=======
        /* double      min_clean_fraction     = */ 0.2,
>>>>>>> 18bbd3f0
        /* size_t      max_size               = */ (16 * 1024 * 1024),
        /* size_t      min_size               = */ (1 * 1024 * 1024),
        /* long int    epoch_length           = */ 50000,
        /* enum H5C_cache_incr_mode incr_mode = */ H5C_incr__off,
<<<<<<< HEAD
        /* double      lower_hr_threshold     = */ 0.90f,
        /* double      increment              = */ 2.0f,
=======
        /* double      lower_hr_threshold     = */ 0.90,
        /* double      increment              = */ 2.0,
>>>>>>> 18bbd3f0
        /* hbool_t     apply_max_increment    = */ TRUE,
        /* size_t      max_increment          = */ (4 * 1024 * 1024),
        /* enum H5C_cache_flash_incr_mode       */
        /*                    flash_incr_mode = */ H5C_flash_incr__off,
<<<<<<< HEAD
        /* double      flash_multiple         = */ 2.1f,
        /* double      flash_threshold        = */ 0.6f,
        /* enum H5C_cache_decr_mode decr_mode = */ H5C_decr__off,
        /* double      upper_hr_threshold     = */ 0.999f,
        /* double      decrement              = */ 0.9f,
=======
        /* double      flash_multiple         = */ 2.1,
        /* double      flash_threshold        = */ 0.6,
        /* enum H5C_cache_decr_mode decr_mode = */ H5C_decr__off,
        /* double      upper_hr_threshold     = */ 0.999,
        /* double      decrement              = */ 0.9,
>>>>>>> 18bbd3f0
        /* hbool_t     apply_max_decrement    = */ FALSE,
        /* size_t      max_decrement          = */ (1 * 1024 * 1024 - 1),
        /* int         epochs_before_eviction = */ 3,
        /* hbool_t     apply_empty_reserve    = */ FALSE,
<<<<<<< HEAD
        /* double      empty_reserve          = */ 0.05f,
=======
        /* double      empty_reserve          = */ 0.05,
>>>>>>> 18bbd3f0
        /* int         dirty_bytes_threshold  = */ (256 * 1024),
        /* int        metadata_write_strategy = */
        H5AC__DEFAULT_METADATA_WRITE_STRATEGY};
    H5AC_cache_config_t mod_config_4 = {
        /* int         version                = */ H5C__CURR_AUTO_SIZE_CTL_VER,
        /* hbool_t     rpt_fcn_enabled        = */ FALSE,
        /* hbool_t     open_trace_file        = */ FALSE,
        /* hbool_t     close_trace_file       = */ FALSE,
        /* char        trace_file_name[]      = */ "",
        /* hbool_t     evictions_enabled      = */ TRUE,
        /* hbool_t     set_initial_size       = */ TRUE,
        /* size_t      initial_size           = */ (1 * 1024 * 1024),
<<<<<<< HEAD
        /* double      min_clean_fraction     = */ 0.15f,
=======
        /* double      min_clean_fraction     = */ 0.15,
>>>>>>> 18bbd3f0
        /* size_t      max_size               = */ (20 * 1024 * 1024),
        /* size_t      min_size               = */ (1 * 1024 * 1024),
        /* long int    epoch_length           = */ 75000,
        /* enum H5C_cache_incr_mode incr_mode = */ H5C_incr__threshold,
<<<<<<< HEAD
        /* double      lower_hr_threshold     = */ 0.9f,
        /* double      increment              = */ 2.0f,
=======
        /* double      lower_hr_threshold     = */ 0.9,
        /* double      increment              = */ 2.0,
>>>>>>> 18bbd3f0
        /* hbool_t     apply_max_increment    = */ TRUE,
        /* size_t      max_increment          = */ (2 * 1024 * 1024),
        /* enum H5C_cache_flash_incr_mode       */
        /*                    flash_incr_mode = */ H5C_flash_incr__off,
<<<<<<< HEAD
        /* double      flash_multiple         = */ 1.1f,
        /* double      flash_threshold        = */ 0.3f,
        /* enum H5C_cache_decr_mode decr_mode = */
        H5C_decr__age_out_with_threshold,
        /* double      upper_hr_threshold     = */ 0.999f,
        /* double      decrement              = */ 0.9f,
=======
        /* double      flash_multiple         = */ 1.1,
        /* double      flash_threshold        = */ 0.3,
        /* enum H5C_cache_decr_mode decr_mode = */
        H5C_decr__age_out_with_threshold,
        /* double      upper_hr_threshold     = */ 0.999,
        /* double      decrement              = */ 0.9,
>>>>>>> 18bbd3f0
        /* hbool_t     apply_max_decrement    = */ TRUE,
        /* size_t      max_decrement          = */ (1 * 1024 * 1024),
        /* int         epochs_before_eviction = */ 3,
        /* hbool_t     apply_empty_reserve    = */ TRUE,
<<<<<<< HEAD
        /* double      empty_reserve          = */ 0.1f,
=======
        /* double      empty_reserve          = */ 0.1,
>>>>>>> 18bbd3f0
        /* int         dirty_bytes_threshold  = */ (256 * 1024),
        /* int        metadata_write_strategy = */
        H5AC__DEFAULT_METADATA_WRITE_STRATEGY};

    if (paged)
        TESTING("MDC/FILE related API calls for paged aggregation strategy")
    else
        TESTING("MDC/FILE related API calls")

    pass = TRUE;

    /* Open a file with the default FAPL.  Verify that the cache is
     * configured as per the default both by looking at its internal
     * configuration, and via the H5Fget_mdc_config() call.
     *
     * Then set serveral different configurations, and verify that
     * they took as per above.
     */

    /* setup the file name */
    if (pass) {

        if (h5_fixname(FILENAME[0], H5P_DEFAULT, filename, sizeof(filename)) == NULL) {

            pass         = FALSE;
            failure_mssg = "h5_fixname() failed.\n";
        }
    }

    /* create the file using the default FAPL */
    if (pass) {

        file_id = H5Fcreate(filename, H5F_ACC_TRUNC, fcpl_id, H5P_DEFAULT);

        if (file_id < 0) {

            pass         = FALSE;
            failure_mssg = "H5Fcreate() failed.\n";
        }
    }

    /* verify that the cache is set to the default config */
    validate_mdc_config(file_id, &default_config, TRUE, 1);

    /* set alternate config 1 */
    if (pass) {

        if (H5Fset_mdc_config(file_id, &mod_config_1) < 0) {

            pass         = FALSE;
            failure_mssg = "H5Fset_mdc_config() failed 1.\n";
        }
    }

    /* verify that the cache is now set to the alternate config */
    validate_mdc_config(file_id, &mod_config_1, TRUE, 2);

    /* set alternate config 2 */
    if (pass) {

        if (H5Fset_mdc_config(file_id, &mod_config_2) < 0) {

            pass         = FALSE;
            failure_mssg = "H5Fset_mdc_config() failed 2.\n";
        }
    }

    /* verify that the cache is now set to the alternate config */
    validate_mdc_config(file_id, &mod_config_2, TRUE, 3);

    /* set alternate config 3 */
    if (pass) {

        if (H5Fset_mdc_config(file_id, &mod_config_3) < 0) {

            pass         = FALSE;
            failure_mssg = "H5Fset_mdc_config() failed 3.\n";
        }
    }

    /* verify that the cache is now set to the alternate config */
    validate_mdc_config(file_id, &mod_config_3, TRUE, 4);

    /* set alternate config 4 */
    if (pass) {

        if (H5Fset_mdc_config(file_id, &mod_config_4) < 0) {

            pass         = FALSE;
            failure_mssg = "H5Fset_mdc_config() failed 4.\n";
        }
    }

    /* verify that the cache is now set to the alternate config */
    validate_mdc_config(file_id, &mod_config_4, TRUE, 5);

    /* Run some quick smoke checks on the cache status monitoring
     * calls -- no interesting data as the cache hasn't had a
     * chance to do much yet.
     */

    if (pass) {

        if (H5Fget_mdc_hit_rate(file_id, &hit_rate) < 0) {

            pass         = FALSE;
            failure_mssg = "H5Fget_mdc_hit_rate() failed 1.\n";
        }
<<<<<<< HEAD
        else if (!H5_DBL_ABS_EQUAL(hit_rate, (double)0.0f)) {
=======
        else if (!H5_DBL_ABS_EQUAL(hit_rate, 0.0)) {
>>>>>>> 18bbd3f0

            pass         = FALSE;
            failure_mssg = "H5Fget_mdc_hit_rate() returned unexpected hit rate.\n";
        }
#if 0 /* this may be useful now and then -- keep it around */
        else {

            HDfprintf(stdout,
                      "H5Fget_mdc_hit_rate() reports hit_rate = %lf:\n",
                      hit_rate);
        }
#endif
    }

    if (pass) {

        if (H5Fget_mdc_size(file_id, &max_size, &min_clean_size, &cur_size, &cur_num_entries) < 0) {

            pass         = FALSE;
            failure_mssg = "H5Fget_mdc_size() failed 1.\n";
        }
        else if ((mod_config_4.initial_size != max_size) ||
                 (min_clean_size != (size_t)((double)max_size * mod_config_4.min_clean_fraction))) {

            pass         = FALSE;
            failure_mssg = "H5Fget_mdc_size() returned unexpected value(s).\n";
        }
#if 0 /* this may be useful now and then -- keep it around */
        else {

            HDfprintf(stdout, "H5Fget_mdc_size() reports:\n");
            HDfprintf(stdout, "    max_size: %ld, min_clean_size: %ld\n",
                      (long)max_size, (long)min_clean_size);
        HDfprintf(stdout, "    cur_size: %ld, cur_num_entries: %d\n",
                      (long)cur_size, cur_num_entries);
        }
#endif
    }

    /* close the file and delete it */
    if (pass) {

        if (H5Fclose(file_id) < 0) {

            pass         = FALSE;
            failure_mssg = "H5Fclose() failed.\n";
        }
        else if (HDremove(filename) < 0) {

            pass         = FALSE;
            failure_mssg = "HDremove() failed.\n";
        }
    }

    if (pass) {

        PASSED();
    }
    else {

        H5_FAILED();
    }

    if (!pass) {

        HDfprintf(stdout, "%s: failure_mssg = \"%s\".\n", FUNC, failure_mssg);
    }

    return pass;

} /* check_file_mdc_api_calls() */

/*-------------------------------------------------------------------------
 * Function:    mdc_api_call_smoke_check()
 *
 * Purpose:     Initial basic functional test to see if there are problems
 *              with the cache API calls.
 *
 *              NOTE: This test takes some time to run and checks the
 *                    HDF5TestExpress environment variable.
 *
 * Return:      Test pass status (TRUE/FALSE)
 *
 * Programmer:  John Mainzer
 *              4/14/04
 *
 *-------------------------------------------------------------------------
 */

#define CHUNK_SIZE          2
#define DSET_SIZE           (200 * CHUNK_SIZE)
#define NUM_DSETS           6
#define NUM_RANDOM_ACCESSES 200000

static hbool_t
mdc_api_call_smoke_check(int express_test, unsigned paged, hid_t fcpl_id)
{
    char                filename[512];
    hbool_t             valid_chunk;
    hbool_t             dump_hit_rate   = FALSE;
    int64_t             min_accesses    = 1000;
<<<<<<< HEAD
    double              min_hit_rate    = 0.90f;
=======
    double              min_hit_rate    = 0.90;
>>>>>>> 18bbd3f0
    hbool_t             dump_cache_size = FALSE;
    hid_t               file_id         = -1;
    hid_t               dataspace_id    = -1;
    hid_t               filespace_ids[NUM_DSETS];
    hid_t               memspace_id = -1;
    hid_t               dataset_ids[NUM_DSETS];
    hid_t               properties = -1;
    char                dset_name[64];
    int                 i, j, k, l, m, n;
    herr_t              status;
    hsize_t             dims[2];
    hsize_t             a_size[2];
    hsize_t             offset[2];
    hsize_t             chunk_size[2];
    int                 data_chunk[CHUNK_SIZE][CHUNK_SIZE];
    H5AC_cache_config_t default_config = H5AC__DEFAULT_CACHE_CONFIG;
    H5AC_cache_config_t mod_config_1   = {
        /* int         version                = */ H5C__CURR_AUTO_SIZE_CTL_VER,
        /* hbool_t     rpt_fcn_enabled        = */ FALSE,
        /* hbool_t     open_trace_file        = */ FALSE,
        /* hbool_t     close_trace_file       = */ FALSE,
        /* char        trace_file_name[]      = */ "",
        /* hbool_t     evictions_enabled      = */ TRUE,
        /* hbool_t     set_initial_size       = */ TRUE,
        /* size_t      initial_size           = */ 500000,
<<<<<<< HEAD
        /* double      min_clean_fraction     = */ 0.1f,
=======
        /* double      min_clean_fraction     = */ 0.1,
>>>>>>> 18bbd3f0
        /* size_t      max_size               = */ 16000000,
        /* size_t      min_size               = */ 250000,
        /* long int    epoch_length           = */ 50000,
        /* enum H5C_cache_incr_mode incr_mode = */ H5C_incr__off,
<<<<<<< HEAD
        /* double      lower_hr_threshold     = */ 0.95f,
        /* double      increment              = */ 2.0f,
=======
        /* double      lower_hr_threshold     = */ 0.95,
        /* double      increment              = */ 2.0,
>>>>>>> 18bbd3f0
        /* hbool_t     apply_max_increment    = */ FALSE,
        /* size_t      max_increment          = */ 4000000,
        /* enum H5C_cache_flash_incr_mode       */
        /*                    flash_incr_mode = */ H5C_flash_incr__off,
<<<<<<< HEAD
        /* double      flash_multiple         = */ 2.0f,
        /* double      flash_threshold        = */ 0.5f,
        /* enum H5C_cache_decr_mode decr_mode = */ H5C_decr__off,
        /* double      upper_hr_threshold     = */ 0.999f,
        /* double      decrement              = */ 0.9f,
=======
        /* double      flash_multiple         = */ 2.0,
        /* double      flash_threshold        = */ 0.5,
        /* enum H5C_cache_decr_mode decr_mode = */ H5C_decr__off,
        /* double      upper_hr_threshold     = */ 0.999,
        /* double      decrement              = */ 0.9,
>>>>>>> 18bbd3f0
        /* hbool_t     apply_max_decrement    = */ FALSE,
        /* size_t      max_decrement          = */ 1000000,
        /* int         epochs_before_eviction = */ 2,
        /* hbool_t     apply_empty_reserve    = */ TRUE,
<<<<<<< HEAD
        /* double      empty_reserve          = */ 0.05f,
=======
        /* double      empty_reserve          = */ 0.05,
>>>>>>> 18bbd3f0
        /* int         dirty_bytes_threshold  = */ (256 * 1024),
        /* int        metadata_write_strategy = */
        H5AC__DEFAULT_METADATA_WRITE_STRATEGY};
    H5AC_cache_config_t mod_config_2 = {
        /* int         version                = */ H5C__CURR_AUTO_SIZE_CTL_VER,
        /* hbool_t     rpt_fcn_enabled        = */ FALSE,
        /* hbool_t     open_trace_file        = */ FALSE,
        /* hbool_t     close_trace_file       = */ FALSE,
        /* char        trace_file_name[]      = */ "",
        /* hbool_t     evictions_enabled      = */ TRUE,
        /* hbool_t     set_initial_size       = */ TRUE,
        /* size_t      initial_size           = */ 12000000,
<<<<<<< HEAD
        /* double      min_clean_fraction     = */ 0.1f,
=======
        /* double      min_clean_fraction     = */ 0.1,
>>>>>>> 18bbd3f0
        /* size_t      max_size               = */ 16000000,
        /* size_t      min_size               = */ 250000,
        /* long int    epoch_length           = */ 50000,
        /* enum H5C_cache_incr_mode incr_mode = */ H5C_incr__off,
<<<<<<< HEAD
        /* double      lower_hr_threshold     = */ 0.95f,
        /* double      increment              = */ 2.0f,
=======
        /* double      lower_hr_threshold     = */ 0.95,
        /* double      increment              = */ 2.0,
>>>>>>> 18bbd3f0
        /* hbool_t     apply_max_increment    = */ FALSE,
        /* size_t      max_increment          = */ 4000000,
        /* enum H5C_cache_flash_incr_mode       */
        /*                    flash_incr_mode = */ H5C_flash_incr__off,
<<<<<<< HEAD
        /* double      flash_multiple         = */ 2.0f,
        /* double      flash_threshold        = */ 0.5f,
        /* enum H5C_cache_decr_mode decr_mode = */ H5C_decr__off,
        /* double      upper_hr_threshold     = */ 0.999f,
        /* double      decrement              = */ 0.9f,
=======
        /* double      flash_multiple         = */ 2.0,
        /* double      flash_threshold        = */ 0.5,
        /* enum H5C_cache_decr_mode decr_mode = */ H5C_decr__off,
        /* double      upper_hr_threshold     = */ 0.999,
        /* double      decrement              = */ 0.9,
>>>>>>> 18bbd3f0
        /* hbool_t     apply_max_decrement    = */ FALSE,
        /* size_t      max_decrement          = */ 1000000,
        /* int         epochs_before_eviction = */ 2,
        /* hbool_t     apply_empty_reserve    = */ TRUE,
<<<<<<< HEAD
        /* double      empty_reserve          = */ 0.05f,
=======
        /* double      empty_reserve          = */ 0.05,
>>>>>>> 18bbd3f0
        /* int         dirty_bytes_threshold  = */ (256 * 1024),
        /* int        metadata_write_strategy = */
        H5AC__DEFAULT_METADATA_WRITE_STRATEGY};
    H5AC_cache_config_t mod_config_3 = {
        /* int         version                = */ H5C__CURR_AUTO_SIZE_CTL_VER,
        /* hbool_t     rpt_fcn_enabled        = */ FALSE,
        /* hbool_t     open_trace_file        = */ FALSE,
        /* hbool_t     close_trace_file       = */ FALSE,
        /* char        trace_file_name[]      = */ "",
        /* hbool_t     evictions_enabled      = */ TRUE,
        /* hbool_t     set_initial_size       = */ TRUE,
        /* size_t      initial_size           = */ 2000000,
<<<<<<< HEAD
        /* double      min_clean_fraction     = */ 0.1f,
=======
        /* double      min_clean_fraction     = */ 0.1,
>>>>>>> 18bbd3f0
        /* size_t      max_size               = */ 16000000,
        /* size_t      min_size               = */ 250000,
        /* long int    epoch_length           = */ 50000,
        /* enum H5C_cache_incr_mode incr_mode = */ H5C_incr__off,
<<<<<<< HEAD
        /* double      lower_hr_threshold     = */ 0.95f,
        /* double      increment              = */ 2.0f,
=======
        /* double      lower_hr_threshold     = */ 0.95,
        /* double      increment              = */ 2.0,
>>>>>>> 18bbd3f0
        /* hbool_t     apply_max_increment    = */ FALSE,
        /* size_t      max_increment          = */ 4000000,
        /* enum H5C_cache_flash_incr_mode       */
        /*                    flash_incr_mode = */ H5C_flash_incr__off,
<<<<<<< HEAD
        /* double      flash_multiple         = */ 2.0f,
        /* double      flash_threshold        = */ 0.5f,
        /* enum H5C_cache_decr_mode decr_mode = */ H5C_decr__off,
        /* double      upper_hr_threshold     = */ 0.999f,
        /* double      decrement              = */ 0.9f,
=======
        /* double      flash_multiple         = */ 2.0,
        /* double      flash_threshold        = */ 0.5,
        /* enum H5C_cache_decr_mode decr_mode = */ H5C_decr__off,
        /* double      upper_hr_threshold     = */ 0.999,
        /* double      decrement              = */ 0.9,
>>>>>>> 18bbd3f0
        /* hbool_t     apply_max_decrement    = */ FALSE,
        /* size_t      max_decrement          = */ 1000000,
        /* int         epochs_before_eviction = */ 2,
        /* hbool_t     apply_empty_reserve    = */ TRUE,
<<<<<<< HEAD
        /* double      empty_reserve          = */ 0.05f,
=======
        /* double      empty_reserve          = */ 0.05,
>>>>>>> 18bbd3f0
        /* int         dirty_bytes_threshold  = */ (256 * 1024),
        /* int        metadata_write_strategy = */
        H5AC__DEFAULT_METADATA_WRITE_STRATEGY};

    if (paged)
        TESTING("MDC API smoke check for paged aggregation strategy")
    else
        TESTING("MDC API smoke check")

    pass = TRUE;

    if (express_test > 0) {

        SKIPPED();

        HDfprintf(stdout, "     Long tests disabled.\n");

        return pass;
    }

    /* Open a file with the default FAPL.  Verify that the cache is
     * configured as per the default both by looking at its internal
     * configuration, and via the H5Fget_mdc_config() call.
     *
     * Then set the cache to mod_config_1, which fixes cache size at
     * 500000 bytes, and turns off automatic cache resize.
     */

    /* setup the file name */
    if (pass) {

        if (h5_fixname(FILENAME[0], H5P_DEFAULT, filename, sizeof(filename)) == NULL) {

            pass         = FALSE;
            failure_mssg = "h5_fixname() failed.\n";
        }
    }

    /* create the file using the default FAPL */
    if (pass) {

        file_id = H5Fcreate(filename, H5F_ACC_TRUNC, fcpl_id, H5P_DEFAULT);

        if (file_id < 0) {

            pass         = FALSE;
            failure_mssg = "H5Fcreate() failed.\n";
        }
    }

    /* verify that the cache is set to the default config */
    validate_mdc_config(file_id, &default_config, TRUE, 1);

    /* set alternate config 1 */
    if (pass) {

        if (H5Fset_mdc_config(file_id, &mod_config_1) < 0) {

            pass         = FALSE;
            failure_mssg = "H5Fset_mdc_config() failed 1.\n";
        }
    }

    /* verify that the cache is now set to the alternate config */
    validate_mdc_config(file_id, &mod_config_1, TRUE, 2);

    /* create the datasets */
    if (pass) {

        i = 0;

        while ((pass) && (i < NUM_DSETS)) {
            /* create a dataspace for the chunked dataset */
            dims[0]      = DSET_SIZE;
            dims[1]      = DSET_SIZE;
            dataspace_id = H5Screate_simple(2, dims, NULL);

            if (dataspace_id < 0) {

                pass         = FALSE;
                failure_mssg = "H5Screate_simple() failed.";
            }

            /* set the dataset creation plist to specify that the raw data is
             * to be partioned into 10X10 element chunks.
             */

            if (pass) {

                chunk_size[0] = CHUNK_SIZE;
                chunk_size[1] = CHUNK_SIZE;
                properties    = H5Pcreate(H5P_DATASET_CREATE);

                if (properties < 0) {

                    pass         = FALSE;
                    failure_mssg = "H5Pcreate() failed.";
                }
            }

            if (pass) {

                if (H5Pset_chunk(properties, 2, chunk_size) < 0) {

                    pass         = FALSE;
                    failure_mssg = "H5Pset_chunk() failed.";
                }
            }

            /* create the dataset */
            if (pass) {

                HDsprintf(dset_name, "/dset%03d", i);
                dataset_ids[i] = H5Dcreate2(file_id, dset_name, H5T_STD_I32BE, dataspace_id, H5P_DEFAULT,
                                            properties, H5P_DEFAULT);

                if (dataset_ids[i] < 0) {

                    pass         = FALSE;
                    failure_mssg = "H5Dcreate2() failed.";
                }
            }

            /* get the file space ID */
            if (pass) {

                filespace_ids[i] = H5Dget_space(dataset_ids[i]);

                if (filespace_ids[i] < 0) {

                    pass         = FALSE;
                    failure_mssg = "H5Dget_space() failed.";
                }
            }

            i++;
        }
    }

    /* create the mem space to be used to read and write chunks */
    if (pass) {

        dims[0]     = CHUNK_SIZE;
        dims[1]     = CHUNK_SIZE;
        memspace_id = H5Screate_simple(2, dims, NULL);

        if (memspace_id < 0) {

            pass         = FALSE;
            failure_mssg = "H5Screate_simple() failed.";
        }
    }

    /* select in memory hyperslab */
    if (pass) {

        offset[0] = 0; /*offset of hyperslab in memory*/
        offset[1] = 0;
        a_size[0] = CHUNK_SIZE; /*size of hyperslab*/
        a_size[1] = CHUNK_SIZE;
        status    = H5Sselect_hyperslab(memspace_id, H5S_SELECT_SET, offset, NULL, a_size, NULL);

        if (status < 0) {

            pass         = FALSE;
            failure_mssg = "H5Sselect_hyperslab() failed.";
        }
    }

    /* initialize all datasets on a round robin basis */
    i = 0;

    while ((pass) && (i < DSET_SIZE)) {
        j = 0;
        while ((pass) && (j < DSET_SIZE)) {
            m = 0;
            while ((pass) && (m < NUM_DSETS)) {
                /* initialize the slab */
                for (k = 0; k < CHUNK_SIZE; k++) {
                    for (l = 0; l < CHUNK_SIZE; l++) {
                        data_chunk[k][l] = (DSET_SIZE * DSET_SIZE * m) + (DSET_SIZE * (i + k)) + j + l;
                    }
                }

                /* select on disk hyperslab */
                offset[0] = (hsize_t)i; /*offset of hyperslab in file*/
                offset[1] = (hsize_t)j;
                a_size[0] = CHUNK_SIZE; /*size of hyperslab*/
                a_size[1] = CHUNK_SIZE;
                status    = H5Sselect_hyperslab(filespace_ids[m], H5S_SELECT_SET, offset, NULL, a_size, NULL);

                if (status < 0) {

                    pass         = FALSE;
                    failure_mssg = "disk H5Sselect_hyperslab() failed.";
                }

                /* write the chunk to file */
                status = H5Dwrite(dataset_ids[m], H5T_NATIVE_INT, memspace_id, filespace_ids[m], H5P_DEFAULT,
                                  data_chunk);

                if (status < 0) {

                    pass         = FALSE;
                    failure_mssg = "H5Dwrite() failed.";
                }
                m++;
            }
            j += CHUNK_SIZE;
        }

        /* check the cache hit rate, and reset the counters.
         * Hit rate should be just about unity here, so we will just
         * get the data and (possibly) print it without checking it
         * beyond ensuring that it agrees with the cache internal
         * data structures.
         *
         * similarly, check cache size.
         */

        if ((pass) && (i % (DSET_SIZE / 4) == 0)) {

            check_and_validate_cache_hit_rate(file_id, NULL, dump_hit_rate, min_accesses, min_hit_rate);

            check_and_validate_cache_size(file_id, NULL, NULL, NULL, NULL, dump_cache_size);
        }

        i += CHUNK_SIZE;
    }

    /* set alternate config 2 */
    if (pass) {

        if (H5Fset_mdc_config(file_id, &mod_config_2) < 0) {

            pass         = FALSE;
            failure_mssg = "H5Fset_mdc_config() failed 2.\n";
        }
    }

    /* verify that the cache is now set to the alternate config */
    validate_mdc_config(file_id, &mod_config_2, TRUE, 3);

    /* do random reads on all datasets */
    n = 0;
    while ((pass) && (n < NUM_RANDOM_ACCESSES)) {
<<<<<<< HEAD
        m = rand() % NUM_DSETS;
        i = (rand() % (DSET_SIZE / CHUNK_SIZE)) * CHUNK_SIZE;
        j = (rand() % (DSET_SIZE / CHUNK_SIZE)) * CHUNK_SIZE;
=======
        m = HDrand() % NUM_DSETS;
        i = (HDrand() % (DSET_SIZE / CHUNK_SIZE)) * CHUNK_SIZE;
        j = (HDrand() % (DSET_SIZE / CHUNK_SIZE)) * CHUNK_SIZE;
>>>>>>> 18bbd3f0

        /* select on disk hyperslab */
        offset[0] = (hsize_t)i; /*offset of hyperslab in file*/
        offset[1] = (hsize_t)j;
        a_size[0] = CHUNK_SIZE; /*size of hyperslab*/
        a_size[1] = CHUNK_SIZE;
        status    = H5Sselect_hyperslab(filespace_ids[m], H5S_SELECT_SET, offset, NULL, a_size, NULL);

        if (status < 0) {

            pass         = FALSE;
            failure_mssg = "disk hyperslab create failed.";
        }

        /* read the chunk from file */
        if (pass) {

            status = H5Dread(dataset_ids[m], H5T_NATIVE_INT, memspace_id, filespace_ids[m], H5P_DEFAULT,
                             data_chunk);

            if (status < 0) {

                pass         = FALSE;
                failure_mssg = "disk hyperslab create failed.";
            }
        }

        /* validate the slab */
        if (pass) {

            valid_chunk = TRUE;
            for (k = 0; k < CHUNK_SIZE; k++) {
                for (l = 0; l < CHUNK_SIZE; l++) {
                    if (data_chunk[k][l] != ((DSET_SIZE * DSET_SIZE * m) + (DSET_SIZE * (i + k)) + j + l)) {

                        valid_chunk = FALSE;
#if 0 /* this will be useful from time to time -- lets keep it*/
                         HDfprintf(stdout,
                                   "data_chunk[%0d][%0d] = %0d, expect %0d.\n",
                                   k, l, data_chunk[k][l],
                                   ((DSET_SIZE * DSET_SIZE * m) +
                                    (DSET_SIZE * (i + k)) + j + l));
                         HDfprintf(stdout,
                                   "m = %d, i = %d, j = %d, k = %d, l = %d\n",
                                   m, i, j, k, l);
#endif
                    }
                }
            }

            if (!valid_chunk) {
#if 1
                pass         = FALSE;
                failure_mssg = "slab validation failed.";
#else /* as above */
                HDfprintf(stdout, "Chunk (%0d, %0d) in /dset%03d is invalid.\n", i, j, m);
#endif
            }
        }

        if ((pass) && (n % (NUM_RANDOM_ACCESSES / 4) == 0)) {

            check_and_validate_cache_hit_rate(file_id, NULL, dump_hit_rate, min_accesses, min_hit_rate);

            check_and_validate_cache_size(file_id, NULL, NULL, NULL, NULL, dump_cache_size);
        }

        n++;
    }

    /* close the file spaces we are done with */
    i = 1;
    while ((pass) && (i < NUM_DSETS)) {
        if (H5Sclose(filespace_ids[i]) < 0) {

            pass         = FALSE;
            failure_mssg = "H5Sclose() failed.";
        }
        i++;
    }

    /* close the datasets we are done with */
    i = 1;
    while ((pass) && (i < NUM_DSETS)) {
        if (H5Dclose(dataset_ids[i]) < 0) {

            pass         = FALSE;
            failure_mssg = "H5Dclose() failed.";
        }
        i++;
    }

    /* set alternate config 3 */
    if (pass) {

        if (H5Fset_mdc_config(file_id, &mod_config_3) < 0) {

            pass         = FALSE;
            failure_mssg = "H5Fset_mdc_config() failed 3.\n";
        }
    }

    /* verify that the cache is now set to the alternate config */
    validate_mdc_config(file_id, &mod_config_3, TRUE, 4);

    /* do random reads on data set 0 only */
    m = 0;
    n = 0;
    while ((pass) && (n < NUM_RANDOM_ACCESSES)) {
<<<<<<< HEAD
        i = (rand() % (DSET_SIZE / CHUNK_SIZE)) * CHUNK_SIZE;
        j = (rand() % (DSET_SIZE / CHUNK_SIZE)) * CHUNK_SIZE;
=======
        i = (HDrand() % (DSET_SIZE / CHUNK_SIZE)) * CHUNK_SIZE;
        j = (HDrand() % (DSET_SIZE / CHUNK_SIZE)) * CHUNK_SIZE;
>>>>>>> 18bbd3f0

        /* select on disk hyperslab */
        offset[0] = (hsize_t)i; /*offset of hyperslab in file*/
        offset[1] = (hsize_t)j;
        a_size[0] = CHUNK_SIZE; /*size of hyperslab*/
        a_size[1] = CHUNK_SIZE;
        status    = H5Sselect_hyperslab(filespace_ids[m], H5S_SELECT_SET, offset, NULL, a_size, NULL);

        if (status < 0) {

            pass         = FALSE;
            failure_mssg = "disk hyperslab create failed.";
        }

        /* read the chunk from file */
        if (pass) {

            status = H5Dread(dataset_ids[m], H5T_NATIVE_INT, memspace_id, filespace_ids[m], H5P_DEFAULT,
                             data_chunk);

            if (status < 0) {

                pass         = FALSE;
                failure_mssg = "disk hyperslab create failed.";
            }
        }

        /* validate the slab */
        if (pass) {

            valid_chunk = TRUE;
            for (k = 0; k < CHUNK_SIZE; k++) {
                for (l = 0; l < CHUNK_SIZE; l++) {
                    if (data_chunk[k][l] != ((DSET_SIZE * DSET_SIZE * m) + (DSET_SIZE * (i + k)) + j + l)) {

                        valid_chunk = FALSE;
                    }
#if 0 /* this will be useful from time to time -- lets keep it */
                  HDfprintf(stdout, "data_chunk[%0d][%0d] = %0d, expect %0d.\n",
                            k, l, data_chunk[k][l],
                            ((DSET_SIZE * DSET_SIZE * m) +
                             (DSET_SIZE * (i + k)) + j + l));
#endif
                }
            }

            if (!valid_chunk) {

                pass         = FALSE;
                failure_mssg = "slab validation failed.";
#if 0 /* as above */
                HDfprintf(stdout, "Chunk (%0d, %0d) in /dset%03d is invalid.\n",
                        i, j, m);
#endif
            }
        }

        if ((pass) && (n % (NUM_RANDOM_ACCESSES / 4) == 0)) {

            check_and_validate_cache_hit_rate(file_id, NULL, dump_hit_rate, min_accesses, min_hit_rate);

            check_and_validate_cache_size(file_id, NULL, NULL, NULL, NULL, dump_cache_size);
        }

        n++;
    }

    /* close file space 0 */
    if (pass) {

        if (H5Sclose(filespace_ids[0]) < 0) {

            pass         = FALSE;
            failure_mssg = "H5Sclose(filespace_ids[0]) failed.";
        }
    }

    /* close the data space */
    if (pass) {

        if (H5Sclose(dataspace_id) < 0) {

            pass         = FALSE;
            failure_mssg = "H5Sclose(dataspace) failed.";
        }
    }

    /* close the mem space */
    if (pass) {

        if (H5Sclose(memspace_id) < 0) {

            pass         = FALSE;
            failure_mssg = "H5Sclose(memspace_id) failed.";
        }
    }

    /* close dataset 0 */
    if (pass) {

        if (H5Dclose(dataset_ids[0]) < 0) {

            pass         = FALSE;
            failure_mssg = "H5Dclose(dataset_ids[0]) failed.";
        }
    }

    /* close the file and delete it */
    if (pass) {

        if (H5Fclose(file_id) < 0) {

            pass         = FALSE;
            failure_mssg = "H5Fclose() failed.\n";
        }
        else if (HDremove(filename) < 0) {

            pass         = FALSE;
            failure_mssg = "HDremove() failed.\n";
        }
    }

    if (pass) {

        PASSED();
    }
    else {

        H5_FAILED();
    }

    if (!pass) {

        HDfprintf(stdout, "%s: failure_mssg = \"%s\".\n", FUNC, failure_mssg);
    }

    return pass;

} /* mdc_api_call_smoke_check() */

/*-------------------------------------------------------------------------
 * Function:    init_invalid_configs()
 *
 * Purpose:     Initialize an array of invalid external MDC configurations
 *              that will be used to test error rejection in the MDC-
 *              related API calls.
 *
 *              Note: It is assumed that boolean parameters are only set
 *                    to TRUE/FALSE.
 *
 * Return:      Success:    Pointer to an array of cache configurations.
 *              Failure:    NULL
 *
 * Programmer:  Dana Robinson
 *              Spring 2016
 *
 *-------------------------------------------------------------------------
 */

#define NUM_INVALID_CONFIGS 36
static H5AC_cache_config_t *invalid_configs = NULL;

static H5AC_cache_config_t *
init_invalid_configs(void)
{

    int                  i;
    H5AC_cache_config_t *configs = NULL;

    /* Allocate memory */
    if (NULL ==
        (configs = (H5AC_cache_config_t *)HDcalloc(NUM_INVALID_CONFIGS, sizeof(H5AC_cache_config_t)))) {

        return NULL;
    }

    /* Set defaults for all configs */
    for (i = 0; i < NUM_INVALID_CONFIGS; i++) {

        configs[i].version          = H5C__CURR_AUTO_SIZE_CTL_VER;
        configs[i].rpt_fcn_enabled  = FALSE;
        configs[i].open_trace_file  = FALSE;
        configs[i].close_trace_file = FALSE;
        /* trace file name set to all ASCII NUL by calloc() */
        configs[i].evictions_enabled       = TRUE;
        configs[i].set_initial_size        = TRUE;
        configs[i].initial_size            = (1 * 1024 * 1024);
<<<<<<< HEAD
        configs[i].min_clean_fraction      = 0.25F;
=======
        configs[i].min_clean_fraction      = 0.25;
>>>>>>> 18bbd3f0
        configs[i].max_size                = (16 * 1024 * 1024);
        configs[i].min_size                = (1 * 1024 * 1024);
        configs[i].epoch_length            = 50000;
        configs[i].incr_mode               = H5C_incr__threshold;
<<<<<<< HEAD
        configs[i].lower_hr_threshold      = 0.9F;
        configs[i].increment               = 2.0F;
        configs[i].apply_max_increment     = TRUE;
        configs[i].max_increment           = (4 * 1024 * 1024);
        configs[i].flash_incr_mode         = H5C_flash_incr__off;
        configs[i].flash_multiple          = 2.0F;
        configs[i].flash_threshold         = 0.5F;
        configs[i].decr_mode               = H5C_decr__age_out_with_threshold;
        configs[i].upper_hr_threshold      = 0.999F;
        configs[i].decrement               = 0.9F;
=======
        configs[i].lower_hr_threshold      = 0.9;
        configs[i].increment               = 2.0;
        configs[i].apply_max_increment     = TRUE;
        configs[i].max_increment           = (4 * 1024 * 1024);
        configs[i].flash_incr_mode         = H5C_flash_incr__off;
        configs[i].flash_multiple          = 2.0;
        configs[i].flash_threshold         = 0.5;
        configs[i].decr_mode               = H5C_decr__age_out_with_threshold;
        configs[i].upper_hr_threshold      = 0.999;
        configs[i].decrement               = 0.9;
>>>>>>> 18bbd3f0
        configs[i].apply_max_decrement     = TRUE;
        configs[i].max_decrement           = (1 * 1024 * 1024);
        configs[i].epochs_before_eviction  = 3;
        configs[i].apply_empty_reserve     = TRUE;
<<<<<<< HEAD
        configs[i].empty_reserve           = 0.1F;
=======
        configs[i].empty_reserve           = 0.1;
>>>>>>> 18bbd3f0
        configs[i].dirty_bytes_threshold   = (256 * 1024);
        configs[i].metadata_write_strategy = H5AC__DEFAULT_METADATA_WRITE_STRATEGY;
    }

    /* Set badness for each config */

    /* 0 -- bad version */
    configs[0].version = -1;

    /* 1 -- open_trace_file == TRUE and empty trace_file_name */
    configs[1].open_trace_file = TRUE;
    /* trace file name set to all ASCII NUL by calloc() */

    /* 2 -- max_size too big */
    configs[2].max_size = H5C__MAX_MAX_CACHE_SIZE + 1;

    /* 3 -- min_size too small */
    configs[3].min_size = H5C__MIN_MAX_CACHE_SIZE - 1;

    /* 4 -- min_size > max_size */
    configs[4].max_size = (16 * 1024 * 1024);
    configs[4].min_size = (16 * 1024 * 1024 + 1);

    /* 5 -- initial size out of range (too big) */
    configs[5].initial_size = (16 * 1024 * 1024 + 1);

    /* 6 -- initial_size out of range (too small) */
    configs[6].initial_size = (1 * 1024 * 1024 - 1);

    /* 7 -- min_clean_fraction too big */
<<<<<<< HEAD
    configs[7].min_clean_fraction = 1.000001f;

    /* 8 -- min_clean_fraction too small */
    configs[8].min_clean_fraction = -0.00000001f;
=======
    configs[7].min_clean_fraction = 1.000001;

    /* 8 -- min_clean_fraction too small */
    configs[8].min_clean_fraction = -0.00000001;
>>>>>>> 18bbd3f0

    /* 9 -- epoch_length too small */
    configs[9].epoch_length = H5C__MIN_AR_EPOCH_LENGTH - 1;

    /* 10 -- epoch_length too big */
    configs[10].epoch_length = H5C__MAX_AR_EPOCH_LENGTH + 1;

    /* 11 -- invalid incr_mode */
    configs[11].incr_mode = (enum H5C_cache_incr_mode) - 1;

    /* 12 -- lower_hr_threshold too small */
<<<<<<< HEAD
    configs[12].lower_hr_threshold = -0.000001f;

    /* 13 -- lower_hr_threshold too big */
    configs[13].lower_hr_threshold = 1.00000001f;

    /* 14 -- increment too small */
    configs[14].increment = H5_DOUBLE(0.999999999999);
=======
    configs[12].lower_hr_threshold = -0.000001;

    /* 13 -- lower_hr_threshold too big */
    configs[13].lower_hr_threshold = 1.00000001;

    /* 14 -- increment too small */
    configs[14].increment = 0.999999999999;
>>>>>>> 18bbd3f0

    /* 15 -- invalid flash_incr_mode */
    configs[15].flash_incr_mode = (enum H5C_cache_flash_incr_mode) - 1;

    /* 16 -- flash_multiple too small */
    configs[16].flash_incr_mode = H5C_flash_incr__add_space;
<<<<<<< HEAD
    configs[16].flash_multiple  = 0.09f;

    /* 17 -- flash_multiple too big */
    configs[17].flash_incr_mode = H5C_flash_incr__add_space;
    configs[17].flash_multiple  = 10.001f;

    /* 18 -- flash_threshold too small */
    configs[18].flash_incr_mode = H5C_flash_incr__add_space;
    configs[18].flash_threshold = 0.099f;

    /* 19 -- flash_threshold too big */
    configs[19].flash_incr_mode = H5C_flash_incr__add_space;
    configs[19].flash_threshold = 1.001f;
=======
    configs[16].flash_multiple  = 0.09;

    /* 17 -- flash_multiple too big */
    configs[17].flash_incr_mode = H5C_flash_incr__add_space;
    configs[17].flash_multiple  = 10.001;

    /* 18 -- flash_threshold too small */
    configs[18].flash_incr_mode = H5C_flash_incr__add_space;
    configs[18].flash_threshold = 0.099;

    /* 19 -- flash_threshold too big */
    configs[19].flash_incr_mode = H5C_flash_incr__add_space;
    configs[19].flash_threshold = 1.001;
>>>>>>> 18bbd3f0

    /* 20 -- bad decr_mode */
    configs[20].decr_mode = (enum H5C_cache_decr_mode) - 1;

    /* 21 -- upper_hr_threshold too big */
<<<<<<< HEAD
    configs[21].upper_hr_threshold = 1.00001f;

    /* 22 -- decrement too small */
    configs[22].decr_mode = H5C_decr__threshold;
    configs[22].decrement = -0.0000000001f;

    /* 23 -- decrement too big */
    configs[23].decr_mode = H5C_decr__threshold;
    configs[23].decrement = H5_DOUBLE(1.0000000001);
=======
    configs[21].upper_hr_threshold = 1.00001;

    /* 22 -- decrement too small */
    configs[22].decr_mode = H5C_decr__threshold;
    configs[22].decrement = -0.0000000001;

    /* 23 -- decrement too big */
    configs[23].decr_mode = H5C_decr__threshold;
    configs[23].decrement = 1.0000000001;
>>>>>>> 18bbd3f0

    /* 24 -- epochs_before_eviction too small */
    configs[24].epochs_before_eviction = 0;

    /* 25 -- epochs_before_eviction too big */
    configs[25].epochs_before_eviction = H5C__MAX_EPOCH_MARKERS + 1;

    /* 26 -- empty_reserve too small */
<<<<<<< HEAD
    configs[26].empty_reserve = -0.0000000001f;

    /* 27 -- empty_reserve too big */
    configs[27].empty_reserve = H5_DOUBLE(1.00000000001);

    /* 28 -- upper_hr_threshold too small */
    configs[28].upper_hr_threshold = -0.000000001f;

    /* 29 -- upper_hr_threshold too big */
    configs[29].upper_hr_threshold = H5_DOUBLE(1.00000001);

    /* 30 -- upper_hr_threshold <= lower_hr_threshold */
    configs[30].lower_hr_threshold = 0.9f;
    configs[30].upper_hr_threshold = 0.9f;
=======
    configs[26].empty_reserve = -0.0000000001;

    /* 27 -- empty_reserve too big */
    configs[27].empty_reserve = 1.00000000001;

    /* 28 -- upper_hr_threshold too small */
    configs[28].upper_hr_threshold = -0.000000001;

    /* 29 -- upper_hr_threshold too big */
    configs[29].upper_hr_threshold = 1.00000001;

    /* 30 -- upper_hr_threshold <= lower_hr_threshold */
    configs[30].lower_hr_threshold = 0.9;
    configs[30].upper_hr_threshold = 0.9;
>>>>>>> 18bbd3f0

    /* 31 -- dirty_bytes_threshold too small */
    configs[31].dirty_bytes_threshold = (H5C__MIN_MAX_CACHE_SIZE / 2) - 1;

    /* 32 -- dirty_bytes_threshold too big */
    configs[32].dirty_bytes_threshold = (H5C__MAX_MAX_CACHE_SIZE / 4) + 1;

    /* 33 -- attempt to disable evictions when auto incr enabled */
    configs[33].evictions_enabled = FALSE;
    configs[33].decr_mode         = H5C_decr__off;

    /* 34 -- attempt to disable evictions when auto decr enabled */
    configs[34].evictions_enabled = FALSE;
    configs[34].decr_mode         = H5C_decr__age_out;

    /* 35 -- unknown metadata write strategy */
    configs[35].metadata_write_strategy = -1;

    return configs;

} /* initialize_invalid_configs() */

/*-------------------------------------------------------------------------
 * Function:    check_fapl_mdc_api_errs()
 *
 * Purpose:     Verify that the FAPL related MDC API calls reject input
 *              errors gracefully.
 *
 * Return:      Test pass status (TRUE/FALSE)
 *
 * Programmer:  John Mainzer
 *              4/19/04
 *
 *-------------------------------------------------------------------------
 */
static hbool_t
check_fapl_mdc_api_errs(void)
{
    static char         msg[128];
    int                 i;
    herr_t              result;
    hid_t               fapl_id        = -1;
    H5AC_cache_config_t default_config = H5AC__DEFAULT_CACHE_CONFIG;
    H5AC_cache_config_t scratch;

    TESTING("MDC/FAPL related API input errors");

    pass = TRUE;

    /* first test H5Pget_mdc_config().
     */

    scratch.version = H5C__CURR_AUTO_SIZE_CTL_VER;
    if (pass) {

        H5E_BEGIN_TRY
        {
            result = H5Pget_mdc_config((hid_t)-1, &scratch);
        }
        H5E_END_TRY;

        if (result >= 0) {

            pass         = FALSE;
            failure_mssg = "H5Pget_mdc_config() accepted invalid plist_id.";
        }
    }

    /* Create a FAPL for test purposes, and verify that it contains the
     * default MDC configuration.
     */

    if (pass) {

        fapl_id = H5Pcreate(H5P_FILE_ACCESS);

        if (fapl_id < 0) {

            pass         = FALSE;
            failure_mssg = "H5Pcreate(H5P_FILE_ACCESS) failed.\n";
        }
    }

    scratch.version = H5C__CURR_AUTO_SIZE_CTL_VER;
    if ((pass) && ((H5Pget_mdc_config(fapl_id, &scratch) < 0) ||
                   (!CACHE_CONFIGS_EQUAL(default_config, scratch, TRUE, TRUE)))) {

        pass         = FALSE;
        failure_mssg = "New FAPL has unexpected metadata cache config?!?!?.\n";
    }

    if (pass) {

        H5E_BEGIN_TRY
        {
            result = H5Pget_mdc_config(fapl_id, NULL);
        }
        H5E_END_TRY;

        if (result >= 0) {

            pass         = FALSE;
            failure_mssg = "H5Pget_mdc_config() accepted NULL config_ptr.";
        }
    }

    /* one last test for H5Pget_mdc_config() */

    scratch.version = -1; /* a convenient, invalid value */
    if (pass) {

        H5E_BEGIN_TRY
        {
            result = H5Pget_mdc_config(fapl_id, &scratch);
        }
        H5E_END_TRY;

        if (result >= 0) {

            pass         = FALSE;
            failure_mssg = "H5Pget_mdc_config() accepted bad config version.";
        }
    }

    /* now test H5Pset_mdc_config()
     */

    scratch.version = H5C__CURR_AUTO_SIZE_CTL_VER;
    if (pass) {

        H5E_BEGIN_TRY
        {
            result = H5Pset_mdc_config((hid_t)-1, &default_config);
        }
        H5E_END_TRY;

        if (result >= 0) {

            pass         = FALSE;
            failure_mssg = "H5Pset_mdc_config() accepted bad invalid plist_id.";
        }
    }

    if (pass) {

        H5E_BEGIN_TRY
        {
            result = H5Pset_mdc_config(fapl_id, NULL);
        }
        H5E_END_TRY;

        if (result >= 0) {

            pass         = FALSE;
            failure_mssg = "H5Pset_mdc_config() accepted NULL config_ptr.";
        }
    }

    i = 0;
    while ((pass) && (i < NUM_INVALID_CONFIGS)) {
        H5E_BEGIN_TRY
        {
            result = H5Pset_mdc_config(fapl_id, &(invalid_configs[i]));
        }
        H5E_END_TRY;

        if (result >= 0) {

            pass = FALSE;
            HDsnprintf(msg, (size_t)128, "H5Pset_mdc_config() accepted invalid_configs[%d].", i);
            failure_mssg = msg;
        }
        i++;
    }

    /* verify that none of the above calls to H5Pset_mdc_config() changed
     * the configuration in the FAPL.
     */
    scratch.version = H5C__CURR_AUTO_SIZE_CTL_VER;
    if ((pass) && ((H5Pget_mdc_config(fapl_id, &scratch) < 0) ||
                   (!CACHE_CONFIGS_EQUAL(default_config, scratch, TRUE, TRUE)))) {

        pass         = FALSE;
        failure_mssg = "FAPL metadata cache config changed???.\n";
    }

    if (pass) {

        PASSED();
    }
    else {

        H5_FAILED();
    }

    if (!pass) {

        HDfprintf(stdout, "%s: failure_mssg = \"%s\".\n", FUNC, failure_mssg);
    }

    return pass;

} /* check_fapl_mdc_api_errs() */

/*-------------------------------------------------------------------------
 * Function:    check_file_mdc_api_errs()
 *
 * Purpose:     Verify that the file related MDC API calls reject input
 *              errors gracefully.
 *
 * Return:      Test pass status (TRUE/FALSE)
 *
 * Programmer:  John Mainzer
 *              4/19/04
 *
 *-------------------------------------------------------------------------
 */
static hbool_t
check_file_mdc_api_errs(unsigned paged, hid_t fcpl_id)
{
    char                filename[512];
    static char         msg[128];
    hbool_t             show_progress = FALSE;
    int                 i;
    herr_t              result;
    hid_t               file_id = -1;
    size_t              max_size;
    size_t              min_clean_size;
    size_t              cur_size;
    int                 cur_num_entries;
    double              hit_rate;
    H5AC_cache_config_t default_config = H5AC__DEFAULT_CACHE_CONFIG;
    H5AC_cache_config_t scratch;

    if (paged)
        TESTING("MDC/FILE related API input errors for paged aggregation strategy")
    else
        TESTING("MDC/FILE related API input errors")

    pass = TRUE;

    /* Create a file for test purposes, and veify that its metadata cache
     * set to the default MDC configuration.
     */

    /* setup the file name */
    if (pass) {

        if (show_progress) {

            HDfprintf(stdout, "%s: calling h5_fixname().\n", FUNC);
        }

        if (h5_fixname(FILENAME[0], H5P_DEFAULT, filename, sizeof(filename)) == NULL) {

            pass         = FALSE;
            failure_mssg = "h5_fixname() failed.\n";
        }
    }

    if (pass) {

        if (show_progress) {

            HDfprintf(stdout, "%s: calling H5Fcreate().\n", FUNC);
        }

        file_id = H5Fcreate(filename, H5F_ACC_TRUNC, fcpl_id, H5P_DEFAULT);

        if (file_id < 0) {

            pass         = FALSE;
            failure_mssg = "H5Fcreate() failed.\n";
        }
    }

    validate_mdc_config(file_id, &default_config, TRUE, 1);

    /* test H5Fget_mdc_config().  */

    scratch.version = H5C__CURR_AUTO_SIZE_CTL_VER;
    if (pass) {

        if (show_progress) {

            HDfprintf(stdout, "%s: testing H5Fget_mdc_config() 1.\n", FUNC);
        }

        H5E_BEGIN_TRY
        {
            result = H5Fget_mdc_config((hid_t)-1, &scratch);
        }
        H5E_END_TRY;

        if (result >= 0) {

            pass         = FALSE;
            failure_mssg = "H5Fget_mdc_config() accepted invalid file_id.";
        }
    }

    if (pass) {

        if (show_progress) {

            HDfprintf(stdout, "%s: testing H5Fget_mdc_config() 2.\n", FUNC);
        }

        H5E_BEGIN_TRY
        {
            result = H5Fget_mdc_config(file_id, NULL);
        }
        H5E_END_TRY;

        if (result >= 0) {

            pass         = FALSE;
            failure_mssg = "H5Fget_mdc_config() accepted NULL config_ptr.";
        }
    }

    scratch.version = -1; /* a convenient, invalid value */
    if (pass) {

        if (show_progress) {

            HDfprintf(stdout, "%s: testing H5Fget_mdc_config() 3.\n", FUNC);
        }

        H5E_BEGIN_TRY
        {
            result = H5Fget_mdc_config(file_id, &scratch);
        }
        H5E_END_TRY;

        if (result >= 0) {

            pass         = FALSE;
            failure_mssg = "H5Fget_mdc_config() accepted bad config version.";
        }
    }

    /* test H5Fset_mdc_config() */

    scratch.version = H5C__CURR_AUTO_SIZE_CTL_VER;
    if (pass) {

        if (show_progress) {

            HDfprintf(stdout, "%s: testing H5Fset_mdc_config() 1.\n", FUNC);
        }

        H5E_BEGIN_TRY
        {
            result = H5Fset_mdc_config((hid_t)-1, &default_config);
        }
        H5E_END_TRY;

        if (result >= 0) {

            pass         = FALSE;
            failure_mssg = "H5Fset_mdc_config() accepted bad invalid file_id.";
        }
    }

    if (pass) {

        if (show_progress) {

            HDfprintf(stdout, "%s: testing H5Fset_mdc_config() 2.\n", FUNC);
        }

        H5E_BEGIN_TRY
        {
            result = H5Fset_mdc_config(file_id, NULL);
        }
        H5E_END_TRY;

        if (result >= 0) {

            pass         = FALSE;
            failure_mssg = "H5Fset_mdc_config() accepted NULL config_ptr.";
        }
    }

    i = 0;
    while ((pass) && (i < NUM_INVALID_CONFIGS)) {
        if (show_progress) {

            HDfprintf(stdout, "%s: testing H5Fset_mdc_config() with invalid config %d.\n", FUNC, i);
        }

        H5E_BEGIN_TRY
        {
            result = H5Fset_mdc_config(file_id, &(invalid_configs[i]));
        }
        H5E_END_TRY;

        if (result >= 0) {

            pass = FALSE;
            HDsnprintf(msg, (size_t)128, "H5Fset_mdc_config() accepted invalid_configs[%d].", i);
            failure_mssg = msg;
        }
        i++;
    }

    /* verify that none of the above calls to H5Fset_mdc_config() changed
     * the configuration in the FAPL.
     */
    validate_mdc_config(file_id, &default_config, TRUE, 2);

    /* test H5Fget_mdc_hit_rate() */
    if (pass) {

        if (show_progress) {

            HDfprintf(stdout, "%s: testing H5Fget_mdc_hit_rate() 1.\n", FUNC);
        }

        H5E_BEGIN_TRY
        {
            result = H5Fget_mdc_hit_rate((hid_t)-1, &hit_rate);
        }
        H5E_END_TRY;

        if (result >= 0) {

            pass         = FALSE;
            failure_mssg = "H5Fget_mdc_hit_rate() accepted bad file_id.";
        }
    }

    if (pass) {

        if (show_progress) {

            HDfprintf(stdout, "%s: testing H5Fget_mdc_hit_rate() 2.\n", FUNC);
        }

        H5E_BEGIN_TRY
        {
            result = H5Fget_mdc_hit_rate(file_id, NULL);
        }
        H5E_END_TRY;

        if (result >= 0) {

            pass         = FALSE;
            failure_mssg = "H5Fget_mdc_hit_rate() accepted NULL hit_rate_ptr.";
        }
    }

    /* test H5Freset_mdc_hit_rate_stats() */
    if (pass) {

        if (show_progress) {

            HDfprintf(stdout, "%s: testing H5Freset_mdc_hit_rate_stats().\n", FUNC);
        }

        H5E_BEGIN_TRY
        {
            result = H5Freset_mdc_hit_rate_stats((hid_t)-1);
        }
        H5E_END_TRY;

        if (result >= 0) {

            pass         = FALSE;
            failure_mssg = "H5Freset_mdc_hit_rate_stats() accepted bad file_id.";
        }
    }

    /* test H5Fget_mdc_size() */
    if (pass) {

        if (show_progress) {

            HDfprintf(stdout, "%s: testing H5Fget_mdc_size() 1.\n", FUNC);
        }

        H5E_BEGIN_TRY
        {
            result = H5Fget_mdc_size((hid_t)-1, &max_size, &min_clean_size, &cur_size, &cur_num_entries);
        }
        H5E_END_TRY;

        if (result >= 0) {

            pass         = FALSE;
            failure_mssg = "H5Fget_mdc_size() accepted bad file_id.";
        }
    }

    if (pass) {

        if (show_progress) {

            HDfprintf(stdout, "%s: testing H5Fget_mdc_size() 2.\n", FUNC);
        }

        if ((H5Fget_mdc_size(file_id, &max_size, NULL, NULL, NULL) < 0) ||
            (H5Fget_mdc_size(file_id, NULL, &min_clean_size, NULL, NULL) < 0) ||
            (H5Fget_mdc_size(file_id, NULL, NULL, &cur_size, NULL) < 0) ||
            (H5Fget_mdc_size(file_id, NULL, NULL, NULL, &cur_num_entries) < 0) ||
            (H5Fget_mdc_size(file_id, NULL, NULL, NULL, NULL) < 0)) {

            pass         = FALSE;
            failure_mssg = "H5Fget_mdc_size() failed to handle NULL params.";
        }
    }

    /* close the file and delete it */
    if (pass) {

        if (show_progress) {

            HDfprintf(stdout, "%s: cleaning up from tests.\n", FUNC);
        }

        if (H5Fclose(file_id) < 0) {

            pass         = FALSE;
            failure_mssg = "H5Fclose() failed.\n";
        }
        else if (HDremove(filename) < 0) {

            pass         = FALSE;
            failure_mssg = "HDremove() failed.\n";
        }
    }

    if (pass) {

        PASSED();
    }
    else {

        H5_FAILED();
    }

    if (!pass) {

        HDfprintf(stdout, "%s: failure_mssg = \"%s\".\n", FUNC, failure_mssg);
    }

    return pass;

} /* check_file_mdc_api_errs() */

/*-------------------------------------------------------------------------
 * Function:    main
 *
 * Purpose:     Run tests on the cache code contained in H5C.c
 *
 * Return:      EXIT_SUCCESS/EXIT_FAILURE
 *
 * Programmer:  John Mainzer
 *              6/24/04
 *
 *-------------------------------------------------------------------------
 */
int
main(void)
{
    unsigned nerrs = 0;
    int      express_test;
    hid_t    fcpl_id  = -1;
    hid_t    fcpl2_id = -1;
    unsigned paged;

    H5open();

    express_test = GetTestExpress();

    HDprintf("===================================\n");
    HDprintf("Cache API tests\n");
    HDprintf("        express_test = %d\n", express_test);
    HDprintf("===================================\n");

    /* Initialize invalid configurations.
     */
    invalid_configs = init_invalid_configs();
    if (NULL == invalid_configs) {
        failure_mssg = "Unable to allocate memory for invalid configs.";
        HDfprintf(stdout, "%s: failure_mssg = \"%s\".\n", FUNC, failure_mssg);
        return EXIT_FAILURE;
    } /* end if */

    if ((fcpl_id = H5Pcreate(H5P_FILE_CREATE)) < 0) {
        failure_mssg = "H5Pcreate(H5P_FILE_CREATE) failed.\n";
        HDfprintf(stdout, "%s: failure_mssg = \"%s\".\n", FUNC, failure_mssg);
        return EXIT_FAILURE;
    } /* end if */

    /* Set file space strategy to default or paged aggregation strategy */
    if ((fcpl2_id = H5Pcopy(fcpl_id)) < 0) {
        failure_mssg = "H5Pcreate(H5P_FILE_CREATE) failed.\n";
        HDfprintf(stdout, "%s: failure_mssg = \"%s\".\n", FUNC, failure_mssg);
        return EXIT_FAILURE;
    } /* end if */

    if (H5Pset_file_space_strategy(fcpl2_id, H5F_FSPACE_STRATEGY_PAGE, 1, (hsize_t)1) < 0) {
        failure_mssg = "H5Pset_file_space_strategy() failed.\n";
        HDfprintf(stdout, "%s: failure_mssg = \"%s\".\n", FUNC, failure_mssg);
        return EXIT_FAILURE;
    } /* end if */

    /* Test with paged aggregation enabled or not */
    /* The "my_fcpl" passed to each test has the paged or non-paged strategy set up accordinly */
    for (paged = FALSE; paged <= TRUE; paged++) {
        hid_t my_fcpl = fcpl_id;

        if (paged)
            my_fcpl = fcpl2_id;

        if (!check_fapl_mdc_api_calls(paged, my_fcpl))
            nerrs += 1;

        if (!check_file_mdc_api_calls(paged, my_fcpl))
            nerrs += 1;

        if (!mdc_api_call_smoke_check(express_test, paged, my_fcpl))
            nerrs += 1;

        if (!check_file_mdc_api_errs(paged, my_fcpl))
            nerrs += 1;
    } /* end for paged */

    if (!check_fapl_mdc_api_errs())
        nerrs += 1;

    if (invalid_configs)
        HDfree(invalid_configs);

    if (H5Pclose(fcpl_id) < 0) {
        failure_mssg = "H5Pclose() failed.\n";
        HDfprintf(stdout, "%s: failure_mssg = \"%s\".\n", FUNC, failure_mssg);
        return EXIT_FAILURE;
    } /* end if */

    if (nerrs > 0)
        return EXIT_FAILURE;
    else
        return EXIT_SUCCESS;
} /* main() */<|MERGE_RESOLUTION|>--- conflicted
+++ resolved
@@ -81,48 +81,27 @@
         /* hbool_t     evictions_enabled      = */ TRUE,
         /* hbool_t     set_initial_size       = */ TRUE,
         /* size_t      initial_size           = */ (1 * 1024 * 1024 + 1),
-<<<<<<< HEAD
-        /* double      min_clean_fraction     = */ 0.2f,
-=======
         /* double      min_clean_fraction     = */ 0.2,
->>>>>>> 18bbd3f0
         /* size_t      max_size               = */ (16 * 1024 * 1024 + 1),
         /* size_t      min_size               = */ (1 * 1024 * 1024 + 1),
         /* long int    epoch_length           = */ 50001,
         /* enum H5C_cache_incr_mode incr_mode = */ H5C_incr__threshold,
-<<<<<<< HEAD
-        /* double      lower_hr_threshold     = */ 0.91f,
-        /* double      increment              = */ 2.1f,
-=======
         /* double      lower_hr_threshold     = */ 0.91,
         /* double      increment              = */ 2.1,
->>>>>>> 18bbd3f0
         /* hbool_t     apply_max_increment    = */ TRUE,
         /* size_t      max_increment          = */ (4 * 1024 * 1024 + 1),
         /* enum H5C_cache_flash_incr_mode       */
         /*                    flash_incr_mode = */ H5C_flash_incr__off,
-<<<<<<< HEAD
-        /* double      flash_multiple         = */ 2.0f,
-        /* double      flash_threshold        = */ 0.5f,
-        /* enum H5C_cache_decr_mode decr_mode = */ H5C_decr__age_out,
-        /* double      upper_hr_threshold     = */ 0.998f,
-        /* double      decrement              = */ 0.91f,
-=======
         /* double      flash_multiple         = */ 2.0,
         /* double      flash_threshold        = */ 0.5,
         /* enum H5C_cache_decr_mode decr_mode = */ H5C_decr__age_out,
         /* double      upper_hr_threshold     = */ 0.998,
         /* double      decrement              = */ 0.91,
->>>>>>> 18bbd3f0
         /* hbool_t     apply_max_decrement    = */ TRUE,
         /* size_t      max_decrement          = */ (1 * 1024 * 1024 - 1),
         /* int         epochs_before_eviction = */ 4,
         /* hbool_t     apply_empty_reserve    = */ TRUE,
-<<<<<<< HEAD
-        /* double      empty_reserve          = */ 0.05f,
-=======
         /* double      empty_reserve          = */ 0.05,
->>>>>>> 18bbd3f0
         /* int         dirty_bytes_threshold  = */ (256 * 1024),
         /* int        metadata_write_strategy = */
         H5AC__DEFAULT_METADATA_WRITE_STRATEGY};
@@ -547,39 +526,22 @@
         /* hbool_t     evictions_enabled      = */ TRUE,
         /* hbool_t     set_initial_size       = */ TRUE,
         /* size_t      initial_size           = */ (1 * 1024 * 1024 + 1),
-<<<<<<< HEAD
-        /* double      min_clean_fraction     = */ 0.2f,
-=======
         /* double      min_clean_fraction     = */ 0.2,
->>>>>>> 18bbd3f0
         /* size_t      max_size               = */ (16 * 1024 * 1024 + 1),
         /* size_t      min_size               = */ (1 * 1024 * 1024 + 1),
         /* long int    epoch_length           = */ 50001,
         /* enum H5C_cache_incr_mode incr_mode = */ H5C_incr__threshold,
-<<<<<<< HEAD
-        /* double      lower_hr_threshold     = */ 0.91f,
-        /* double      increment              = */ 2.1f,
-=======
         /* double      lower_hr_threshold     = */ 0.91,
         /* double      increment              = */ 2.1,
->>>>>>> 18bbd3f0
         /* hbool_t     apply_max_increment    = */ TRUE,
         /* size_t      max_increment          = */ (4 * 1024 * 1024 + 1),
         /* enum H5C_cache_flash_incr_mode       */
         /*                    flash_incr_mode = */ H5C_flash_incr__off,
-<<<<<<< HEAD
-        /* double      flash_multiple         = */ 2.0f,
-        /* double      flash_threshold        = */ 0.5f,
-        /* enum H5C_cache_decr_mode decr_mode = */ H5C_decr__age_out,
-        /* double      upper_hr_threshold     = */ 0.998f,
-        /* double      decrement              = */ 0.91f,
-=======
         /* double      flash_multiple         = */ 2.0,
         /* double      flash_threshold        = */ 0.5,
         /* enum H5C_cache_decr_mode decr_mode = */ H5C_decr__age_out,
         /* double      upper_hr_threshold     = */ 0.998,
         /* double      decrement              = */ 0.91,
->>>>>>> 18bbd3f0
         /* hbool_t     apply_max_decrement    = */ TRUE,
         /* size_t      max_decrement          = */ (1 * 1024 * 1024 - 1),
         /* int         epochs_before_eviction = */ 4,
@@ -597,48 +559,27 @@
         /* hbool_t     evictions_enabled      = */ TRUE,
         /* hbool_t     set_initial_size       = */ TRUE,
         /* size_t      initial_size           = */ (512 * 1024),
-<<<<<<< HEAD
-        /* double      min_clean_fraction     = */ 0.1f,
-=======
         /* double      min_clean_fraction     = */ 0.1,
->>>>>>> 18bbd3f0
         /* size_t      max_size               = */ (8 * 1024 * 1024),
         /* size_t      min_size               = */ (512 * 1024),
         /* long int    epoch_length           = */ 25000,
         /* enum H5C_cache_incr_mode incr_mode = */ H5C_incr__threshold,
-<<<<<<< HEAD
-        /* double      lower_hr_threshold     = */ 0.9f,
-        /* double      increment              = */ 2.0f,
-=======
         /* double      lower_hr_threshold     = */ 0.9,
         /* double      increment              = */ 2.0,
->>>>>>> 18bbd3f0
         /* hbool_t     apply_max_increment    = */ TRUE,
         /* size_t      max_increment          = */ (2 * 1024 * 1024),
         /* enum H5C_cache_flash_incr_mode       */
         /*                    flash_incr_mode = */ H5C_flash_incr__off,
-<<<<<<< HEAD
-        /* double      flash_multiple         = */ 1.5f,
-        /* double      flash_threshold        = */ 0.4f,
-        /* enum H5C_cache_decr_mode decr_mode = */ H5C_decr__threshold,
-        /* double      upper_hr_threshold     = */ 0.9995f,
-        /* double      decrement              = */ 0.95f,
-=======
         /* double      flash_multiple         = */ 1.5,
         /* double      flash_threshold        = */ 0.4,
         /* enum H5C_cache_decr_mode decr_mode = */ H5C_decr__threshold,
         /* double      upper_hr_threshold     = */ 0.9995,
         /* double      decrement              = */ 0.95,
->>>>>>> 18bbd3f0
         /* hbool_t     apply_max_decrement    = */ TRUE,
         /* size_t      max_decrement          = */ (512 * 1024),
         /* int         epochs_before_eviction = */ 4,
         /* hbool_t     apply_empty_reserve    = */ TRUE,
-<<<<<<< HEAD
-        /* double      empty_reserve          = */ 0.05f,
-=======
         /* double      empty_reserve          = */ 0.05,
->>>>>>> 18bbd3f0
         /* int         dirty_bytes_threshold  = */ (256 * 1024),
         /* int        metadata_write_strategy = */
         H5AC__DEFAULT_METADATA_WRITE_STRATEGY};
@@ -651,48 +592,27 @@
         /* hbool_t     evictions_enabled      = */ TRUE,
         /* hbool_t     set_initial_size       = */ TRUE,
         /* size_t      initial_size           = */ (1 * 1024 * 1024),
-<<<<<<< HEAD
-        /* double      min_clean_fraction     = */ 0.2f,
-=======
         /* double      min_clean_fraction     = */ 0.2,
->>>>>>> 18bbd3f0
         /* size_t      max_size               = */ (16 * 1024 * 1024),
         /* size_t      min_size               = */ (1 * 1024 * 1024),
         /* long int    epoch_length           = */ 50000,
         /* enum H5C_cache_incr_mode incr_mode = */ H5C_incr__off,
-<<<<<<< HEAD
-        /* double      lower_hr_threshold     = */ 0.90f,
-        /* double      increment              = */ 2.0f,
-=======
         /* double      lower_hr_threshold     = */ 0.90,
         /* double      increment              = */ 2.0,
->>>>>>> 18bbd3f0
         /* hbool_t     apply_max_increment    = */ TRUE,
         /* size_t      max_increment          = */ (4 * 1024 * 1024),
         /* enum H5C_cache_flash_incr_mode       */
         /*                    flash_incr_mode = */ H5C_flash_incr__off,
-<<<<<<< HEAD
-        /* double      flash_multiple         = */ 2.1f,
-        /* double      flash_threshold        = */ 0.6f,
-        /* enum H5C_cache_decr_mode decr_mode = */ H5C_decr__off,
-        /* double      upper_hr_threshold     = */ 0.999f,
-        /* double      decrement              = */ 0.9f,
-=======
         /* double      flash_multiple         = */ 2.1,
         /* double      flash_threshold        = */ 0.6,
         /* enum H5C_cache_decr_mode decr_mode = */ H5C_decr__off,
         /* double      upper_hr_threshold     = */ 0.999,
         /* double      decrement              = */ 0.9,
->>>>>>> 18bbd3f0
         /* hbool_t     apply_max_decrement    = */ FALSE,
         /* size_t      max_decrement          = */ (1 * 1024 * 1024 - 1),
         /* int         epochs_before_eviction = */ 3,
         /* hbool_t     apply_empty_reserve    = */ FALSE,
-<<<<<<< HEAD
-        /* double      empty_reserve          = */ 0.05f,
-=======
         /* double      empty_reserve          = */ 0.05,
->>>>>>> 18bbd3f0
         /* int         dirty_bytes_threshold  = */ (256 * 1024),
         /* int        metadata_write_strategy = */
         H5AC__DEFAULT_METADATA_WRITE_STRATEGY};
@@ -705,50 +625,28 @@
         /* hbool_t     evictions_enabled      = */ TRUE,
         /* hbool_t     set_initial_size       = */ TRUE,
         /* size_t      initial_size           = */ (1 * 1024 * 1024),
-<<<<<<< HEAD
-        /* double      min_clean_fraction     = */ 0.15f,
-=======
         /* double      min_clean_fraction     = */ 0.15,
->>>>>>> 18bbd3f0
         /* size_t      max_size               = */ (20 * 1024 * 1024),
         /* size_t      min_size               = */ (1 * 1024 * 1024),
         /* long int    epoch_length           = */ 75000,
         /* enum H5C_cache_incr_mode incr_mode = */ H5C_incr__threshold,
-<<<<<<< HEAD
-        /* double      lower_hr_threshold     = */ 0.9f,
-        /* double      increment              = */ 2.0f,
-=======
         /* double      lower_hr_threshold     = */ 0.9,
         /* double      increment              = */ 2.0,
->>>>>>> 18bbd3f0
         /* hbool_t     apply_max_increment    = */ TRUE,
         /* size_t      max_increment          = */ (2 * 1024 * 1024),
         /* enum H5C_cache_flash_incr_mode       */
         /*                    flash_incr_mode = */ H5C_flash_incr__off,
-<<<<<<< HEAD
-        /* double      flash_multiple         = */ 1.1f,
-        /* double      flash_threshold        = */ 0.3f,
-        /* enum H5C_cache_decr_mode decr_mode = */
-        H5C_decr__age_out_with_threshold,
-        /* double      upper_hr_threshold     = */ 0.999f,
-        /* double      decrement              = */ 0.9f,
-=======
         /* double      flash_multiple         = */ 1.1,
         /* double      flash_threshold        = */ 0.3,
         /* enum H5C_cache_decr_mode decr_mode = */
         H5C_decr__age_out_with_threshold,
         /* double      upper_hr_threshold     = */ 0.999,
         /* double      decrement              = */ 0.9,
->>>>>>> 18bbd3f0
         /* hbool_t     apply_max_decrement    = */ TRUE,
         /* size_t      max_decrement          = */ (1 * 1024 * 1024),
         /* int         epochs_before_eviction = */ 3,
         /* hbool_t     apply_empty_reserve    = */ TRUE,
-<<<<<<< HEAD
-        /* double      empty_reserve          = */ 0.1f,
-=======
         /* double      empty_reserve          = */ 0.1,
->>>>>>> 18bbd3f0
         /* int         dirty_bytes_threshold  = */ (256 * 1024),
         /* int        metadata_write_strategy = */
         H5AC__DEFAULT_METADATA_WRITE_STRATEGY};
@@ -857,11 +755,7 @@
             pass         = FALSE;
             failure_mssg = "H5Fget_mdc_hit_rate() failed 1.\n";
         }
-<<<<<<< HEAD
-        else if (!H5_DBL_ABS_EQUAL(hit_rate, (double)0.0f)) {
-=======
         else if (!H5_DBL_ABS_EQUAL(hit_rate, 0.0)) {
->>>>>>> 18bbd3f0
 
             pass         = FALSE;
             failure_mssg = "H5Fget_mdc_hit_rate() returned unexpected hit rate.\n";
@@ -963,11 +857,7 @@
     hbool_t             valid_chunk;
     hbool_t             dump_hit_rate   = FALSE;
     int64_t             min_accesses    = 1000;
-<<<<<<< HEAD
-    double              min_hit_rate    = 0.90f;
-=======
     double              min_hit_rate    = 0.90;
->>>>>>> 18bbd3f0
     hbool_t             dump_cache_size = FALSE;
     hid_t               file_id         = -1;
     hid_t               dataspace_id    = -1;
@@ -993,48 +883,27 @@
         /* hbool_t     evictions_enabled      = */ TRUE,
         /* hbool_t     set_initial_size       = */ TRUE,
         /* size_t      initial_size           = */ 500000,
-<<<<<<< HEAD
-        /* double      min_clean_fraction     = */ 0.1f,
-=======
         /* double      min_clean_fraction     = */ 0.1,
->>>>>>> 18bbd3f0
         /* size_t      max_size               = */ 16000000,
         /* size_t      min_size               = */ 250000,
         /* long int    epoch_length           = */ 50000,
         /* enum H5C_cache_incr_mode incr_mode = */ H5C_incr__off,
-<<<<<<< HEAD
-        /* double      lower_hr_threshold     = */ 0.95f,
-        /* double      increment              = */ 2.0f,
-=======
         /* double      lower_hr_threshold     = */ 0.95,
         /* double      increment              = */ 2.0,
->>>>>>> 18bbd3f0
         /* hbool_t     apply_max_increment    = */ FALSE,
         /* size_t      max_increment          = */ 4000000,
         /* enum H5C_cache_flash_incr_mode       */
         /*                    flash_incr_mode = */ H5C_flash_incr__off,
-<<<<<<< HEAD
-        /* double      flash_multiple         = */ 2.0f,
-        /* double      flash_threshold        = */ 0.5f,
-        /* enum H5C_cache_decr_mode decr_mode = */ H5C_decr__off,
-        /* double      upper_hr_threshold     = */ 0.999f,
-        /* double      decrement              = */ 0.9f,
-=======
         /* double      flash_multiple         = */ 2.0,
         /* double      flash_threshold        = */ 0.5,
         /* enum H5C_cache_decr_mode decr_mode = */ H5C_decr__off,
         /* double      upper_hr_threshold     = */ 0.999,
         /* double      decrement              = */ 0.9,
->>>>>>> 18bbd3f0
         /* hbool_t     apply_max_decrement    = */ FALSE,
         /* size_t      max_decrement          = */ 1000000,
         /* int         epochs_before_eviction = */ 2,
         /* hbool_t     apply_empty_reserve    = */ TRUE,
-<<<<<<< HEAD
-        /* double      empty_reserve          = */ 0.05f,
-=======
         /* double      empty_reserve          = */ 0.05,
->>>>>>> 18bbd3f0
         /* int         dirty_bytes_threshold  = */ (256 * 1024),
         /* int        metadata_write_strategy = */
         H5AC__DEFAULT_METADATA_WRITE_STRATEGY};
@@ -1047,48 +916,27 @@
         /* hbool_t     evictions_enabled      = */ TRUE,
         /* hbool_t     set_initial_size       = */ TRUE,
         /* size_t      initial_size           = */ 12000000,
-<<<<<<< HEAD
-        /* double      min_clean_fraction     = */ 0.1f,
-=======
         /* double      min_clean_fraction     = */ 0.1,
->>>>>>> 18bbd3f0
         /* size_t      max_size               = */ 16000000,
         /* size_t      min_size               = */ 250000,
         /* long int    epoch_length           = */ 50000,
         /* enum H5C_cache_incr_mode incr_mode = */ H5C_incr__off,
-<<<<<<< HEAD
-        /* double      lower_hr_threshold     = */ 0.95f,
-        /* double      increment              = */ 2.0f,
-=======
         /* double      lower_hr_threshold     = */ 0.95,
         /* double      increment              = */ 2.0,
->>>>>>> 18bbd3f0
         /* hbool_t     apply_max_increment    = */ FALSE,
         /* size_t      max_increment          = */ 4000000,
         /* enum H5C_cache_flash_incr_mode       */
         /*                    flash_incr_mode = */ H5C_flash_incr__off,
-<<<<<<< HEAD
-        /* double      flash_multiple         = */ 2.0f,
-        /* double      flash_threshold        = */ 0.5f,
-        /* enum H5C_cache_decr_mode decr_mode = */ H5C_decr__off,
-        /* double      upper_hr_threshold     = */ 0.999f,
-        /* double      decrement              = */ 0.9f,
-=======
         /* double      flash_multiple         = */ 2.0,
         /* double      flash_threshold        = */ 0.5,
         /* enum H5C_cache_decr_mode decr_mode = */ H5C_decr__off,
         /* double      upper_hr_threshold     = */ 0.999,
         /* double      decrement              = */ 0.9,
->>>>>>> 18bbd3f0
         /* hbool_t     apply_max_decrement    = */ FALSE,
         /* size_t      max_decrement          = */ 1000000,
         /* int         epochs_before_eviction = */ 2,
         /* hbool_t     apply_empty_reserve    = */ TRUE,
-<<<<<<< HEAD
-        /* double      empty_reserve          = */ 0.05f,
-=======
         /* double      empty_reserve          = */ 0.05,
->>>>>>> 18bbd3f0
         /* int         dirty_bytes_threshold  = */ (256 * 1024),
         /* int        metadata_write_strategy = */
         H5AC__DEFAULT_METADATA_WRITE_STRATEGY};
@@ -1101,48 +949,27 @@
         /* hbool_t     evictions_enabled      = */ TRUE,
         /* hbool_t     set_initial_size       = */ TRUE,
         /* size_t      initial_size           = */ 2000000,
-<<<<<<< HEAD
-        /* double      min_clean_fraction     = */ 0.1f,
-=======
         /* double      min_clean_fraction     = */ 0.1,
->>>>>>> 18bbd3f0
         /* size_t      max_size               = */ 16000000,
         /* size_t      min_size               = */ 250000,
         /* long int    epoch_length           = */ 50000,
         /* enum H5C_cache_incr_mode incr_mode = */ H5C_incr__off,
-<<<<<<< HEAD
-        /* double      lower_hr_threshold     = */ 0.95f,
-        /* double      increment              = */ 2.0f,
-=======
         /* double      lower_hr_threshold     = */ 0.95,
         /* double      increment              = */ 2.0,
->>>>>>> 18bbd3f0
         /* hbool_t     apply_max_increment    = */ FALSE,
         /* size_t      max_increment          = */ 4000000,
         /* enum H5C_cache_flash_incr_mode       */
         /*                    flash_incr_mode = */ H5C_flash_incr__off,
-<<<<<<< HEAD
-        /* double      flash_multiple         = */ 2.0f,
-        /* double      flash_threshold        = */ 0.5f,
-        /* enum H5C_cache_decr_mode decr_mode = */ H5C_decr__off,
-        /* double      upper_hr_threshold     = */ 0.999f,
-        /* double      decrement              = */ 0.9f,
-=======
         /* double      flash_multiple         = */ 2.0,
         /* double      flash_threshold        = */ 0.5,
         /* enum H5C_cache_decr_mode decr_mode = */ H5C_decr__off,
         /* double      upper_hr_threshold     = */ 0.999,
         /* double      decrement              = */ 0.9,
->>>>>>> 18bbd3f0
         /* hbool_t     apply_max_decrement    = */ FALSE,
         /* size_t      max_decrement          = */ 1000000,
         /* int         epochs_before_eviction = */ 2,
         /* hbool_t     apply_empty_reserve    = */ TRUE,
-<<<<<<< HEAD
-        /* double      empty_reserve          = */ 0.05f,
-=======
         /* double      empty_reserve          = */ 0.05,
->>>>>>> 18bbd3f0
         /* int         dirty_bytes_threshold  = */ (256 * 1024),
         /* int        metadata_write_strategy = */
         H5AC__DEFAULT_METADATA_WRITE_STRATEGY};
@@ -1389,15 +1216,9 @@
     /* do random reads on all datasets */
     n = 0;
     while ((pass) && (n < NUM_RANDOM_ACCESSES)) {
-<<<<<<< HEAD
-        m = rand() % NUM_DSETS;
-        i = (rand() % (DSET_SIZE / CHUNK_SIZE)) * CHUNK_SIZE;
-        j = (rand() % (DSET_SIZE / CHUNK_SIZE)) * CHUNK_SIZE;
-=======
         m = HDrand() % NUM_DSETS;
         i = (HDrand() % (DSET_SIZE / CHUNK_SIZE)) * CHUNK_SIZE;
         j = (HDrand() % (DSET_SIZE / CHUNK_SIZE)) * CHUNK_SIZE;
->>>>>>> 18bbd3f0
 
         /* select on disk hyperslab */
         offset[0] = (hsize_t)i; /*offset of hyperslab in file*/
@@ -1507,13 +1328,8 @@
     m = 0;
     n = 0;
     while ((pass) && (n < NUM_RANDOM_ACCESSES)) {
-<<<<<<< HEAD
-        i = (rand() % (DSET_SIZE / CHUNK_SIZE)) * CHUNK_SIZE;
-        j = (rand() % (DSET_SIZE / CHUNK_SIZE)) * CHUNK_SIZE;
-=======
         i = (HDrand() % (DSET_SIZE / CHUNK_SIZE)) * CHUNK_SIZE;
         j = (HDrand() % (DSET_SIZE / CHUNK_SIZE)) * CHUNK_SIZE;
->>>>>>> 18bbd3f0
 
         /* select on disk hyperslab */
         offset[0] = (hsize_t)i; /*offset of hyperslab in file*/
@@ -1701,27 +1517,11 @@
         configs[i].evictions_enabled       = TRUE;
         configs[i].set_initial_size        = TRUE;
         configs[i].initial_size            = (1 * 1024 * 1024);
-<<<<<<< HEAD
-        configs[i].min_clean_fraction      = 0.25F;
-=======
         configs[i].min_clean_fraction      = 0.25;
->>>>>>> 18bbd3f0
         configs[i].max_size                = (16 * 1024 * 1024);
         configs[i].min_size                = (1 * 1024 * 1024);
         configs[i].epoch_length            = 50000;
         configs[i].incr_mode               = H5C_incr__threshold;
-<<<<<<< HEAD
-        configs[i].lower_hr_threshold      = 0.9F;
-        configs[i].increment               = 2.0F;
-        configs[i].apply_max_increment     = TRUE;
-        configs[i].max_increment           = (4 * 1024 * 1024);
-        configs[i].flash_incr_mode         = H5C_flash_incr__off;
-        configs[i].flash_multiple          = 2.0F;
-        configs[i].flash_threshold         = 0.5F;
-        configs[i].decr_mode               = H5C_decr__age_out_with_threshold;
-        configs[i].upper_hr_threshold      = 0.999F;
-        configs[i].decrement               = 0.9F;
-=======
         configs[i].lower_hr_threshold      = 0.9;
         configs[i].increment               = 2.0;
         configs[i].apply_max_increment     = TRUE;
@@ -1732,16 +1532,11 @@
         configs[i].decr_mode               = H5C_decr__age_out_with_threshold;
         configs[i].upper_hr_threshold      = 0.999;
         configs[i].decrement               = 0.9;
->>>>>>> 18bbd3f0
         configs[i].apply_max_decrement     = TRUE;
         configs[i].max_decrement           = (1 * 1024 * 1024);
         configs[i].epochs_before_eviction  = 3;
         configs[i].apply_empty_reserve     = TRUE;
-<<<<<<< HEAD
-        configs[i].empty_reserve           = 0.1F;
-=======
         configs[i].empty_reserve           = 0.1;
->>>>>>> 18bbd3f0
         configs[i].dirty_bytes_threshold   = (256 * 1024);
         configs[i].metadata_write_strategy = H5AC__DEFAULT_METADATA_WRITE_STRATEGY;
     }
@@ -1772,17 +1567,10 @@
     configs[6].initial_size = (1 * 1024 * 1024 - 1);
 
     /* 7 -- min_clean_fraction too big */
-<<<<<<< HEAD
-    configs[7].min_clean_fraction = 1.000001f;
-
-    /* 8 -- min_clean_fraction too small */
-    configs[8].min_clean_fraction = -0.00000001f;
-=======
     configs[7].min_clean_fraction = 1.000001;
 
     /* 8 -- min_clean_fraction too small */
     configs[8].min_clean_fraction = -0.00000001;
->>>>>>> 18bbd3f0
 
     /* 9 -- epoch_length too small */
     configs[9].epoch_length = H5C__MIN_AR_EPOCH_LENGTH - 1;
@@ -1794,15 +1582,6 @@
     configs[11].incr_mode = (enum H5C_cache_incr_mode) - 1;
 
     /* 12 -- lower_hr_threshold too small */
-<<<<<<< HEAD
-    configs[12].lower_hr_threshold = -0.000001f;
-
-    /* 13 -- lower_hr_threshold too big */
-    configs[13].lower_hr_threshold = 1.00000001f;
-
-    /* 14 -- increment too small */
-    configs[14].increment = H5_DOUBLE(0.999999999999);
-=======
     configs[12].lower_hr_threshold = -0.000001;
 
     /* 13 -- lower_hr_threshold too big */
@@ -1810,28 +1589,12 @@
 
     /* 14 -- increment too small */
     configs[14].increment = 0.999999999999;
->>>>>>> 18bbd3f0
 
     /* 15 -- invalid flash_incr_mode */
     configs[15].flash_incr_mode = (enum H5C_cache_flash_incr_mode) - 1;
 
     /* 16 -- flash_multiple too small */
     configs[16].flash_incr_mode = H5C_flash_incr__add_space;
-<<<<<<< HEAD
-    configs[16].flash_multiple  = 0.09f;
-
-    /* 17 -- flash_multiple too big */
-    configs[17].flash_incr_mode = H5C_flash_incr__add_space;
-    configs[17].flash_multiple  = 10.001f;
-
-    /* 18 -- flash_threshold too small */
-    configs[18].flash_incr_mode = H5C_flash_incr__add_space;
-    configs[18].flash_threshold = 0.099f;
-
-    /* 19 -- flash_threshold too big */
-    configs[19].flash_incr_mode = H5C_flash_incr__add_space;
-    configs[19].flash_threshold = 1.001f;
-=======
     configs[16].flash_multiple  = 0.09;
 
     /* 17 -- flash_multiple too big */
@@ -1845,23 +1608,11 @@
     /* 19 -- flash_threshold too big */
     configs[19].flash_incr_mode = H5C_flash_incr__add_space;
     configs[19].flash_threshold = 1.001;
->>>>>>> 18bbd3f0
 
     /* 20 -- bad decr_mode */
     configs[20].decr_mode = (enum H5C_cache_decr_mode) - 1;
 
     /* 21 -- upper_hr_threshold too big */
-<<<<<<< HEAD
-    configs[21].upper_hr_threshold = 1.00001f;
-
-    /* 22 -- decrement too small */
-    configs[22].decr_mode = H5C_decr__threshold;
-    configs[22].decrement = -0.0000000001f;
-
-    /* 23 -- decrement too big */
-    configs[23].decr_mode = H5C_decr__threshold;
-    configs[23].decrement = H5_DOUBLE(1.0000000001);
-=======
     configs[21].upper_hr_threshold = 1.00001;
 
     /* 22 -- decrement too small */
@@ -1871,7 +1622,6 @@
     /* 23 -- decrement too big */
     configs[23].decr_mode = H5C_decr__threshold;
     configs[23].decrement = 1.0000000001;
->>>>>>> 18bbd3f0
 
     /* 24 -- epochs_before_eviction too small */
     configs[24].epochs_before_eviction = 0;
@@ -1880,22 +1630,6 @@
     configs[25].epochs_before_eviction = H5C__MAX_EPOCH_MARKERS + 1;
 
     /* 26 -- empty_reserve too small */
-<<<<<<< HEAD
-    configs[26].empty_reserve = -0.0000000001f;
-
-    /* 27 -- empty_reserve too big */
-    configs[27].empty_reserve = H5_DOUBLE(1.00000000001);
-
-    /* 28 -- upper_hr_threshold too small */
-    configs[28].upper_hr_threshold = -0.000000001f;
-
-    /* 29 -- upper_hr_threshold too big */
-    configs[29].upper_hr_threshold = H5_DOUBLE(1.00000001);
-
-    /* 30 -- upper_hr_threshold <= lower_hr_threshold */
-    configs[30].lower_hr_threshold = 0.9f;
-    configs[30].upper_hr_threshold = 0.9f;
-=======
     configs[26].empty_reserve = -0.0000000001;
 
     /* 27 -- empty_reserve too big */
@@ -1910,7 +1644,6 @@
     /* 30 -- upper_hr_threshold <= lower_hr_threshold */
     configs[30].lower_hr_threshold = 0.9;
     configs[30].upper_hr_threshold = 0.9;
->>>>>>> 18bbd3f0
 
     /* 31 -- dirty_bytes_threshold too small */
     configs[31].dirty_bytes_threshold = (H5C__MIN_MAX_CACHE_SIZE / 2) - 1;
