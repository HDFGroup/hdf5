--- conflicted
+++ resolved
@@ -738,17 +738,19 @@
      */
     n_starting_paths = 42;
 
-
-<<<<<<< HEAD
+    /* Check that initialization is correct */
+    TESTING("    initialize");
+
+    if(H5PLsize(&n_paths) < 0)
+        TEST_ERROR
+    if(n_paths != 2)
+        TEST_ERROR
+
+    PASSED();
+
     /****************/
     /* H5PLremove() */
     /****************/
-=======
-    TESTING("    initialize");
-    H5PLsize(&ndx);
-    if(ndx!=2) TEST_ERROR
-    PASSED();
->>>>>>> 823f6a13
 
     /* Remove all the current paths */
     TESTING("    remove");
