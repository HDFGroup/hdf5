--- conflicted
+++ resolved
@@ -35,7 +35,6 @@
 ## Main
 ###############################################################################
 srcdir=@srcdir@
-<<<<<<< HEAD
 bindir=@bindir@
 testdir=@testdir@
 
@@ -43,10 +42,6 @@
 if test -z "$srcdir"; then
    srcdir=.
 fi
-=======
-utils_testdir=@abs_top_builddir@/@H5_UTILS_TEST_BUILDDIR@
-testdir=@abs_top_builddir@/@H5_TEST_BUILDDIR@
->>>>>>> 4c960f54
 
 # If the testdir directory is not set just use current (.).
 if test -z "$testdir"; then
@@ -148,11 +143,7 @@
 # the test.  Running each of these tests in its own directory should eliminate
 # the problem.
 mkdir usecases_test
-<<<<<<< HEAD
 cp $bindir/twriteorder usecases_test
-=======
-cp $testdir/twriteorder usecases_test
->>>>>>> 4c960f54
 for FILE in use_*; do
     case "$FILE" in
         *.o) continue ;;    ## don't copy the .o files
