--- conflicted
+++ resolved
@@ -24,27 +24,6 @@
 ###############################################################################
 ## test variables
 ###############################################################################
-<<<<<<< HEAD
-
-# Number of errors encountered during test run.
-nerrors=0
-
-# Define variables
-verbose=yes
-
-###############################################################################
-## Main
-###############################################################################
-srcdir=@srcdir@
-bindir=@bindir@
-testdir=@testdir@
-
-# The build (current) directory might be different than the source directory.
-if test -z "$srcdir"; then
-   srcdir=.
-fi
-=======
->>>>>>> 9e6de287
 
 # Number of errors encountered during test run.
 nerrors=0
@@ -154,11 +133,7 @@
 # the test.  Running each of these tests in its own directory should eliminate
 # the problem.
 mkdir usecases_test
-<<<<<<< HEAD
-cp $bindir/twriteorder usecases_test
-=======
 cp $testdir/twriteorder usecases_test
->>>>>>> 9e6de287
 for FILE in use_*; do
     case "$FILE" in
         *.o) continue ;;    ## don't copy the .o files
