--- conflicted
+++ resolved
@@ -349,17 +349,6 @@
     if (H5Dread(did, H5T_STD_I32LE, H5S_ALL, H5S_ALL, dxpl, rbuf) < 0)
         FAIL_STACK_ERROR;
 
-<<<<<<< HEAD
-=======
-    no_selection_io_cause = 0;
-    if (H5Pget_no_selection_io_cause(dxpl, &no_selection_io_cause) < 0)
-        FAIL_STACK_ERROR;
-
-    if (!no_selection_io_cause)
-        if (check_actual_selection_io_mode(dxpl, H5D_SCALAR_IO) < 0)
-            TEST_ERROR;
-
->>>>>>> 34ebf256
     /* Verify data read little endian */
     for (i = 0; i < DSET_SELECT_DIM; i++)
         if (rbuf[4 * i + 0] != wbuf[4 * i + 0] || rbuf[4 * i + 1] != wbuf[4 * i + 1] ||
