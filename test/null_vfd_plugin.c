--- conflicted
+++ resolved
@@ -35,10 +35,7 @@
 static haddr_t H5FD_null_get_eof(const H5FD_t *_file, H5FD_mem_t type);
 
 static const H5FD_class_t H5FD_null_g = {
-<<<<<<< HEAD
-=======
     H5FD_CLASS_VERSION,  /* struct version  */
->>>>>>> 80f9af14
     NULL_VFD_VALUE,      /* value           */
     NULL_VFD_NAME,       /* name            */
     1,                   /* maxaddr         */
