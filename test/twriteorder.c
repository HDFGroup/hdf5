--- conflicted
+++ resolved
@@ -63,11 +63,7 @@
 /* This test uses many POSIX things that are not available on
  * Windows.
  */
-<<<<<<< HEAD
-#ifdef H5_HAVE_FORK
-=======
 #ifdef H5_HAVE_UNISTD_H
->>>>>>> 18bbd3f0
 
 #define DATAFILE "twriteorder.dat"
 /* #define READERS_MAX      10 */ /* max number of readers */
@@ -143,33 +139,21 @@
                 HDexit(EXIT_SUCCESS);
                 break;
             case 'b': /* number of planes to write/read */
-<<<<<<< HEAD
-                if ((blocksize_g = atoi(optarg)) <= 0) {
-=======
                 if ((blocksize_g = HDatoi(optarg)) <= 0) {
->>>>>>> 18bbd3f0
                     HDfprintf(stderr, "bad blocksize %s, must be a positive integer\n", optarg);
                     usage(progname_g);
                     Hgoto_error(-1);
                 };
                 break;
             case 'n': /* number of planes to write/read */
-<<<<<<< HEAD
-                if ((nlinkedblock_g = atoi(optarg)) < 2) {
-=======
                 if ((nlinkedblock_g = HDatoi(optarg)) < 2) {
->>>>>>> 18bbd3f0
                     HDfprintf(stderr, "bad number of linked blocks %s, must be greater than 1.\n", optarg);
                     usage(progname_g);
                     Hgoto_error(-1);
                 };
                 break;
             case 'p': /* number of planes to write/read */
-<<<<<<< HEAD
-                if ((part_size_g = atoi(optarg)) <= 0) {
-=======
                 if ((part_size_g = HDatoi(optarg)) <= 0) {
->>>>>>> 18bbd3f0
                     HDfprintf(stderr, "bad partition size %s, must be a positive integer\n", optarg);
                     usage(progname_g);
                     Hgoto_error(-1);
@@ -491,8 +475,4 @@
     return EXIT_SUCCESS;
 } /* end main() */
 
-<<<<<<< HEAD
-#endif /* H5_HAVE_FORK */
-=======
-#endif /* H5_HAVE_UNISTD_H */
->>>>>>> 18bbd3f0
+#endif /* H5_HAVE_UNISTD_H */