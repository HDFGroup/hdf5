--- conflicted
+++ resolved
@@ -1736,13 +1736,8 @@
 
     test_h5o_open(); /* Test generic open function */
 #ifndef H5_NO_DEPRECATED_SYMBOLS
-<<<<<<< HEAD
-    test_h5o_open_by_addr(); /* Test opening objects by address */
-#endif                       /* H5_NO_DEPRECATED_SYMBOLS */
-=======
     test_h5o_open_by_addr();      /* Test opening objects by address */
 #endif /* H5_NO_DEPRECATED_SYMBOLS */
->>>>>>> 5ff09ae9
     test_h5o_open_by_token();     /* Test opening objects by token */
     test_h5o_close();             /* Test generic close function */
     test_h5o_refcount();          /* Test incrementing and decrementing reference count */
