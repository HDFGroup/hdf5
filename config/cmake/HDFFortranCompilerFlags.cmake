--- conflicted
+++ resolved
@@ -41,7 +41,7 @@
 endif ()
 
 #-----------------------------------------------------------------------------
-# HDF5 library compile options
+# HDF5 library compile options - to be made available to all targets
 #-----------------------------------------------------------------------------
 if (CMAKE_Fortran_COMPILER_ID STREQUAL "GNU" AND NOT CMAKE_Fortran_COMPILER_VERSION VERSION_LESS 10.0)
   if (HDF5_ENABLE_BUILD_DIAGS)
@@ -52,19 +52,18 @@
   endif ()
 endif ()
 
-<<<<<<< HEAD
+if (CMAKE_Fortran_COMPILER_ID STREQUAL "NAG")
+    message (STATUS "... Select IEEE floating-point mode full")
+    list (APPEND HDF5_CMAKE_Fortran_FLAGS "-ieee=full")
+endif ()
+
 if (CMAKE_Fortran_COMPILER_ID STREQUAL "NVHPC")
   set (CMAKE_Fortran_FLAGS "${CMAKE_Fortran_FLAGS} -fPIC")
   if (NOT ${HDF_CFG_NAME} MATCHES "Debug" AND NOT ${HDF_CFG_NAME} MATCHES "Developer")
-    set (CMAKE_Fortran_FLAGS "${CMAKE_Fortran_FLAGS} -fast -Mnoframe -s")
+    set (CMAKE_Fortran_FLAGS "${CMAKE_Fortran_FLAGS} -fast -Mnoframe")
   else ()
-    set (CMAKE_Fortran_FLAGS "${CMAKE_Fortran_FLAGS} -Mbounds -Mchkptr -Mdclchk -g")
+    set (CMAKE_Fortran_FLAGS "${CMAKE_Fortran_FLAGS} -Mbounds -Mchkptr -Mdclchk")
   endif ()
-=======
-if (CMAKE_Fortran_COMPILER_ID STREQUAL "NAG")
-    message (STATUS "... Select IEEE floating-point mode full")
-    list (APPEND HDF5_CMAKE_Fortran_FLAGS "-ieee=full")
->>>>>>> 85c17624
 endif ()
 
 if (NOT MSVC AND NOT MINGW)
