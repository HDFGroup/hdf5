--- conflicted
+++ resolved
@@ -16,15 +16,9 @@
 ## See libtool versioning documentation online.
 ## After making changes, run bin/reconfigure to update other configure related
 ## files like Makefile.in.
-<<<<<<< HEAD
-LT_VERS_INTERFACE = 104
-LT_VERS_REVISION = 0
-LT_VERS_AGE = 1
-=======
 LT_VERS_INTERFACE = 105
 LT_VERS_REVISION = 0
 LT_VERS_AGE = 2
->>>>>>> f5331844
 
 ## If the API changes *at all*, increment LT_VERS_INTERFACE and
 ## reset LT_VERS_REVISION to 0.
@@ -45,34 +39,6 @@
 ## the effects of the H5_V1_x_COMPAT flag.
 ##
 ## Version numbers for wrapper shared library files.
-<<<<<<< HEAD
-LT_CXX_VERS_INTERFACE = 104
-LT_CXX_VERS_REVISION = 0
-LT_CXX_VERS_AGE = 1
-
-LT_F_VERS_INTERFACE = 102
-LT_F_VERS_REVISION = 0
-LT_F_VERS_AGE = 0
-
-LT_HL_VERS_INTERFACE = 101
-LT_HL_VERS_REVISION = 2
-LT_HL_VERS_AGE = 1
-
-LT_HL_CXX_VERS_INTERFACE = 101
-LT_HL_CXX_VERS_REVISION = 3
-LT_HL_CXX_VERS_AGE = 1
-
-LT_HL_F_VERS_INTERFACE = 100
-LT_HL_F_VERS_REVISION = 4
-LT_HL_F_VERS_AGE = 0
-
-LT_JAVA_VERS_INTERFACE = 104
-LT_JAVA_VERS_REVISION = 0
-LT_JAVA_VERS_AGE = 4
-
-LT_TOOLS_VERS_INTERFACE = 101
-LT_TOOLS_VERS_REVISION = 2
-=======
 LT_CXX_VERS_INTERFACE = 105
 LT_CXX_VERS_REVISION = 0
 LT_CXX_VERS_AGE = 2
@@ -99,5 +65,4 @@
 
 LT_TOOLS_VERS_INTERFACE = 101
 LT_TOOLS_VERS_REVISION = 3
->>>>>>> f5331844
 LT_TOOLS_VERS_AGE = 1
