## config/lt_vers.am
## (Use double hashes for copyright notice so that automake treats it as
## comments and does not pass it to Makefile.in)
## Copyright by The HDF Group.
## Copyright by the Board of Trustees of the University of Illinois.
## All rights reserved.
##
## This file is part of HDF5.  The full HDF5 copyright notice, including
## terms governing use, modification, and redistribution, is contained in
## the COPYING file, which can be found at the root of the source code
## distribution tree, or in https://www.hdfgroup.org/licenses.
## If you do not have access to either file, you may request a copy from
## help@hdfgroup.org.
##
# Add libtool shared library version numbers to the HDF5 library
# See libtool versioning documentation online.
# After making changes, run bin/reconfigure to update other configure related
# files like Makefile.in.
<<<<<<< HEAD
LT_VERS_INTERFACE = 13
LT_VERS_REVISION = 2
LT_VERS_AGE = 3
=======
LT_VERS_INTERFACE = 14
LT_VERS_REVISION = 0
LT_VERS_AGE = 4
>>>>>>> 2ae4714f

## If the API changes *at all*, increment LT_VERS_INTERFACE and
## reset LT_VERS_REVISION to 0.
##
## If the API changes but no function signatures are removed or
## changed, also increment LT_VERS_AGE.
## If any functions are removed from the API, or their signatures
## are changed reset LT_VERS_AGE to 0 to indicate that previous
## versions of the API are not necessarily compatible with this
## version.
##
## If the source changes but there are no API changes, increment
## LT_VERS_REVISION.  This will happen automatically when
## bin/h5vers is run, but doing it manually shouldn't hurt
## anything.
##
## Note that this versioning system doesn't attempt to handle
## the effects of the H5_V1_x_COMPAT flag.

## Version numbers for wrapper shared library files.
LT_CXX_VERS_INTERFACE = 16
<<<<<<< HEAD
LT_CXX_VERS_REVISION = 0
LT_CXX_VERS_AGE = 0

LT_F_VERS_INTERFACE = 10
LT_F_VERS_REVISION = 6
LT_F_VERS_AGE = 0

LT_HL_VERS_INTERFACE = 12
LT_HL_VERS_REVISION = 2
LT_HL_VERS_AGE = 2

LT_HL_CXX_VERS_INTERFACE = 12
LT_HL_CXX_VERS_REVISION = 2
LT_HL_CXX_VERS_AGE = 1

LT_HL_F_VERS_INTERFACE = 10
LT_HL_F_VERS_REVISION = 5
LT_HL_F_VERS_AGE = 0

LT_TOOLS_VERS_INTERFACE = 10
LT_TOOLS_VERS_REVISION = 7
=======
LT_CXX_VERS_REVISION = 1
LT_CXX_VERS_AGE = 0

LT_F_VERS_INTERFACE = 10
LT_F_VERS_REVISION = 7
LT_F_VERS_AGE = 0

LT_HL_VERS_INTERFACE = 12
LT_HL_VERS_REVISION = 3
LT_HL_VERS_AGE = 2

LT_HL_CXX_VERS_INTERFACE = 12
LT_HL_CXX_VERS_REVISION = 3
LT_HL_CXX_VERS_AGE = 1

LT_HL_F_VERS_INTERFACE = 10
LT_HL_F_VERS_REVISION = 6
LT_HL_F_VERS_AGE = 0

LT_TOOLS_VERS_INTERFACE = 10
LT_TOOLS_VERS_REVISION = 8
>>>>>>> 2ae4714f
LT_TOOLS_VERS_AGE = 0
<|MERGE_RESOLUTION|>--- conflicted
+++ resolved
@@ -16,15 +16,9 @@
 # See libtool versioning documentation online.
 # After making changes, run bin/reconfigure to update other configure related
 # files like Makefile.in.
-<<<<<<< HEAD
-LT_VERS_INTERFACE = 13
-LT_VERS_REVISION = 2
-LT_VERS_AGE = 3
-=======
 LT_VERS_INTERFACE = 14
 LT_VERS_REVISION = 0
 LT_VERS_AGE = 4
->>>>>>> 2ae4714f
 
 ## If the API changes *at all*, increment LT_VERS_INTERFACE and
 ## reset LT_VERS_REVISION to 0.
@@ -46,29 +40,6 @@
 
 ## Version numbers for wrapper shared library files.
 LT_CXX_VERS_INTERFACE = 16
-<<<<<<< HEAD
-LT_CXX_VERS_REVISION = 0
-LT_CXX_VERS_AGE = 0
-
-LT_F_VERS_INTERFACE = 10
-LT_F_VERS_REVISION = 6
-LT_F_VERS_AGE = 0
-
-LT_HL_VERS_INTERFACE = 12
-LT_HL_VERS_REVISION = 2
-LT_HL_VERS_AGE = 2
-
-LT_HL_CXX_VERS_INTERFACE = 12
-LT_HL_CXX_VERS_REVISION = 2
-LT_HL_CXX_VERS_AGE = 1
-
-LT_HL_F_VERS_INTERFACE = 10
-LT_HL_F_VERS_REVISION = 5
-LT_HL_F_VERS_AGE = 0
-
-LT_TOOLS_VERS_INTERFACE = 10
-LT_TOOLS_VERS_REVISION = 7
-=======
 LT_CXX_VERS_REVISION = 1
 LT_CXX_VERS_AGE = 0
 
@@ -90,5 +61,4 @@
 
 LT_TOOLS_VERS_INTERFACE = 10
 LT_TOOLS_VERS_REVISION = 8
->>>>>>> 2ae4714f
 LT_TOOLS_VERS_AGE = 0
