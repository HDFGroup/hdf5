#
# Copyright by The HDF Group.
# All rights reserved.
#
# This file is part of HDF5.  The full HDF5 copyright notice, including
# terms governing use, modification, and redistribution, is contained in
# the COPYING file, which can be found at the root of the source code
# distribution tree, or in https://www.hdfgroup.org/licenses.
# If you do not have access to either file, you may request a copy from
# help@hdfgroup.org.
#
#-----------------------------------------------------------------------------
# Include all the necessary files for macros
#-----------------------------------------------------------------------------
include (CheckFunctionExists)
include (CheckIncludeFile)
include (CheckIncludeFiles)
include (CheckLibraryExists)
include (CheckSymbolExists)
include (CheckTypeSize)
include (CheckVariableExists)
include (TestBigEndian)
include (CheckStructHasMember)

# Check for Darwin (not just Apple - we also want to catch OpenDarwin)
if (${CMAKE_SYSTEM_NAME} MATCHES "Darwin")
    set (${HDF_PREFIX}_HAVE_DARWIN 1)
endif ()

# Check for Solaris
if (${CMAKE_SYSTEM_NAME} MATCHES "SunOS")
    set (${HDF_PREFIX}_HAVE_SOLARIS 1)
endif ()

#-----------------------------------------------------------------------------
# This MACRO checks IF the symbol exists in the library and IF it
# does, it appends library to the list.
#-----------------------------------------------------------------------------
set (LINK_LIBS "")
macro (CHECK_LIBRARY_EXISTS_CONCAT LIBRARY SYMBOL VARIABLE)
  CHECK_LIBRARY_EXISTS ("${LIBRARY};${LINK_LIBS}" ${SYMBOL} "" ${VARIABLE})
  if (${VARIABLE})
    set (LINK_LIBS ${LINK_LIBS} ${LIBRARY})
  endif ()
endmacro ()

# ----------------------------------------------------------------------
# WINDOWS Hard code Values
# ----------------------------------------------------------------------
set (WINDOWS)

if (MINGW)
  set (${HDF_PREFIX}_HAVE_MINGW 1)
  set (WINDOWS 1) # MinGW tries to imitate Windows
  set (CMAKE_REQUIRED_FLAGS "-DWIN32_LEAN_AND_MEAN=1 -DNOGDI=1")
  set (${HDF_PREFIX}_HAVE_WINSOCK2_H 1)
  set (__USE_MINGW_ANSI_STDIO 1)
endif ()

if (WIN32 AND NOT MINGW)
  if (NOT UNIX)
    set (WINDOWS 1)
    set (CMAKE_REQUIRED_FLAGS "/DWIN32_LEAN_AND_MEAN=1 /DNOGDI=1")
    if (MSVC)
      set (${HDF_PREFIX}_HAVE_VISUAL_STUDIO 1)
    endif ()
  endif ()
endif ()

if (WINDOWS)
  set (HDF5_REQUIRED_LIBRARIES "ws2_32.lib;wsock32.lib")
  set (${HDF_PREFIX}_HAVE_WIN32_API 1)
  set (${HDF_PREFIX}_HAVE_LIBM 1)
  set (${HDF_PREFIX}_HAVE_STRDUP 1)
  set (${HDF_PREFIX}_HAVE_SYSTEM 1)
  set (${HDF_PREFIX}_HAVE_LONGJMP 1)
  if (NOT MINGW)
    set (${HDF_PREFIX}_HAVE_GETHOSTNAME 1)
    set (${HDF_PREFIX}_HAVE_FUNCTION 1)
  endif ()
  if (NOT UNIX AND NOT CYGWIN)
    set (${HDF_PREFIX}_HAVE_GETCONSOLESCREENBUFFERINFO 1)
    set (${HDF_PREFIX}_GETTIMEOFDAY_GIVES_TZ 1)
    set (${HDF_PREFIX}_HAVE_TIMEZONE 1)
    set (${HDF_PREFIX}_HAVE_GETTIMEOFDAY 1)
    set (${HDF_PREFIX}_HAVE_LIBWS2_32 1)
    set (${HDF_PREFIX}_HAVE_LIBWSOCK32 1)
  endif ()
endif ()

# ----------------------------------------------------------------------
# END of WINDOWS Hard code Values
# ----------------------------------------------------------------------

if (NOT WINDOWS)
  TEST_BIG_ENDIAN (${HDF_PREFIX}_WORDS_BIGENDIAN)
endif ()

#-----------------------------------------------------------------------------
# Check IF header file exists and add it to the list.
#-----------------------------------------------------------------------------
macro (CHECK_INCLUDE_FILE_CONCAT FILE VARIABLE)
  CHECK_INCLUDE_FILES ("${USE_INCLUDES};${FILE}" ${VARIABLE})
  if (${VARIABLE})
    set (USE_INCLUDES ${USE_INCLUDES} ${FILE})
  endif ()
endmacro ()

#-----------------------------------------------------------------------------
#  Check for the existence of certain header files
#-----------------------------------------------------------------------------
CHECK_INCLUDE_FILE_CONCAT ("sys/file.h"      ${HDF_PREFIX}_HAVE_SYS_FILE_H)
CHECK_INCLUDE_FILE_CONCAT ("sys/ioctl.h"     ${HDF_PREFIX}_HAVE_SYS_IOCTL_H)
CHECK_INCLUDE_FILE_CONCAT ("sys/resource.h"  ${HDF_PREFIX}_HAVE_SYS_RESOURCE_H)
CHECK_INCLUDE_FILE_CONCAT ("sys/socket.h"    ${HDF_PREFIX}_HAVE_SYS_SOCKET_H)
CHECK_INCLUDE_FILE_CONCAT ("sys/stat.h"      ${HDF_PREFIX}_HAVE_SYS_STAT_H)
CHECK_INCLUDE_FILE_CONCAT ("sys/time.h"      ${HDF_PREFIX}_HAVE_SYS_TIME_H)
CHECK_INCLUDE_FILE_CONCAT ("sys/types.h"     ${HDF_PREFIX}_HAVE_SYS_TYPES_H)
CHECK_INCLUDE_FILE_CONCAT ("features.h"      ${HDF_PREFIX}_HAVE_FEATURES_H)
CHECK_INCLUDE_FILE_CONCAT ("dirent.h"        ${HDF_PREFIX}_HAVE_DIRENT_H)
CHECK_INCLUDE_FILE_CONCAT ("setjmp.h"        ${HDF_PREFIX}_HAVE_SETJMP_H)
CHECK_INCLUDE_FILE_CONCAT ("stddef.h"        ${HDF_PREFIX}_HAVE_STDDEF_H)
CHECK_INCLUDE_FILE_CONCAT ("stdint.h"        ${HDF_PREFIX}_HAVE_STDINT_H)
CHECK_INCLUDE_FILE_CONCAT ("unistd.h"        ${HDF_PREFIX}_HAVE_UNISTD_H)
<<<<<<< HEAD
CHECK_INCLUDE_FILE_CONCAT ("pwd.h"           ${HDF_PREFIX}_HAVE_PWD_H)
=======

# Windows
CHECK_INCLUDE_FILE_CONCAT ("io.h"            ${HDF_PREFIX}_HAVE_IO_H)
if (NOT CYGWIN)
  CHECK_INCLUDE_FILE_CONCAT ("winsock2.h"      ${HDF_PREFIX}_HAVE_WINSOCK2_H)
endif ()

if (CMAKE_SYSTEM_NAME MATCHES "OSF")
  CHECK_INCLUDE_FILE_CONCAT ("sys/sysinfo.h" ${HDF_PREFIX}_HAVE_SYS_SYSINFO_H)
  CHECK_INCLUDE_FILE_CONCAT ("sys/proc.h"    ${HDF_PREFIX}_HAVE_SYS_PROC_H)
else ()
  set (${HDF_PREFIX}_HAVE_SYS_SYSINFO_H "" CACHE INTERNAL "" FORCE)
  set (${HDF_PREFIX}_HAVE_SYS_PROC_H    "" CACHE INTERNAL "" FORCE)
endif ()

>>>>>>> bfde2912
CHECK_INCLUDE_FILE_CONCAT ("globus/common.h" ${HDF_PREFIX}_HAVE_GLOBUS_COMMON_H)
CHECK_INCLUDE_FILE_CONCAT ("pdb.h"           ${HDF_PREFIX}_HAVE_PDB_H)
CHECK_INCLUDE_FILE_CONCAT ("pthread.h"       ${HDF_PREFIX}_HAVE_PTHREAD_H)
CHECK_INCLUDE_FILE_CONCAT ("srbclient.h"     ${HDF_PREFIX}_HAVE_SRBCLIENT_H)
CHECK_INCLUDE_FILE_CONCAT ("string.h"        ${HDF_PREFIX}_HAVE_STRING_H)
CHECK_INCLUDE_FILE_CONCAT ("strings.h"       ${HDF_PREFIX}_HAVE_STRINGS_H)
CHECK_INCLUDE_FILE_CONCAT ("stdlib.h"        ${HDF_PREFIX}_HAVE_STDLIB_H)
CHECK_INCLUDE_FILE_CONCAT ("memory.h"        ${HDF_PREFIX}_HAVE_MEMORY_H)
CHECK_INCLUDE_FILE_CONCAT ("dlfcn.h"         ${HDF_PREFIX}_HAVE_DLFCN_H)
CHECK_INCLUDE_FILE_CONCAT ("inttypes.h"      ${HDF_PREFIX}_HAVE_INTTYPES_H)
CHECK_INCLUDE_FILE_CONCAT ("netinet/in.h"    ${HDF_PREFIX}_HAVE_NETINET_IN_H)
CHECK_INCLUDE_FILE_CONCAT ("netdb.h"         ${HDF_PREFIX}_HAVE_NETDB_H)
CHECK_INCLUDE_FILE_CONCAT ("arpa/inet.h"     ${HDF_PREFIX}_HAVE_ARPA_INET_H)
# _Bool type support
CHECK_INCLUDE_FILE_CONCAT (stdbool.h    ${HDF_PREFIX}_HAVE_STDBOOL_H)

## Check for non-standard extenstion quadmath.h

CHECK_INCLUDE_FILES(quadmath.h C_HAVE_QUADMATH)
if (${C_HAVE_QUADMATH})
  set(${HDF_PREFIX}_HAVE_QUADMATH_H 1)
else ()
  set(${HDF_PREFIX}_HAVE_QUADMATH_H 0)
endif ()

if (CYGWIN)
  set (${HDF_PREFIX}_HAVE_LSEEK64 0)
endif ()

#-----------------------------------------------------------------------------
#  Check for the math library "m"
#-----------------------------------------------------------------------------
if (MINGW OR NOT WINDOWS)
  CHECK_LIBRARY_EXISTS_CONCAT ("m" ceil     ${HDF_PREFIX}_HAVE_LIBM)
  CHECK_LIBRARY_EXISTS_CONCAT ("dl" dlopen     ${HDF_PREFIX}_HAVE_LIBDL)
  CHECK_LIBRARY_EXISTS_CONCAT ("ws2_32" WSAStartup  ${HDF_PREFIX}_HAVE_LIBWS2_32)
  CHECK_LIBRARY_EXISTS_CONCAT ("wsock32" gethostbyname ${HDF_PREFIX}_HAVE_LIBWSOCK32)
endif ()

# UCB (BSD) compatibility library
CHECK_LIBRARY_EXISTS_CONCAT ("ucb"    gethostname  ${HDF_PREFIX}_HAVE_LIBUCB)

# For other tests to use the same libraries
set (HDF5_REQUIRED_LIBRARIES ${HDF5_REQUIRED_LIBRARIES} ${LINK_LIBS})

set (USE_INCLUDES "")
if (WINDOWS)
  set (USE_INCLUDES ${USE_INCLUDES} "windows.h")
endif ()

# For other specific tests, use this MACRO.
macro (HDF_FUNCTION_TEST OTHER_TEST)
  if (NOT DEFINED ${HDF_PREFIX}_${OTHER_TEST})
    set (MACRO_CHECK_FUNCTION_DEFINITIONS "-D${OTHER_TEST} ${CMAKE_REQUIRED_FLAGS}")

    foreach (def
        HAVE_SYS_TIME_H
        HAVE_UNISTD_H
        HAVE_SYS_TYPES_H
        HAVE_SYS_SOCKET_H
    )
      if ("${${HDF_PREFIX}_${def}}")
        set (MACRO_CHECK_FUNCTION_DEFINITIONS "${MACRO_CHECK_FUNCTION_DEFINITIONS} -D${def}")
      endif ()
    endforeach ()

    if (LARGEFILE)
      set (MACRO_CHECK_FUNCTION_DEFINITIONS
          "${MACRO_CHECK_FUNCTION_DEFINITIONS} -D_FILE_OFFSET_BITS=64 -D_LARGEFILE64_SOURCE -D_LARGEFILE_SOURCE"
      )
    endif ()

    if (CMAKE_VERSION VERSION_GREATER_EQUAL "3.15.0")
      message (TRACE "Performing ${OTHER_TEST}")
    endif ()
    try_compile (${OTHER_TEST}
        ${CMAKE_BINARY_DIR}
        ${HDF_RESOURCES_EXT_DIR}/HDFTests.c
        COMPILE_DEFINITIONS "${MACRO_CHECK_FUNCTION_DEFINITIONS}"
        LINK_LIBRARIES "${HDF5_REQUIRED_LIBRARIES}"
        OUTPUT_VARIABLE OUTPUT
    )
    if (${OTHER_TEST})
      set (${HDF_PREFIX}_${OTHER_TEST} 1 CACHE INTERNAL "Other test ${FUNCTION}")
      if (CMAKE_VERSION VERSION_GREATER_EQUAL "3.15.0")
        message (VERBOSE "Performing Other Test ${OTHER_TEST} - Success")
      endif ()
    else ()
      if (CMAKE_VERSION VERSION_GREATER_EQUAL "3.15.0")
        message (VERBOSE "Performing Other Test ${OTHER_TEST} - Failed")
      endif ()
      set (${HDF_PREFIX}_${OTHER_TEST} "" CACHE INTERNAL "Other test ${FUNCTION}")
      file (APPEND ${CMAKE_BINARY_DIR}${CMAKE_FILES_DIRECTORY}/CMakeError.log
          "Performing Other Test ${OTHER_TEST} failed with the following output:\n"
          "${OUTPUT}\n"
      )
    endif ()
  endif ()
endmacro ()

#-----------------------------------------------------------------------------
# Check for these functions before the time headers are checked
#-----------------------------------------------------------------------------
HDF_FUNCTION_TEST (STDC_HEADERS)

#-----------------------------------------------------------------------------
#  Check for large file support
#-----------------------------------------------------------------------------

# The linux-lfs option is deprecated.
set (LINUX_LFS 0)

set (HDF_EXTRA_C_FLAGS)
set (HDF_EXTRA_FLAGS)
if (MINGW OR NOT WINDOWS)
  # Might want to check explicitly for Linux and possibly Cygwin
  # instead of checking for not Solaris or Darwin.
  if (NOT ${HDF_PREFIX}_HAVE_SOLARIS AND NOT ${HDF_PREFIX}_HAVE_DARWIN)
  # Linux Specific flags
  # This was originally defined as _POSIX_SOURCE which was updated to
  # _POSIX_C_SOURCE=199506L to expose a greater amount of POSIX
  # functionality so clock_gettime and CLOCK_MONOTONIC are defined
  # correctly. This was later updated to 200112L so that
  # posix_memalign() is visible for the direct VFD code on Linux
  # systems.
  # POSIX feature information can be found in the gcc manual at:
  # http://www.gnu.org/s/libc/manual/html_node/Feature-Test-Macros.html
  set (HDF_EXTRA_C_FLAGS -D_POSIX_C_SOURCE=200809L)

  # Need to add this so that O_DIRECT is visible for the direct
  # VFD on Linux systems.
  set (HDF_EXTRA_C_FLAGS ${HDF_EXTRA_C_FLAGS} -D_GNU_SOURCE)

  option (HDF_ENABLE_LARGE_FILE "Enable support for large (64-bit) files on Linux." ON)
  if (HDF_ENABLE_LARGE_FILE AND NOT DEFINED TEST_LFS_WORKS_RUN)
    set (msg "Performing TEST_LFS_WORKS")
    try_run (TEST_LFS_WORKS_RUN   TEST_LFS_WORKS_COMPILE
        ${CMAKE_BINARY_DIR}
        ${HDF_RESOURCES_EXT_DIR}/HDFTests.c
        COMPILE_DEFINITIONS "-DTEST_LFS_WORKS"
    )

    # The LARGEFILE definitions were from the transition period
    # and are probably no longer needed. The FILE_OFFSET_BITS
    # check should be generalized for all POSIX systems as it
    # is in the Autotools.
    if (TEST_LFS_WORKS_COMPILE)
      if (TEST_LFS_WORKS_RUN MATCHES 0)
        set (TEST_LFS_WORKS 1 CACHE INTERNAL ${msg})
        set (LARGEFILE 1)
        set (HDF_EXTRA_FLAGS ${HDF_EXTRA_FLAGS} -D_FILE_OFFSET_BITS=64 -D_LARGEFILE64_SOURCE -D_LARGEFILE_SOURCE)
        if (CMAKE_VERSION VERSION_GREATER_EQUAL "3.15.0")
          message (VERBOSE "${msg}... yes")
        endif ()
      else ()
        set (TEST_LFS_WORKS "" CACHE INTERNAL ${msg})
        if (CMAKE_VERSION VERSION_GREATER_EQUAL "3.15.0")
          message (VERBOSE "${msg}... no")
        endif ()
        file (APPEND ${CMAKE_BINARY_DIR}${CMAKE_FILES_DIRECTORY}/CMakeError.log
              "Test TEST_LFS_WORKS Run failed with the following exit code:\n ${TEST_LFS_WORKS_RUN}\n"
        )
      endif ()
    else ()
      set (TEST_LFS_WORKS "" CACHE INTERNAL ${msg})
      if (CMAKE_VERSION VERSION_GREATER_EQUAL "3.15.0")
          message (VERBOSE "${msg}... no")
      endif ()
      file (APPEND ${CMAKE_BINARY_DIR}${CMAKE_FILES_DIRECTORY}/CMakeError.log
          "Test TEST_LFS_WORKS Compile failed\n"
      )
    endif ()
  endif ()
  set (CMAKE_REQUIRED_DEFINITIONS ${CMAKE_REQUIRED_DEFINITIONS} ${HDF_EXTRA_FLAGS})
  endif ()
endif ()

#-----------------------------------------------------------------------------
# Check for HAVE_OFF64_T functionality
#-----------------------------------------------------------------------------
if (MINGW OR NOT WINDOWS)
  HDF_FUNCTION_TEST (HAVE_OFF64_T)
  if (${HDF_PREFIX}_HAVE_OFF64_T)
    CHECK_FUNCTION_EXISTS (lseek64            ${HDF_PREFIX}_HAVE_LSEEK64)
  endif ()

  CHECK_FUNCTION_EXISTS (fseeko               ${HDF_PREFIX}_HAVE_FSEEKO)

  CHECK_STRUCT_HAS_MEMBER("struct stat64" st_blocks "sys/types.h;sys/stat.h" HAVE_STAT64_STRUCT)
  if (HAVE_STAT64_STRUCT)
    CHECK_FUNCTION_EXISTS (stat64             ${HDF_PREFIX}_HAVE_STAT64)
  endif ()
endif ()

#-----------------------------------------------------------------------------
#  Check the size in bytes of all the int and float types
#-----------------------------------------------------------------------------
macro (HDF_CHECK_TYPE_SIZE type var)
  set (aType ${type})
  set (aVar  ${var})
  if (CMAKE_VERSION VERSION_GREATER_EQUAL "3.15.0")
    message (TRACE "Checking size of ${aType} and storing into ${aVar}")
  endif ()
  CHECK_TYPE_SIZE (${aType}   ${aVar})
  if (NOT ${aVar})
    set (${aVar} 0 CACHE INTERNAL "SizeOf for ${aType}")
    if (CMAKE_VERSION VERSION_GREATER_EQUAL "3.15.0")
      message (TRACE "Size of ${aType} was NOT Found")
    endif ()
  endif ()
endmacro ()

HDF_CHECK_TYPE_SIZE (char           ${HDF_PREFIX}_SIZEOF_CHAR)
HDF_CHECK_TYPE_SIZE (short          ${HDF_PREFIX}_SIZEOF_SHORT)
HDF_CHECK_TYPE_SIZE (int            ${HDF_PREFIX}_SIZEOF_INT)
HDF_CHECK_TYPE_SIZE (unsigned       ${HDF_PREFIX}_SIZEOF_UNSIGNED)
if (NOT APPLE)
  HDF_CHECK_TYPE_SIZE (long         ${HDF_PREFIX}_SIZEOF_LONG)
endif ()
HDF_CHECK_TYPE_SIZE ("long long"    ${HDF_PREFIX}_SIZEOF_LONG_LONG)
HDF_CHECK_TYPE_SIZE (__int64        ${HDF_PREFIX}_SIZEOF___INT64)
if (NOT ${HDF_PREFIX}_SIZEOF___INT64)
  set (${HDF_PREFIX}_SIZEOF___INT64 0)
endif ()

HDF_CHECK_TYPE_SIZE (float          ${HDF_PREFIX}_SIZEOF_FLOAT)
HDF_CHECK_TYPE_SIZE (double         ${HDF_PREFIX}_SIZEOF_DOUBLE)
HDF_CHECK_TYPE_SIZE ("long double"  ${HDF_PREFIX}_SIZEOF_LONG_DOUBLE)

HDF_CHECK_TYPE_SIZE (int8_t         ${HDF_PREFIX}_SIZEOF_INT8_T)
HDF_CHECK_TYPE_SIZE (uint8_t        ${HDF_PREFIX}_SIZEOF_UINT8_T)
HDF_CHECK_TYPE_SIZE (int_least8_t   ${HDF_PREFIX}_SIZEOF_INT_LEAST8_T)
HDF_CHECK_TYPE_SIZE (uint_least8_t  ${HDF_PREFIX}_SIZEOF_UINT_LEAST8_T)
HDF_CHECK_TYPE_SIZE (int_fast8_t    ${HDF_PREFIX}_SIZEOF_INT_FAST8_T)
HDF_CHECK_TYPE_SIZE (uint_fast8_t   ${HDF_PREFIX}_SIZEOF_UINT_FAST8_T)

HDF_CHECK_TYPE_SIZE (int16_t        ${HDF_PREFIX}_SIZEOF_INT16_T)
HDF_CHECK_TYPE_SIZE (uint16_t       ${HDF_PREFIX}_SIZEOF_UINT16_T)
HDF_CHECK_TYPE_SIZE (int_least16_t  ${HDF_PREFIX}_SIZEOF_INT_LEAST16_T)
HDF_CHECK_TYPE_SIZE (uint_least16_t ${HDF_PREFIX}_SIZEOF_UINT_LEAST16_T)
HDF_CHECK_TYPE_SIZE (int_fast16_t   ${HDF_PREFIX}_SIZEOF_INT_FAST16_T)
HDF_CHECK_TYPE_SIZE (uint_fast16_t  ${HDF_PREFIX}_SIZEOF_UINT_FAST16_T)

HDF_CHECK_TYPE_SIZE (int32_t        ${HDF_PREFIX}_SIZEOF_INT32_T)
HDF_CHECK_TYPE_SIZE (uint32_t       ${HDF_PREFIX}_SIZEOF_UINT32_T)
HDF_CHECK_TYPE_SIZE (int_least32_t  ${HDF_PREFIX}_SIZEOF_INT_LEAST32_T)
HDF_CHECK_TYPE_SIZE (uint_least32_t ${HDF_PREFIX}_SIZEOF_UINT_LEAST32_T)
HDF_CHECK_TYPE_SIZE (int_fast32_t   ${HDF_PREFIX}_SIZEOF_INT_FAST32_T)
HDF_CHECK_TYPE_SIZE (uint_fast32_t  ${HDF_PREFIX}_SIZEOF_UINT_FAST32_T)

HDF_CHECK_TYPE_SIZE (int64_t        ${HDF_PREFIX}_SIZEOF_INT64_T)
HDF_CHECK_TYPE_SIZE (uint64_t       ${HDF_PREFIX}_SIZEOF_UINT64_T)
HDF_CHECK_TYPE_SIZE (int_least64_t  ${HDF_PREFIX}_SIZEOF_INT_LEAST64_T)
HDF_CHECK_TYPE_SIZE (uint_least64_t ${HDF_PREFIX}_SIZEOF_UINT_LEAST64_T)
HDF_CHECK_TYPE_SIZE (int_fast64_t   ${HDF_PREFIX}_SIZEOF_INT_FAST64_T)
HDF_CHECK_TYPE_SIZE (uint_fast64_t  ${HDF_PREFIX}_SIZEOF_UINT_FAST64_T)

if (NOT APPLE)
  HDF_CHECK_TYPE_SIZE (size_t       ${HDF_PREFIX}_SIZEOF_SIZE_T)
  HDF_CHECK_TYPE_SIZE (ssize_t      ${HDF_PREFIX}_SIZEOF_SSIZE_T)
  if (NOT ${HDF_PREFIX}_SIZEOF_SSIZE_T)
    set (${HDF_PREFIX}_SIZEOF_SSIZE_T 0)
  endif ()
  if (MINGW OR NOT WINDOWS)
    HDF_CHECK_TYPE_SIZE (ptrdiff_t    ${HDF_PREFIX}_SIZEOF_PTRDIFF_T)
  endif ()
endif ()

HDF_CHECK_TYPE_SIZE (off_t          ${HDF_PREFIX}_SIZEOF_OFF_T)
HDF_CHECK_TYPE_SIZE (off64_t        ${HDF_PREFIX}_SIZEOF_OFF64_T)
if (NOT ${HDF_PREFIX}_SIZEOF_OFF64_T)
  set (${HDF_PREFIX}_SIZEOF_OFF64_T 0)
endif ()
HDF_CHECK_TYPE_SIZE (time_t          ${HDF_PREFIX}_SIZEOF_TIME_T)

#-----------------------------------------------------------------------------
# Extra C99 types
#-----------------------------------------------------------------------------

# _Bool type support
if (HAVE_STDBOOL_H)
  set (CMAKE_EXTRA_INCLUDE_FILES stdbool.h)
  HDF_CHECK_TYPE_SIZE (bool         ${HDF_PREFIX}_SIZEOF_BOOL)
else ()
  HDF_CHECK_TYPE_SIZE (_Bool        ${HDF_PREFIX}_SIZEOF_BOOL)
endif ()

if (MINGW OR NOT WINDOWS)
  #-----------------------------------------------------------------------------
  # Check if the dev_t type is a scalar type
  #-----------------------------------------------------------------------------
  HDF_FUNCTION_TEST (DEV_T_IS_SCALAR)

  # ----------------------------------------------------------------------
  # Check for MONOTONIC_TIMER support (used in clock_gettime).  This has
  # to be done after any POSIX/BSD defines to ensure that the test gets
  # the correct POSIX level on linux.
  CHECK_VARIABLE_EXISTS (CLOCK_MONOTONIC HAVE_CLOCK_MONOTONIC)

  #-----------------------------------------------------------------------------
  # Check a bunch of time functions
  #-----------------------------------------------------------------------------
  CHECK_STRUCT_HAS_MEMBER("struct tm" tm_gmtoff "time.h" ${HDF_PREFIX}_HAVE_TM_GMTOFF)
  CHECK_STRUCT_HAS_MEMBER("struct tm" __tm_gmtoff "time.h" ${HDF_PREFIX}_HAVE___TM_GMTOFF)
  CHECK_STRUCT_HAS_MEMBER("struct tm" tm_sec "sys/types.h;sys/time.h;time.h" ${HDF_PREFIX}_TIME_WITH_SYS_TIME)
  if (${HDF_PREFIX}_HAVE_SYS_TIME_H)
    CHECK_STRUCT_HAS_MEMBER("struct tm" tz_minuteswest "sys/types.h;sys/time.h;time.h" ${HDF_PREFIX}_HAVE_STRUCT_TIMEZONE)
  else ()
    CHECK_STRUCT_HAS_MEMBER("struct tm" tz_minuteswest "sys/types.h;time.h" ${HDF_PREFIX}_HAVE_STRUCT_TIMEZONE)
  endif ()
  CHECK_FUNCTION_EXISTS (gettimeofday      ${HDF_PREFIX}_HAVE_GETTIMEOFDAY)
  foreach (time_test
#      HAVE_TIMEZONE
      GETTIMEOFDAY_GIVES_TZ
      HAVE_TM_ZONE
      HAVE_STRUCT_TM_TM_ZONE
  )
    HDF_FUNCTION_TEST (${time_test})
  endforeach ()
  if (NOT CYGWIN AND NOT MINGW)
      HDF_FUNCTION_TEST (HAVE_TIMEZONE)
  endif ()

  # ----------------------------------------------------------------------
  # Does the struct stat have the st_blocks field?  This field is not Posix.
  #
  CHECK_STRUCT_HAS_MEMBER("struct stat" st_blocks "sys/types.h;sys/stat.h" ${HDF_PREFIX}_HAVE_STAT_ST_BLOCKS)

  # ----------------------------------------------------------------------
  # How do we figure out the width of a tty in characters?
  #
  CHECK_FUNCTION_EXISTS (ioctl             ${HDF_PREFIX}_HAVE_IOCTL)
  CHECK_STRUCT_HAS_MEMBER ("struct videoconfig" numtextcols "" ${HDF_PREFIX}_HAVE_STRUCT_VIDEOCONFIG)
  CHECK_STRUCT_HAS_MEMBER ("struct text_info" screenwidth "" ${HDF_PREFIX}_HAVE_STRUCT_TEXT_INFO)
  CHECK_FUNCTION_EXISTS (_getvideoconfig   ${HDF_PREFIX}_HAVE__GETVIDEOCONFIG)
  CHECK_FUNCTION_EXISTS (gettextinfo       ${HDF_PREFIX}_HAVE_GETTEXTINFO)
  CHECK_FUNCTION_EXISTS (_scrsize          ${HDF_PREFIX}_HAVE__SCRSIZE)
  if (NOT CYGWIN)
    CHECK_FUNCTION_EXISTS (GetConsoleScreenBufferInfo    ${HDF_PREFIX}_HAVE_GETCONSOLESCREENBUFFERINFO)
  endif ()
  CHECK_SYMBOL_EXISTS (TIOCGWINSZ "sys/ioctl.h" ${HDF_PREFIX}_HAVE_TIOCGWINSZ)
  CHECK_SYMBOL_EXISTS (TIOCGETD   "sys/ioctl.h" ${HDF_PREFIX}_HAVE_TIOCGETD)

  # ----------------------------------------------------------------------
  # cygwin user credentials are different then on linux
  #
  if (NOT CYGWIN AND NOT MINGW)
    CHECK_FUNCTION_EXISTS (getpwuid        ${HDF_PREFIX}_HAVE_GETPWUID)
  endif ()
endif ()

#-----------------------------------------------------------------------------
# Check for some functions that are used
#
CHECK_FUNCTION_EXISTS (alarm             ${HDF_PREFIX}_HAVE_ALARM)
CHECK_FUNCTION_EXISTS (fcntl             ${HDF_PREFIX}_HAVE_FCNTL)
CHECK_FUNCTION_EXISTS (flock             ${HDF_PREFIX}_HAVE_FLOCK)
CHECK_FUNCTION_EXISTS (fork              ${HDF_PREFIX}_HAVE_FORK)
CHECK_FUNCTION_EXISTS (frexpf            ${HDF_PREFIX}_HAVE_FREXPF)
CHECK_FUNCTION_EXISTS (frexpl            ${HDF_PREFIX}_HAVE_FREXPL)

CHECK_FUNCTION_EXISTS (gethostname       ${HDF_PREFIX}_HAVE_GETHOSTNAME)
CHECK_FUNCTION_EXISTS (getrusage         ${HDF_PREFIX}_HAVE_GETRUSAGE)
CHECK_FUNCTION_EXISTS (llround           ${HDF_PREFIX}_HAVE_LLROUND)
CHECK_FUNCTION_EXISTS (llroundf          ${HDF_PREFIX}_HAVE_LLROUNDF)
CHECK_FUNCTION_EXISTS (lround            ${HDF_PREFIX}_HAVE_LROUND)
CHECK_FUNCTION_EXISTS (lroundf           ${HDF_PREFIX}_HAVE_LROUNDF)
CHECK_FUNCTION_EXISTS (lstat             ${HDF_PREFIX}_HAVE_LSTAT)

CHECK_FUNCTION_EXISTS (pread             ${HDF_PREFIX}_HAVE_PREAD)
CHECK_FUNCTION_EXISTS (pwrite            ${HDF_PREFIX}_HAVE_PWRITE)
CHECK_FUNCTION_EXISTS (rand_r            ${HDF_PREFIX}_HAVE_RAND_R)
CHECK_FUNCTION_EXISTS (random            ${HDF_PREFIX}_HAVE_RANDOM)
CHECK_FUNCTION_EXISTS (round             ${HDF_PREFIX}_HAVE_ROUND)
CHECK_FUNCTION_EXISTS (roundf            ${HDF_PREFIX}_HAVE_ROUNDF)
CHECK_FUNCTION_EXISTS (setsysinfo        ${HDF_PREFIX}_HAVE_SETSYSINFO)

CHECK_FUNCTION_EXISTS (signal            ${HDF_PREFIX}_HAVE_SIGNAL)
CHECK_FUNCTION_EXISTS (longjmp           ${HDF_PREFIX}_HAVE_LONGJMP)
CHECK_FUNCTION_EXISTS (setjmp            ${HDF_PREFIX}_HAVE_SETJMP)
CHECK_FUNCTION_EXISTS (siglongjmp        ${HDF_PREFIX}_HAVE_SIGLONGJMP)
CHECK_FUNCTION_EXISTS (sigsetjmp         ${HDF_PREFIX}_HAVE_SIGSETJMP)
CHECK_FUNCTION_EXISTS (sigprocmask       ${HDF_PREFIX}_HAVE_SIGPROCMASK)

CHECK_FUNCTION_EXISTS (snprintf          ${HDF_PREFIX}_HAVE_SNPRINTF)
CHECK_FUNCTION_EXISTS (srandom           ${HDF_PREFIX}_HAVE_SRANDOM)
CHECK_FUNCTION_EXISTS (strdup            ${HDF_PREFIX}_HAVE_STRDUP)
CHECK_FUNCTION_EXISTS (strtoll           ${HDF_PREFIX}_HAVE_STRTOLL)
CHECK_FUNCTION_EXISTS (strtoull          ${HDF_PREFIX}_HAVE_STRTOULL)
CHECK_FUNCTION_EXISTS (symlink           ${HDF_PREFIX}_HAVE_SYMLINK)
CHECK_FUNCTION_EXISTS (system            ${HDF_PREFIX}_HAVE_SYSTEM)

CHECK_FUNCTION_EXISTS (tmpfile           ${HDF_PREFIX}_HAVE_TMPFILE)
CHECK_FUNCTION_EXISTS (asprintf          ${HDF_PREFIX}_HAVE_ASPRINTF)
CHECK_FUNCTION_EXISTS (vasprintf         ${HDF_PREFIX}_HAVE_VASPRINTF)
CHECK_FUNCTION_EXISTS (waitpid           ${HDF_PREFIX}_HAVE_WAITPID)

CHECK_FUNCTION_EXISTS (vsnprintf         ${HDF_PREFIX}_HAVE_VSNPRINTF)
if (MINGW OR NOT WINDOWS)
  if (${HDF_PREFIX}_HAVE_VSNPRINTF)
    HDF_FUNCTION_TEST (VSNPRINTF_WORKS)
  endif ()
endif ()

#-----------------------------------------------------------------------------
# sigsetjmp is special; may actually be a macro
#-----------------------------------------------------------------------------
if (NOT ${HDF_PREFIX}_HAVE_SIGSETJMP)
  if (${HDF_PREFIX}_HAVE_SETJMP_H)
    CHECK_SYMBOL_EXISTS (sigsetjmp "setjmp.h" ${HDF_PREFIX}_HAVE_MACRO_SIGSETJMP)
    if (${HDF_PREFIX}_HAVE_MACRO_SIGSETJMP)
      set (${HDF_PREFIX}_HAVE_SIGSETJMP 1)
    endif ()
  endif ()
endif ()

#-----------------------------------------------------------------------------
# Check a bunch of other functions
#-----------------------------------------------------------------------------
if (MINGW OR NOT WINDOWS)
  foreach (other_test
      HAVE_ATTRIBUTE
      HAVE_C99_FUNC
#      STDC_HEADERS
      HAVE_FUNCTION
      HAVE_C99_DESIGNATED_INITIALIZER
      SYSTEM_SCOPE_THREADS
      HAVE_SOCKLEN_T
  )
    HDF_FUNCTION_TEST (${other_test})
  endforeach ()
endif ()

#-----------------------------------------------------------------------------
# Check if InitOnceExecuteOnce is available
#-----------------------------------------------------------------------------
if (WINDOWS)
  if (NOT HDF_NO_IOEO_TEST)
    if (CMAKE_VERSION VERSION_GREATER_EQUAL "3.15.0")
      message (VERBOSE "Checking for InitOnceExecuteOnce:")
    endif ()
  if (NOT DEFINED ${HDF_PREFIX}_HAVE_IOEO)
    if (LARGEFILE)
      set (CMAKE_REQUIRED_DEFINITIONS
          "${CURRENT_TEST_DEFINITIONS} -D_FILE_OFFSET_BITS=64 -D_LARGEFILE64_SOURCE -D_LARGEFILE_SOURCE"
      )
    endif ()
    set (MACRO_CHECK_FUNCTION_DEFINITIONS "-DHAVE_IOEO ${CMAKE_REQUIRED_FLAGS}")
    if (CMAKE_REQUIRED_INCLUDES)
      set (CHECK_C_SOURCE_COMPILES_ADD_INCLUDES "-DINCLUDE_DIRECTORIES:STRING=${CMAKE_REQUIRED_INCLUDES}")
    else ()
      set (CHECK_C_SOURCE_COMPILES_ADD_INCLUDES)
    endif ()

    TRY_RUN(HAVE_IOEO_EXITCODE HAVE_IOEO_COMPILED
        ${CMAKE_BINARY_DIR}
        ${HDF_RESOURCES_EXT_DIR}/HDFTests.c
        COMPILE_DEFINITIONS "${CMAKE_REQUIRED_DEFINITIONS} ${MACRO_CHECK_FUNCTION_DEFINITIONS}"
        LINK_LIBRARIES "${HDF5_REQUIRED_LIBRARIES}"
        CMAKE_FLAGS "${CHECK_C_SOURCE_COMPILES_ADD_INCLUDES} -DCMAKE_SKIP_RPATH:BOOL=${CMAKE_SKIP_RPATH}"
        COMPILE_OUTPUT_VARIABLE OUTPUT
    )
    # if it did not compile make the return value fail code of 1
    if (NOT HAVE_IOEO_COMPILED)
      set (HAVE_IOEO_EXITCODE 1)
    endif ()
    # if the return value was 0 then it worked
    if ("${HAVE_IOEO_EXITCODE}" EQUAL 0)
      set (${HDF_PREFIX}_HAVE_IOEO 1 CACHE INTERNAL "Test InitOnceExecuteOnce")
      if (CMAKE_VERSION VERSION_GREATER_EQUAL "3.15.0")
        message (VERBOSE "Performing Test InitOnceExecuteOnce - Success")
      endif ()
      file (APPEND ${CMAKE_BINARY_DIR}${CMAKE_FILES_DIRECTORY}/CMakeOutput.log
        "Performing C SOURCE FILE Test InitOnceExecuteOnce succeded with the following output:\n"
        "${OUTPUT}\n"
        "Return value: ${HAVE_IOEO}\n")
    else ()
      if (CMAKE_CROSSCOMPILING AND "${HAVE_IOEO_EXITCODE}" MATCHES  "FAILED_TO_RUN")
        set (${HDF_PREFIX}_HAVE_IOEO "${HAVE_IOEO_EXITCODE}")
      else ()
        set (${HDF_PREFIX}_HAVE_IOEO "" CACHE INTERNAL "Test InitOnceExecuteOnce")
      endif ()

      if (CMAKE_VERSION VERSION_GREATER_EQUAL "3.15.0")
        message (VERBOSE "Performing Test InitOnceExecuteOnce - Failed")
      endif ()
      file (APPEND ${CMAKE_BINARY_DIR}${CMAKE_FILES_DIRECTORY}/CMakeError.log
        "Performing InitOnceExecuteOnce Test  failed with the following output:\n"
        "${OUTPUT}\n"
        "Return value: ${HAVE_IOEO_EXITCODE}\n")
    endif ()
  endif ()
  endif ()
endif ()

#-----------------------------------------------------------------------------
# Determine how 'inline' is used
#-----------------------------------------------------------------------------
foreach (inline_test inline __inline__ __inline)
  string (TOUPPER ${inline_test} INLINE_TEST_MACRO)
  HDF_FUNCTION_TEST (HAVE_${INLINE_TEST_MACRO})
endforeach ()

#-----------------------------------------------------------------------------
# Check how to print a Long Long integer
#-----------------------------------------------------------------------------
if (NOT ${HDF_PREFIX}_PRINTF_LL_WIDTH OR ${HDF_PREFIX}_PRINTF_LL_WIDTH MATCHES "unknown")
  set (PRINT_LL_FOUND 0)
  if (CMAKE_VERSION VERSION_GREATER_EQUAL "3.15.0")
    message (VERBOSE "Checking for appropriate format for 64 bit long:")
  endif ()
  set (CURRENT_TEST_DEFINITIONS "-DPRINTF_LL_WIDTH")
  if (${HDF_PREFIX}_SIZEOF_LONG_LONG)
    set (CURRENT_TEST_DEFINITIONS "${CURRENT_TEST_DEFINITIONS} -DHAVE_LONG_LONG")
  endif ()
  TRY_RUN (${HDF_PREFIX}_PRINTF_LL_TEST_RUN   ${HDF_PREFIX}_PRINTF_LL_TEST_COMPILE
      ${CMAKE_BINARY_DIR}
      ${HDF_RESOURCES_EXT_DIR}/HDFTests.c
      COMPILE_DEFINITIONS "${CURRENT_TEST_DEFINITIONS}"
      RUN_OUTPUT_VARIABLE OUTPUT
  )
  if (${HDF_PREFIX}_PRINTF_LL_TEST_COMPILE)
    if (${HDF_PREFIX}_PRINTF_LL_TEST_RUN MATCHES 0)
      string(REGEX REPLACE ".*PRINTF_LL_WIDTH=\\[(.*)\\].*" "\\1" ${HDF_PREFIX}_PRINTF_LL "${OUTPUT}")
      set (${HDF_PREFIX}_PRINTF_LL_WIDTH "\"${${HDF_PREFIX}_PRINTF_LL}\"" CACHE INTERNAL "Width for printf for type `long long' or `__int64', us. `ll")
      set (PRINT_LL_FOUND 1)
    else ()
      if (CMAKE_VERSION VERSION_GREATER_EQUAL "3.15.0")
        message (VERBOSE "Width test failed with result: ${${HDF_PREFIX}_PRINTF_LL_TEST_RUN}")
      endif ()
    endif ()
  else ()
    file (APPEND ${CMAKE_BINARY_DIR}/CMakeFiles/CMakeError.log
        "Test ${HDF_PREFIX}_PRINTF_LL_WIDTH failed\n"
    )
  endif ()

  if (PRINT_LL_FOUND)
    if (CMAKE_VERSION VERSION_GREATER_EQUAL "3.15.0")
      message (VERBOSE "Checking for appropriate format for 64 bit long: found ${${HDF_PREFIX}_PRINTF_LL_WIDTH}")
    endif ()
  else ()
    if (CMAKE_VERSION VERSION_GREATER_EQUAL "3.15.0")
      message (VERBOSE "Checking for appropriate format for 64 bit long: not found")
    endif ()
    set (${HDF_PREFIX}_PRINTF_LL_WIDTH "\"unknown\"" CACHE INTERNAL
        "Width for printf for type `long long' or `__int64', us. `ll"
    )
  endif ()
endif ()

# ----------------------------------------------------------------------
# Set the flag to indicate that the machine can handle converting
# denormalized floating-point values.
# (This flag should be set for all machines, except for the Crays, where
# the cache value is set in it's config file)
#
set (${HDF_PREFIX}_CONVERT_DENORMAL_FLOAT 1)<|MERGE_RESOLUTION|>--- conflicted
+++ resolved
@@ -122,9 +122,7 @@
 CHECK_INCLUDE_FILE_CONCAT ("stddef.h"        ${HDF_PREFIX}_HAVE_STDDEF_H)
 CHECK_INCLUDE_FILE_CONCAT ("stdint.h"        ${HDF_PREFIX}_HAVE_STDINT_H)
 CHECK_INCLUDE_FILE_CONCAT ("unistd.h"        ${HDF_PREFIX}_HAVE_UNISTD_H)
-<<<<<<< HEAD
 CHECK_INCLUDE_FILE_CONCAT ("pwd.h"           ${HDF_PREFIX}_HAVE_PWD_H)
-=======
 
 # Windows
 CHECK_INCLUDE_FILE_CONCAT ("io.h"            ${HDF_PREFIX}_HAVE_IO_H)
@@ -140,7 +138,6 @@
   set (${HDF_PREFIX}_HAVE_SYS_PROC_H    "" CACHE INTERNAL "" FORCE)
 endif ()
 
->>>>>>> bfde2912
 CHECK_INCLUDE_FILE_CONCAT ("globus/common.h" ${HDF_PREFIX}_HAVE_GLOBUS_COMMON_H)
 CHECK_INCLUDE_FILE_CONCAT ("pdb.h"           ${HDF_PREFIX}_HAVE_PDB_H)
 CHECK_INCLUDE_FILE_CONCAT ("pthread.h"       ${HDF_PREFIX}_HAVE_PTHREAD_H)
