#
# Copyright by The HDF Group.
# Copyright by the Board of Trustees of the University of Illinois.
# All rights reserved.
#
# This file is part of HDF5.  The full HDF5 copyright notice, including
# terms governing use, modification, and redistribution, is contained in
# the COPYING file, which can be found at the root of the source code
# distribution tree, or in https://www.hdfgroup.org/licenses.
# If you do not have access to either file, you may request a copy from
# help@hdfgroup.org.
##
## Makefile.am
## Run automake to generate a Makefile.in from this file.
##
#
# Tools HDF5 Makefile(.in)
#

include $(top_srcdir)/config/commence.am

CONFIG=ordered

if PARALLEL_TOOLS_CONDITIONAL
  DH5WALK =dh5walk
else
  DH5WALK=
endif

# All subdirectories
SUBDIRS=h5diff h5ls h5dump misc h5import h5repack h5jam h5copy \
<<<<<<< HEAD
	h5format_convert h5stat $(DH5WALK)

=======
	h5format_convert h5stat h5perf
>>>>>>> baefe444

include $(top_srcdir)/config/conclude.am<|MERGE_RESOLUTION|>--- conflicted
+++ resolved
@@ -22,18 +22,13 @@
 CONFIG=ordered
 
 if PARALLEL_TOOLS_CONDITIONAL
-  DH5WALK =dh5walk
+  DH5WALK=dh5walk
 else
   DH5WALK=
 endif
 
 # All subdirectories
 SUBDIRS=h5diff h5ls h5dump misc h5import h5repack h5jam h5copy \
-<<<<<<< HEAD
-	h5format_convert h5stat $(DH5WALK)
-
-=======
-	h5format_convert h5stat h5perf
->>>>>>> baefe444
+	h5format_convert h5stat h5perf $(DH5WALK)
 
 include $(top_srcdir)/config/conclude.am