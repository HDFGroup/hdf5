--- conflicted
+++ resolved
@@ -164,11 +164,7 @@
     outputformat                = &string_dataformat;
 
     /* Build the object's path name */
-<<<<<<< HEAD
-    obj_path = (char *)malloc(HDstrlen(prefix) + HDstrlen(name) + 2);
-=======
     obj_path = (char *)malloc(strlen(prefix) + strlen(name) + 2);
->>>>>>> 07347cc5
     if (!obj_path) {
         ret = FAIL;
         goto done;
@@ -213,11 +209,7 @@
                         dump_function_table->dump_group_function(obj, name);
 
                         /* Restore old prefix name */
-<<<<<<< HEAD
-                        HDstrcpy(prefix, old_prefix);
-=======
                         strcpy(prefix, old_prefix);
->>>>>>> 07347cc5
                         free(old_prefix);
                     }
 
@@ -395,11 +387,7 @@
                         char *t_link_path;
                         int   res;
 
-<<<<<<< HEAD
-                        t_link_path = (char *)malloc(HDstrlen(prefix) + linfo->u.val_size + 1);
-=======
                         t_link_path = (char *)malloc(strlen(prefix) + linfo->u.val_size + 1);
->>>>>>> 07347cc5
                         if (targbuf[0] == '/')
                             strcpy(t_link_path, targbuf);
                         else {
@@ -1948,11 +1936,7 @@
         else {
             h5tools_context_t datactx;
             memset(&datactx, 0, sizeof(datactx));
-<<<<<<< HEAD
-            datactx.need_prefix  = TRUE;
-=======
             datactx.need_prefix  = true;
->>>>>>> 07347cc5
             datactx.indent_level = ctx.indent_level;
             datactx.cur_column   = ctx.cur_column;
             status               = h5tools_dump_dset(rawoutstream, outputformat, &datactx, obj_id);
@@ -1982,11 +1966,7 @@
             else {
                 h5tools_context_t datactx;
                 memset(&datactx, 0, sizeof(datactx));
-<<<<<<< HEAD
-                datactx.need_prefix  = TRUE;
-=======
                 datactx.need_prefix  = true;
->>>>>>> 07347cc5
                 datactx.indent_level = ctx.indent_level;
                 datactx.cur_column   = ctx.cur_column;
                 status               = h5tools_dump_mem(rawoutstream, outputformat, &datactx, obj_id);
@@ -2382,11 +2362,7 @@
     char             *t_prefix  = NULL;
     char             *t_name    = NULL;
 
-<<<<<<< HEAD
-    tmp = (char *)malloc(HDstrlen(prefix) + HDstrlen(name) + 2);
-=======
     tmp = (char *)malloc(strlen(prefix) + strlen(name) + 2);
->>>>>>> 07347cc5
     if (tmp == NULL) {
         indentation(dump_indent);
         error_msg("internal error (file %s:line %d)\n", __FILE__, __LINE__);
@@ -2646,11 +2622,7 @@
         tmp    = strdup("/");
     }
     else {
-<<<<<<< HEAD
-        tmp = (char *)malloc(HDstrlen(prefix) + HDstrlen(name) + 2);
-=======
         tmp = (char *)malloc(strlen(prefix) + strlen(name) + 2);
->>>>>>> 07347cc5
         if (tmp == NULL) {
             indentation(dump_indent);
             error_msg("internal error (file %s:line %d)\n", __FILE__, __LINE__);
@@ -3801,11 +3773,7 @@
     char *rstr = (char *)malloc((size_t)100);
     char *pstr = (char *)malloc((size_t)100);
 
-<<<<<<< HEAD
-    tmp = (char *)malloc(HDstrlen(prefix) + HDstrlen(name) + 2);
-=======
     tmp = (char *)malloc(strlen(prefix) + strlen(name) + 2);
->>>>>>> 07347cc5
     if (tmp == NULL) {
         error_msg("buffer allocation failed\n");
         h5tools_setstatus(EXIT_FAILURE);
