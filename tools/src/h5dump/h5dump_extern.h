/* * * * * * * * * * * * * * * * * * * * * * * * * * * * * * * * * * * * * * *
 * Copyright by The HDF Group.                                               *
 * Copyright by the Board of Trustees of the University of Illinois.         *
 * All rights reserved.                                                      *
 *                                                                           *
 * This file is part of HDF5.  The full HDF5 copyright notice, including     *
 * terms governing use, modification, and redistribution, is contained in    *
 * the COPYING file, which can be found at the root of the source code       *
 * distribution tree, or in https://www.hdfgroup.org/licenses.               *
 * If you do not have access to either file, you may request a copy from     *
 * help@hdfgroup.org.                                                        *
 * * * * * * * * * * * * * * * * * * * * * * * * * * * * * * * * * * * * * * */
#ifndef H5DUMP_EXTERN_H
#define H5DUMP_EXTERN_H

#include "hdf5.h"
#include "H5private.h"
#include "h5tools.h"
#include "h5tools_utils.h"
#include "h5tools_ref.h"
#include "h5trav.h"
#include "h5dump_defines.h"

/**
 **  This is the global dispatch table for the dump functions.
 **/
/* the table of dump functions */
typedef struct dump_functions_t {
    void (*dump_group_function)(hid_t, const char *);
    void (*dump_named_datatype_function)(hid_t, const char *);
    void (*dump_dataset_function)(hid_t, const char *, struct subset_t *);
    void (*dump_dataspace_function)(hid_t);
    void (*dump_datatype_function)(hid_t);
    herr_t (*dump_attribute_function)(hid_t, const char *, const H5A_info_t *, void *);
    void (*dump_data_function)(hid_t, int, struct subset_t *, int);
} dump_functions;

/* List of table structures.  There is one table structure for each file */
typedef struct h5dump_table_list_t {
    size_t nalloc;
    size_t nused;
    struct {
        unsigned long fileno;      /* File number that these tables refer to */
        hid_t         oid;         /* ID of an object in this file, held open so fileno is consistent */
        table_t *     group_table; /* Table of groups */
        table_t *     dset_table;  /* Table of datasets */
        table_t *     type_table;  /* Table of datatypes */
    } * tables;
} h5dump_table_list_t;

extern h5dump_table_list_t table_list;
extern table_t *           group_table, *dset_table, *type_table;
<<<<<<< HEAD
extern unsigned            dump_indent; /*how far in to indent the line         */

extern int         unamedtype; /* shared datatype with no name */
extern hbool_t     hit_elink;  /* whether we have traversed an external link */
=======

extern unsigned    dump_indent; /* how far in to indent the line */
extern int         unamedtype;  /* shared datatype with no name */
extern hbool_t     hit_elink;   /* whether we have traversed an external link */
>>>>>>> 18bbd3f0
extern size_t      prefix_len;
extern char *      prefix;
extern const char *fp_format;

/* things to display or which are set via command line parameters */
<<<<<<< HEAD
extern int display_all;
extern int display_oid;
extern int display_data;
extern int display_attr_data;
extern int display_char; /*print 1-byte numbers as ASCII */
extern int usingdasho;
extern int display_bb;             /*superblock */
extern int display_dcpl;           /*dcpl */
extern int display_fi;             /*file index */
extern int display_ai;             /*array index */
extern int display_escape;         /*escape non printable characters */
extern int display_region;         /*print region reference data */
extern int disable_compact_subset; /* disable compact form of subset notation */
extern int display_packed_bits;    /*print 1-8 byte numbers as packed bits*/
extern int include_attrs;          /* Display attributes */
extern int display_vds_first;      /* vds display to first missing */
extern int vds_gap_size;           /* vds skip missing files */
=======
typedef struct {
    int display_all;
    int display_oid;
    int display_data;
    int display_attr_data;
    int display_char; /* print 1-byte numbers as ASCII */
    int usingdasho;
    int display_bb;             /* superblock */
    int display_dcpl;           /* dcpl */
    int display_fi;             /* file index */
    int display_ai;             /* array index */
    int display_escape;         /* escape non printable characters */
    int display_region;         /* print region reference data */
    int disable_compact_subset; /* disable compact form of subset notation */
    int display_packed_bits;    /* print 1-8 byte numbers as packed bits */
    int include_attrs;          /* Display attributes */
    int display_vds_first;      /* vds display to all by default */
    int vds_gap_size;           /* vds skip missing files default is none */
} dump_opt_t;
extern dump_opt_t dump_opts;
>>>>>>> 18bbd3f0

#define PACKED_BITS_MAX      8                     /* Maximum number of packed-bits to display */
#define PACKED_BITS_SIZE_MAX 8 * sizeof(long long) /* Maximum bits size of integer types of packed-bits */
/* mask list for packed bits */
extern unsigned long long
    packed_mask[PACKED_BITS_MAX]; /* packed bits are restricted to 8*sizeof(llong) bytes */

/* packed bits display parameters */
extern unsigned packed_offset[PACKED_BITS_MAX];
extern unsigned packed_length[PACKED_BITS_MAX];

/*
 * The global table is set to either ddl_function_table or
 * xml_function_table in the initialization.
 */
extern const dump_functions *dump_function_table;

#ifdef __cplusplus
extern "C" {
#endif

void    add_prefix(char **prfx, size_t *prfx_len, const char *name);
hid_t   h5_fileaccess(void);
ssize_t table_list_add(hid_t oid, unsigned long file_no);
ssize_t table_list_visited(unsigned long file_no);

#ifdef __cplusplus
}
#endif

<<<<<<< HEAD
#endif /* !H5DUMP_EXTERN_H__ */
=======
#endif /* H5DUMP_EXTERN_H */
>>>>>>> 18bbd3f0
<|MERGE_RESOLUTION|>--- conflicted
+++ resolved
@@ -50,41 +50,15 @@
 
 extern h5dump_table_list_t table_list;
 extern table_t *           group_table, *dset_table, *type_table;
-<<<<<<< HEAD
-extern unsigned            dump_indent; /*how far in to indent the line         */
-
-extern int         unamedtype; /* shared datatype with no name */
-extern hbool_t     hit_elink;  /* whether we have traversed an external link */
-=======
 
 extern unsigned    dump_indent; /* how far in to indent the line */
 extern int         unamedtype;  /* shared datatype with no name */
 extern hbool_t     hit_elink;   /* whether we have traversed an external link */
->>>>>>> 18bbd3f0
 extern size_t      prefix_len;
 extern char *      prefix;
 extern const char *fp_format;
 
 /* things to display or which are set via command line parameters */
-<<<<<<< HEAD
-extern int display_all;
-extern int display_oid;
-extern int display_data;
-extern int display_attr_data;
-extern int display_char; /*print 1-byte numbers as ASCII */
-extern int usingdasho;
-extern int display_bb;             /*superblock */
-extern int display_dcpl;           /*dcpl */
-extern int display_fi;             /*file index */
-extern int display_ai;             /*array index */
-extern int display_escape;         /*escape non printable characters */
-extern int display_region;         /*print region reference data */
-extern int disable_compact_subset; /* disable compact form of subset notation */
-extern int display_packed_bits;    /*print 1-8 byte numbers as packed bits*/
-extern int include_attrs;          /* Display attributes */
-extern int display_vds_first;      /* vds display to first missing */
-extern int vds_gap_size;           /* vds skip missing files */
-=======
 typedef struct {
     int display_all;
     int display_oid;
@@ -105,7 +79,6 @@
     int vds_gap_size;           /* vds skip missing files default is none */
 } dump_opt_t;
 extern dump_opt_t dump_opts;
->>>>>>> 18bbd3f0
 
 #define PACKED_BITS_MAX      8                     /* Maximum number of packed-bits to display */
 #define PACKED_BITS_SIZE_MAX 8 * sizeof(long long) /* Maximum bits size of integer types of packed-bits */
@@ -136,8 +109,4 @@
 }
 #endif
 
-<<<<<<< HEAD
-#endif /* !H5DUMP_EXTERN_H__ */
-=======
-#endif /* H5DUMP_EXTERN_H */
->>>>>>> 18bbd3f0
+#endif /* H5DUMP_EXTERN_H */