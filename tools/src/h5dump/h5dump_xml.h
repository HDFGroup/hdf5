--- conflicted
+++ resolved
@@ -34,8 +34,4 @@
 }
 #endif
 
-<<<<<<< HEAD
-#endif /* !H5DUMP_XML_H__ */
-=======
-#endif /* H5DUMP_XML_H */
->>>>>>> 18bbd3f0
+#endif /* H5DUMP_XML_H */