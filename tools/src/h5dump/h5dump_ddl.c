/* * * * * * * * * * * * * * * * * * * * * * * * * * * * * * * * * * * * * * *
 * Copyright by The HDF Group.                                               *
 * All rights reserved.                                                      *
 *                                                                           *
 * This file is part of HDF5.  The full HDF5 copyright notice, including     *
 * terms governing use, modification, and redistribution, is contained in    *
 * the COPYING file, which can be found at the root of the source code       *
 * distribution tree, or in https://www.hdfgroup.org/licenses.               *
 * If you do not have access to either file, you may request a copy from     *
 * help@hdfgroup.org.                                                        *
 * * * * * * * * * * * * * * * * * * * * * * * * * * * * * * * * * * * * * * */

#include "H5private.h"
#include "h5tools.h"
#include "h5tools_dump.h"
#include "h5tools_utils.h"
#include "h5tools_ref.h"
#include "h5trav.h"
#include "h5dump_extern.h"
#include "h5dump_ddl.h"

typedef struct {
    hid_t       fid;     /* File ID being traversed */
    const char *op_name; /* Object name wanted */
} trav_handle_udata_t;

typedef struct {
    const char *path;    /* Path of object being searched */
    const char *op_name; /* Object name wanted */
} trav_attr_udata_t;

/* callback function used by H5Literate() */
static herr_t dump_all_cb(hid_t group, const char *name, const H5L_info2_t *linfo, void *op_data);
static int    dump_extlink(hid_t group, const char *linkname, const char *objname);

/*-------------------------------------------------------------------------
 * Function:    dump_datatype
 *
 * Purpose:     Dump the datatype. Datatype can be HDF5 predefined
 *              atomic datatype or committed/transient datatype.
 *
 * Return:      void
 *-------------------------------------------------------------------------
 */
void
dump_datatype(hid_t type)
{
    h5tools_context_t ctx; /* print context  */
    h5tool_format_t  *outputformat = &h5tools_dataformat;

    memset(&ctx, 0, sizeof(ctx));
    ctx.indent_level = dump_indent / COL;
    ctx.cur_column   = dump_indent;

    h5dump_type_table = type_table;
    h5tools_dump_datatype(rawoutstream, outputformat, &ctx, type);
    h5dump_type_table = NULL;
}

/*-------------------------------------------------------------------------
 * Function:    dump_dataspace
 *
 * Purpose:     Dump the dataspace. Dataspace can be named dataspace,
 *              array, or others.
 *
 * Return:      void
 *-------------------------------------------------------------------------
 */
void
dump_dataspace(hid_t space)
{
    h5tools_context_t ctx; /* print context  */
    h5tool_format_t  *outputformat = &h5tools_dataformat;

    memset(&ctx, 0, sizeof(ctx));
    ctx.indent_level = dump_indent / COL;
    ctx.cur_column   = dump_indent;

    h5tools_dump_dataspace(rawoutstream, outputformat, &ctx, space);
}

/*-------------------------------------------------------------------------
 * Function:    dump_attr_cb
 *
 * Purpose:     attribute function callback called by H5Aiterate2, displays the attribute
 *
 * Return:      Success:        SUCCEED
 *              Failure:        FAIL
 *-------------------------------------------------------------------------
 */
herr_t
dump_attr_cb(hid_t oid, const char *attr_name, const H5A_info_t H5_ATTR_UNUSED *info,
             void H5_ATTR_UNUSED *_op_data)
{
    h5tools_context_t ctx; /* print context  */
    h5tool_format_t  *outputformat = &h5tools_dataformat;
    h5tool_format_t   string_dataformat;

    hid_t  attr_id;
    herr_t ret = SUCCEED;

    memset(&ctx, 0, sizeof(ctx));
    ctx.indent_level  = dump_indent / COL;
    ctx.cur_column    = dump_indent;
    ctx.display_index = dump_opts.display_ai;
    ctx.display_char  = dump_opts.display_char;

    attr_id          = H5Aopen(oid, attr_name, H5P_DEFAULT);
    oid_output       = dump_opts.display_oid;
    data_output      = dump_opts.display_data;
    attr_data_output = dump_opts.display_attr_data;

    string_dataformat = *outputformat;

    if (fp_format) {
        string_dataformat.fmt_double = fp_format;
        string_dataformat.fmt_float  = fp_format;
    }

    if (h5tools_nCols == 0) {
        string_dataformat.line_ncols    = 65535;
        string_dataformat.line_per_line = 1;
    }
    else
        string_dataformat.line_ncols = h5tools_nCols;

    string_dataformat.do_escape = dump_opts.display_escape;
    outputformat                = &string_dataformat;

    h5dump_type_table = type_table;
    h5tools_dump_attribute(rawoutstream, outputformat, &ctx, attr_name, attr_id);
    h5dump_type_table = NULL;

    if (attr_id < 0) {
        h5tools_setstatus(EXIT_FAILURE);
        ret = FAIL;
    }

    return ret;
}

/*-------------------------------------------------------------------------
 * Function:    dump_all_cb
 *
 * Purpose:     function callback called by H5Literate,
 *                displays everything in the specified object
 *
 * Return:      Success:        SUCCEED
 *              Failure:        FAIL
 *-------------------------------------------------------------------------
 */
static herr_t
dump_all_cb(hid_t group, const char *name, const H5L_info2_t *linfo, void H5_ATTR_UNUSED *op_data)
{
    hid_t             obj;
    hid_t             dapl_id  = H5P_DEFAULT; /* dataset access property list ID */
    herr_t            ret      = SUCCEED;
    char             *obj_path = NULL; /* Full path of object */
    h5tools_str_t     buffer;          /* string into which to render   */
    h5tools_context_t ctx;             /* print context  */
    h5tool_format_t  *outputformat = &h5tools_dataformat;
    h5tool_format_t   string_dataformat;
    hsize_t           curr_pos = 0; /* total data element position   */

    /* setup */
    memset(&buffer, 0, sizeof(h5tools_str_t));

    memset(&ctx, 0, sizeof(ctx));
    ctx.indent_level = dump_indent / COL;
    ctx.cur_column   = dump_indent;

    string_dataformat = *outputformat;

    if (fp_format) {
        string_dataformat.fmt_double = fp_format;
        string_dataformat.fmt_float  = fp_format;
    }

    if (h5tools_nCols == 0) {
        string_dataformat.line_ncols    = 65535;
        string_dataformat.line_per_line = 1;
    }
    else
        string_dataformat.line_ncols = h5tools_nCols;

    string_dataformat.do_escape = dump_opts.display_escape;
    outputformat                = &string_dataformat;

    /* Build the object's path name */
<<<<<<< HEAD
    obj_path = (char *)malloc(HDstrlen(prefix) + HDstrlen(name) + 2);
=======
    obj_path = (char *)malloc(strlen(prefix) + strlen(name) + 2);
>>>>>>> 07347cc5
    if (!obj_path) {
        ret = FAIL;
        goto done;
    }

    strcpy(obj_path, prefix);
    strcat(obj_path, "/");
    strcat(obj_path, name);

    if (linfo->type == H5L_TYPE_HARD) {
        H5O_info2_t oinfo;

        /* Stat the object */
        if (H5Oget_info_by_name3(group, name, &oinfo, H5O_INFO_BASIC, H5P_DEFAULT) < 0) {
            error_msg("unable to get object information for \"%s\"\n", name);
            h5tools_setstatus(EXIT_FAILURE);
            ret = FAIL;
            goto done;
        } /* end if */

        switch (oinfo.type) {
            case H5O_TYPE_GROUP:
                if ((obj = H5Gopen2(group, name, H5P_DEFAULT)) < 0) {
                    error_msg("unable to dump group \"%s\"\n", name);
                    h5tools_setstatus(EXIT_FAILURE);
                    ret = FAIL;
                }
                else {
                    char *old_prefix; /* Pointer to previous prefix */

                    /* Keep copy of prefix before iterating into group */
                    old_prefix = strdup(prefix);
                    if (old_prefix) {
                        /* Append group name to prefix */
                        add_prefix(&prefix, &prefix_len, name);

                        /* Iterate into group */
                        dump_function_table->dump_group_function(obj, name);

                        /* Restore old prefix name */
<<<<<<< HEAD
                        HDstrcpy(prefix, old_prefix);
=======
                        strcpy(prefix, old_prefix);
>>>>>>> 07347cc5
                        free(old_prefix);
                    }
                    else
                        error_msg("warning: null prefix\n");

                    /* Close group */
                    H5Gclose(obj);
                }
                break;

            case H5O_TYPE_DATASET:
                if (dump_opts.display_data) {
                    if ((dapl_id = H5Pcreate(H5P_DATASET_ACCESS)) < 0) {
                        error_msg("error in creating default access property list ID\n");
                    }
                    if (dump_opts.display_vds_first) {
                        if (H5Pset_virtual_view(dapl_id, H5D_VDS_FIRST_MISSING) < 0)
                            error_msg("error in setting access property list ID, virtual_view\n");
                    }
                    if (dump_opts.vds_gap_size > 0) {
                        if (H5Pset_virtual_printf_gap(dapl_id, (hsize_t)dump_opts.vds_gap_size) < 0)
                            error_msg("error in setting access property list ID, virtual_printf_gap\n");
                    }
                }
                if ((obj = H5Dopen2(group, name, dapl_id)) >= 0) {
                    if (oinfo.rc > 1 || hit_elink) {
                        obj_t *found_obj; /* Found object */

                        found_obj = search_obj(dset_table, &oinfo.token);

                        if (found_obj == NULL) {
                            ctx.indent_level++;

                            ctx.need_prefix = true;

                            /* Render the element */
                            h5tools_str_reset(&buffer);
                            h5tools_str_append(&buffer, "%s \"%s\" %s",
                                               h5tools_dump_header_format->datasetbegin, name,
                                               h5tools_dump_header_format->datasetblockbegin);
                            h5tools_render_element(rawoutstream, outputformat, &ctx, &buffer, &curr_pos,
                                                   (size_t)outputformat->line_ncols, (hsize_t)0, (hsize_t)0);

                            error_msg("internal error (file %s:line %d)\n", __FILE__, __LINE__);

                            ctx.need_prefix = true;

                            /* Render the element */
                            h5tools_str_reset(&buffer);
                            if (strlen(h5tools_dump_header_format->datasetblockend)) {
                                h5tools_str_append(&buffer, "%s",
                                                   h5tools_dump_header_format->datasetblockend);
                                if (strlen(h5tools_dump_header_format->datasetend))
                                    h5tools_str_append(&buffer, " ");
                            }
                            if (strlen(h5tools_dump_header_format->datasetend))
                                h5tools_str_append(&buffer, "%s", h5tools_dump_header_format->datasetend);
                            h5tools_render_element(rawoutstream, outputformat, &ctx, &buffer, &curr_pos,
                                                   (size_t)outputformat->line_ncols, (hsize_t)0, (hsize_t)0);

                            ctx.indent_level--;

                            h5tools_setstatus(EXIT_FAILURE);
                            ret = FAIL;
                            if (dapl_id != H5P_DEFAULT)
                                H5Pclose(dapl_id);
                            H5Dclose(obj);
                            goto done;
                        }
                        else if (found_obj->displayed) {
                            ctx.need_prefix = true;

                            /* Render the element */
                            h5tools_str_reset(&buffer);
                            h5tools_str_append(&buffer, "%s \"%s\" %s",
                                               h5tools_dump_header_format->datasetbegin, name,
                                               h5tools_dump_header_format->datasetblockbegin);
                            h5tools_render_element(rawoutstream, outputformat, &ctx, &buffer, &curr_pos,
                                                   (size_t)outputformat->line_ncols, (hsize_t)0, (hsize_t)0);

                            ctx.indent_level++;

                            ctx.need_prefix = true;

                            /* Render the element */
                            h5tools_str_reset(&buffer);
                            h5tools_str_append(&buffer, "%s \"%s\"", HARDLINK, found_obj->objname);
                            h5tools_render_element(rawoutstream, outputformat, &ctx, &buffer, &curr_pos,
                                                   (size_t)outputformat->line_ncols, (hsize_t)0, (hsize_t)0);

                            ctx.indent_level--;

                            ctx.need_prefix = true;

                            /* Render the element */
                            h5tools_str_reset(&buffer);
                            if (strlen(h5tools_dump_header_format->datasetblockend)) {
                                h5tools_str_append(&buffer, "%s",
                                                   h5tools_dump_header_format->datasetblockend);
                                if (strlen(h5tools_dump_header_format->datasetend))
                                    h5tools_str_append(&buffer, " ");
                            }
                            if (strlen(h5tools_dump_header_format->datasetend))
                                h5tools_str_append(&buffer, "%s", h5tools_dump_header_format->datasetend);
                            h5tools_render_element(rawoutstream, outputformat, &ctx, &buffer, &curr_pos,
                                                   (size_t)outputformat->line_ncols, (hsize_t)0, (hsize_t)0);

                            if (dapl_id != H5P_DEFAULT)
                                H5Pclose(dapl_id);
                            H5Dclose(obj);
                            goto done;
                        }
                        else {
                            found_obj->displayed = true;
                        }
                    } /* end if */

                    dump_function_table->dump_dataset_function(obj, name, NULL);
                    if (dapl_id != H5P_DEFAULT)
                        H5Pclose(dapl_id);
                    H5Dclose(obj);
                }
                else {
                    if (dapl_id != H5P_DEFAULT)
                        H5Pclose(dapl_id);
                    error_msg("unable to dump dataset \"%s\"\n", name);
                    h5tools_setstatus(EXIT_FAILURE);
                    ret = FAIL;
                }
                break;

            case H5O_TYPE_NAMED_DATATYPE:
                if ((obj = H5Topen2(group, name, H5P_DEFAULT)) < 0) {
                    error_msg("unable to dump datatype \"%s\"\n", name);
                    h5tools_setstatus(EXIT_FAILURE);
                    ret = FAIL;
                }
                else {
                    dump_function_table->dump_named_datatype_function(obj, name);
                    H5Tclose(obj);
                }
                break;

            case H5O_TYPE_MAP:
            case H5O_TYPE_UNKNOWN:
            case H5O_TYPE_NTYPES:
            default:
                error_msg("unknown object \"%s\"\n", name);
                h5tools_setstatus(EXIT_FAILURE);
                ret = FAIL;
        }
    } /* end if */
    else {
        char *targbuf;

        switch (linfo->type) {
            case H5L_TYPE_SOFT:
                if ((targbuf = (char *)malloc(linfo->u.val_size)) == NULL) {
                    error_msg("unable to allocate buffer\n");
                    h5tools_setstatus(EXIT_FAILURE);
                    ret = FAIL;
                }
                else {
                    ctx.need_prefix = true;

                    /* Render the element */
                    h5tools_str_reset(&buffer);
                    h5tools_str_append(&buffer, "%s \"%s\" %s", h5tools_dump_header_format->softlinkbegin,
                                       name, h5tools_dump_header_format->softlinkblockbegin);
                    h5tools_render_element(rawoutstream, outputformat, &ctx, &buffer, &curr_pos,
                                           (size_t)outputformat->line_ncols, (hsize_t)0, (hsize_t)0);

                    ctx.indent_level++;

                    if (H5Lget_val(group, name, targbuf, linfo->u.val_size, H5P_DEFAULT) < 0) {
                        error_msg("unable to get link value\n");
                        h5tools_setstatus(EXIT_FAILURE);
                        ret = FAIL;
                    }
                    else {
                        /* print the value of a soft link */
                        /* Standard DDL: no modification */
                        ctx.need_prefix = true;

                        /* Render the element */
                        h5tools_str_reset(&buffer);
                        h5tools_str_append(&buffer, "LINKTARGET \"%s\"", targbuf);
                        h5tools_render_element(rawoutstream, outputformat, &ctx, &buffer, &curr_pos,
                                               (size_t)outputformat->line_ncols, (hsize_t)0, (hsize_t)0);
                    }

                    ctx.indent_level--;

                    ctx.need_prefix = true;

                    /* Render the element */
                    h5tools_str_reset(&buffer);
                    if (strlen(h5tools_dump_header_format->softlinkblockend)) {
                        h5tools_str_append(&buffer, "%s", h5tools_dump_header_format->softlinkblockend);
                        if (strlen(h5tools_dump_header_format->softlinkend))
                            h5tools_str_append(&buffer, " ");
                    }
                    if (strlen(h5tools_dump_header_format->softlinkend))
                        h5tools_str_append(&buffer, "%s", h5tools_dump_header_format->softlinkend);
                    h5tools_render_element(rawoutstream, outputformat, &ctx, &buffer, &curr_pos,
                                           (size_t)outputformat->line_ncols, (hsize_t)0, (hsize_t)0);

                    free(targbuf);
                }
                break;

            case H5L_TYPE_EXTERNAL:
                if ((targbuf = (char *)malloc(linfo->u.val_size)) == NULL) {
                    error_msg("unable to allocate buffer\n");
                    h5tools_setstatus(EXIT_FAILURE);
                    ret = FAIL;
                }
                else {
                    ctx.need_prefix = true;

                    /* Render the element */
                    h5tools_str_reset(&buffer);
                    h5tools_str_append(&buffer, "%s \"%s\" %s", h5tools_dump_header_format->extlinkbegin,
                                       name, h5tools_dump_header_format->extlinkblockbegin);
                    h5tools_render_element(rawoutstream, outputformat, &ctx, &buffer, &curr_pos,
                                           (size_t)outputformat->line_ncols, (hsize_t)0, (hsize_t)0);

                    if (H5Lget_val(group, name, targbuf, linfo->u.val_size, H5P_DEFAULT) < 0) {
                        indentation(dump_indent);
                        error_msg("unable to get external link value\n");
                        h5tools_setstatus(EXIT_FAILURE);
                        ret = FAIL;
                    } /* end if */
                    else {
                        const char *filename;
                        const char *targname;

                        if (H5Lunpack_elink_val(targbuf, linfo->u.val_size, NULL, &filename, &targname) < 0) {
                            indentation(dump_indent);
                            error_msg("unable to unpack external link value\n");
                            h5tools_setstatus(EXIT_FAILURE);
                            ret = FAIL;
                        } /* end if */
                        else {
                            ctx.indent_level++;

                            ctx.need_prefix = true;

                            /* Render the element */
                            h5tools_str_reset(&buffer);
                            h5tools_str_append(&buffer, "TARGETFILE \"%s\"", filename);
                            h5tools_render_element(rawoutstream, outputformat, &ctx, &buffer, &curr_pos,
                                                   (size_t)outputformat->line_ncols, (hsize_t)0, (hsize_t)0);

                            ctx.need_prefix = true;

                            /* Render the element */
                            h5tools_str_reset(&buffer);
                            h5tools_str_append(&buffer, "TARGETPATH \"%s\"", targname);
                            h5tools_render_element(rawoutstream, outputformat, &ctx, &buffer, &curr_pos,
                                                   (size_t)outputformat->line_ncols, (hsize_t)0, (hsize_t)0);

                            /* dump the external link */
                            dump_extlink(group, name, targname);
                            ctx.indent_level--;
                        } /* end else */
                    }     /* end else */
                    ctx.need_prefix = true;

                    /* Render the element */
                    h5tools_str_reset(&buffer);
                    if (strlen(h5tools_dump_header_format->extlinkblockend)) {
                        h5tools_str_append(&buffer, "%s", h5tools_dump_header_format->extlinkblockend);
                        if (strlen(h5tools_dump_header_format->extlinkend))
                            h5tools_str_append(&buffer, " ");
                    }
                    if (strlen(h5tools_dump_header_format->extlinkend))
                        h5tools_str_append(&buffer, "%s", h5tools_dump_header_format->extlinkend);
                    h5tools_render_element(rawoutstream, outputformat, &ctx, &buffer, &curr_pos,
                                           (size_t)outputformat->line_ncols, (hsize_t)0, (hsize_t)0);

                    free(targbuf);
                }
                break;

            case H5L_TYPE_ERROR:
            case H5L_TYPE_MAX:
            case H5L_TYPE_HARD:
            default:
                ctx.need_prefix = true;

                /* Render the element */
                h5tools_str_reset(&buffer);
                h5tools_str_append(&buffer, "%s \"%s\" %s", h5tools_dump_header_format->udlinkbegin, name,
                                   h5tools_dump_header_format->udlinkblockbegin);
                h5tools_render_element(rawoutstream, outputformat, &ctx, &buffer, &curr_pos,
                                       (size_t)outputformat->line_ncols, (hsize_t)0, (hsize_t)0);

                ctx.indent_level++;

                ctx.need_prefix = true;
                /* Render the element */
                h5tools_str_reset(&buffer);
                h5tools_str_append(&buffer, "LINKCLASS %d", linfo->type);
                h5tools_render_element(rawoutstream, outputformat, &ctx, &buffer, &curr_pos,
                                       (size_t)outputformat->line_ncols, (hsize_t)0, (hsize_t)0);

                ctx.indent_level--;

                ctx.need_prefix = true;
                /* Render the element */
                h5tools_str_reset(&buffer);
                if (strlen(h5tools_dump_header_format->udlinkblockend)) {
                    h5tools_str_append(&buffer, "%s", h5tools_dump_header_format->udlinkblockend);
                    if (strlen(h5tools_dump_header_format->udlinkend))
                        h5tools_str_append(&buffer, " ");
                }
                if (strlen(h5tools_dump_header_format->udlinkend))
                    h5tools_str_append(&buffer, "%s", h5tools_dump_header_format->udlinkend);
                h5tools_render_element(rawoutstream, outputformat, &ctx, &buffer, &curr_pos,
                                       (size_t)outputformat->line_ncols, (hsize_t)0, (hsize_t)0);

                break;
        } /* end switch */
    }     /* end else */

done:

    h5tools_str_close(&buffer);

    if (obj_path)
        free(obj_path);
    return ret;
}

/*-------------------------------------------------------------------------
 * Function:    attr_iteration
 *
 * Purpose:     Iterate and display attributes within the specified group
 *
 * Return:      void
 *-------------------------------------------------------------------------
 */
void
attr_iteration(hid_t gid, unsigned attr_crt_order_flags)
{
    /* attribute iteration: if there is a request to do H5_INDEX_CRT_ORDER and tracking order is set
       in the group for attributes, then, sort by creation order, otherwise by name */
    if (dump_opts.include_attrs) {
        if ((sort_by == H5_INDEX_CRT_ORDER) && (attr_crt_order_flags & H5P_CRT_ORDER_TRACKED)) {
            if (H5Aiterate2(gid, sort_by, sort_order, NULL, dump_attr_cb, NULL) < 0) {
                error_msg("error getting attribute information\n");
                h5tools_setstatus(EXIT_FAILURE);
            } /* end if */
        }     /* end if */
        else {
            if (H5Aiterate2(gid, H5_INDEX_NAME, sort_order, NULL, dump_attr_cb, NULL) < 0) {
                error_msg("error getting attribute information\n");
                h5tools_setstatus(EXIT_FAILURE);
            } /* end if */
        }     /* end else */
    }
}

/*-------------------------------------------------------------------------
 * Function:    link_iteration
 *
 * Purpose:     Iterate and display links within the specified group
 *
 * Return:      void
 *-------------------------------------------------------------------------
 */
void
link_iteration(hid_t gid, unsigned crt_order_flags)
{

    /* if there is a request to do H5_INDEX_CRT_ORDER and tracking order is set
       in the group, then, sort by creation order, otherwise by name */
    if ((sort_by == H5_INDEX_CRT_ORDER) && (crt_order_flags & H5P_CRT_ORDER_TRACKED))
        H5Literate2(gid, sort_by, sort_order, NULL, dump_all_cb, NULL);
    else
        H5Literate2(gid, H5_INDEX_NAME, sort_order, NULL, dump_all_cb, NULL);
}

/*-------------------------------------------------------------------------
 * Function:    dump_named_datatype
 *
 * Purpose:     Dump named datatype
 *
 * Return:      void
 *-------------------------------------------------------------------------
 */
void
dump_named_datatype(hid_t tid, const char *name)
{
    H5O_info2_t       oinfo;
    unsigned          attr_crt_order_flags;
    hid_t             tcpl_id  = H5I_INVALID_HID; /* datatype creation property list ID */
    hsize_t           curr_pos = 0;               /* total data element position   */
    h5tools_str_t     buffer;                     /* string into which to render   */
    h5tools_context_t ctx;                        /* print context  */
    h5tool_format_t  *outputformat = &h5tools_dataformat;
    h5tool_format_t   string_dataformat;

    /* setup */
    memset(&buffer, 0, sizeof(h5tools_str_t));

    memset(&ctx, 0, sizeof(ctx));
    ctx.indent_level = dump_indent / COL;
    ctx.cur_column   = dump_indent;

    string_dataformat = *outputformat;

    if (fp_format) {
        string_dataformat.fmt_double = fp_format;
        string_dataformat.fmt_float  = fp_format;
    }

    if (h5tools_nCols == 0) {
        string_dataformat.line_ncols    = 65535;
        string_dataformat.line_per_line = 1;
    }
    else
        string_dataformat.line_ncols = h5tools_nCols;

    string_dataformat.do_escape = dump_opts.display_escape;
    outputformat                = &string_dataformat;

    if ((tcpl_id = H5Tget_create_plist(tid)) < 0) {
        error_msg("error in getting creation property list ID\n");
        h5tools_setstatus(EXIT_FAILURE);
    }

    /* query the creation properties for attributes */
    if (H5Pget_attr_creation_order(tcpl_id, &attr_crt_order_flags) < 0) {
        error_msg("error in getting creation properties\n");
        h5tools_setstatus(EXIT_FAILURE);
    }

    if (H5Pclose(tcpl_id) < 0) {
        error_msg("error in closing creation property list ID\n");
        h5tools_setstatus(EXIT_FAILURE);
    }

    ctx.need_prefix = true;

    /* Render the element */
    h5tools_str_reset(&buffer);
    h5tools_str_append(&buffer, "%s \"%s\" %s", h5tools_dump_header_format->datatypebegin, name,
                       h5tools_dump_header_format->datatypeblockbegin);
    h5tools_render_element(rawoutstream, outputformat, &ctx, &buffer, &curr_pos,
                           (size_t)outputformat->line_ncols, (hsize_t)0, (hsize_t)0);

    H5Oget_info3(tid, &oinfo, H5O_INFO_BASIC);

    /* Must check for uniqueness of all objects if we've traversed an elink,
     * otherwise only check if the reference count > 1.
     */
    if (oinfo.rc > 1 || hit_elink) {
        obj_t *found_obj; /* Found object */

        found_obj = search_obj(type_table, &oinfo.token);

        if (found_obj == NULL) {
            error_msg("internal error (file %s:line %d)\n", __FILE__, __LINE__);
            h5tools_setstatus(EXIT_FAILURE);
            goto done;
        }
        else if (found_obj->displayed) {
            /* Render the element */
            h5tools_str_reset(&buffer);
            h5tools_str_append(&buffer, "%s \"%s\"", HARDLINK, found_obj->objname);
            h5tools_render_element(rawoutstream, outputformat, &ctx, &buffer, &curr_pos,
                                   (size_t)outputformat->line_ncols, (hsize_t)0, (hsize_t)0);
            goto done;
        }
        else
            found_obj->displayed = true;
    } /* end if */

    /* Render the element */
    h5tools_str_reset(&buffer);
    h5tools_print_datatype(rawoutstream, &buffer, outputformat, &ctx, tid, false);

    if (H5Tget_class(tid) != H5T_COMPOUND) {
        h5tools_str_append(&buffer, ";");
    }

    h5tools_render_element(rawoutstream, outputformat, &ctx, &buffer, &curr_pos,
                           (size_t)outputformat->line_ncols, (hsize_t)0, (hsize_t)0);

    /* print attributes */
    dump_indent += COL;

    attr_iteration(tid, attr_crt_order_flags);

    dump_indent -= COL;

done:
    /* Render the element */
    h5tools_str_reset(&buffer);
    if (strlen(h5tools_dump_header_format->datatypeblockend)) {
        h5tools_str_append(&buffer, "%s", h5tools_dump_header_format->datatypeblockend);
        if (strlen(h5tools_dump_header_format->datatypeend))
            h5tools_str_append(&buffer, " ");
    }
    if (strlen(h5tools_dump_header_format->datatypeend))
        h5tools_str_append(&buffer, "%s", h5tools_dump_header_format->datatypeend);
    h5tools_render_element(rawoutstream, outputformat, &ctx, &buffer, &curr_pos,
                           (size_t)outputformat->line_ncols, (hsize_t)0, (hsize_t)0);

    h5tools_str_close(&buffer);
}

/*-------------------------------------------------------------------------
 * Function:    dump_group
 *
 * Purpose:     Dump everything within the specified group
 *
 * Return:      void
 *-------------------------------------------------------------------------
 */
void
dump_group(hid_t gid, const char *name)
{
    H5O_info2_t       oinfo;
    hid_t             dset;
    hid_t             type;
    hid_t             gcpl_id;
    unsigned          crt_order_flags;
    unsigned          attr_crt_order_flags;
    char              type_name[1024];
    h5tools_str_t     buffer; /* string into which to render   */
    h5tools_context_t ctx;    /* print context  */
    h5tool_format_t  *outputformat = &h5tools_dataformat;
    h5tool_format_t   string_dataformat;
    hsize_t           curr_pos = 0; /* total data element position   */

    if ((gcpl_id = H5Gget_create_plist(gid)) < 0) {
        error_msg("error in getting group creation property list ID\n");
        h5tools_setstatus(EXIT_FAILURE);
    }

    /* query the group creation properties for attributes */
    if (H5Pget_attr_creation_order(gcpl_id, &attr_crt_order_flags) < 0) {
        error_msg("error in getting group creation properties\n");
        h5tools_setstatus(EXIT_FAILURE);
    }

    /* query the group creation properties */
    if (H5Pget_link_creation_order(gcpl_id, &crt_order_flags) < 0) {
        error_msg("error in getting group creation properties\n");
        h5tools_setstatus(EXIT_FAILURE);
    }

    if (H5Pclose(gcpl_id) < 0) {
        error_msg("error in closing group creation property list ID\n");
        h5tools_setstatus(EXIT_FAILURE);
    }

    /* setup */
    memset(&buffer, 0, sizeof(h5tools_str_t));

    memset(&ctx, 0, sizeof(ctx));
    ctx.indent_level = dump_indent / COL;
    ctx.cur_column   = dump_indent;

    string_dataformat = *outputformat;

    if (fp_format) {
        string_dataformat.fmt_double = fp_format;
        string_dataformat.fmt_float  = fp_format;
    }

    if (h5tools_nCols == 0) {
        string_dataformat.line_ncols    = 65535;
        string_dataformat.line_per_line = 1;
    }
    else
        string_dataformat.line_ncols = h5tools_nCols;

    string_dataformat.do_escape = dump_opts.display_escape;
    outputformat                = &string_dataformat;

    ctx.need_prefix = true;

    /* Render the element */
    h5tools_str_reset(&buffer);
    h5tools_str_append(&buffer, "%s \"%s\" %s", h5tools_dump_header_format->groupbegin, name,
                       h5tools_dump_header_format->groupblockbegin);
    h5tools_render_element(rawoutstream, outputformat, &ctx, &buffer, &curr_pos,
                           (size_t)outputformat->line_ncols, (hsize_t)0, (hsize_t)0);

    ctx.indent_level++;
    dump_indent += COL;

    if (!strcmp(name, "/") && unamedtype) {
        unsigned u; /* Local index variable */

        /* dump unnamed type in root group */
        for (u = 0; u < type_table->nobjs; u++)
            if (!type_table->objs[u].recorded) {
                char *obj_tok_str = NULL;

                dset = H5Dopen2(gid, type_table->objs[u].objname, H5P_DEFAULT);
                type = H5Dget_type(dset);

                H5Otoken_to_str(dset, &type_table->objs[u].obj_token, &obj_tok_str);
                snprintf(type_name, sizeof(type_name), "#%s", obj_tok_str);
                H5free_memory(obj_tok_str);

                dump_function_table->dump_named_datatype_function(type, type_name);
                H5Tclose(type);
                H5Dclose(dset);
            }
    } /* end if */

    if (dump_opts.display_oid)
        h5tools_dump_oid(rawoutstream, outputformat, &ctx, gid);

    h5tools_dump_comment(rawoutstream, outputformat, &ctx, gid);

    H5Oget_info3(gid, &oinfo, H5O_INFO_BASIC);

    {
        obj_t *found_obj; /* Found object */

        found_obj = search_obj(group_table, &oinfo.token);

        if (found_obj == NULL) {
            error_msg("internal error (file %s:line %d)\n", __FILE__, __LINE__);
            h5tools_setstatus(EXIT_FAILURE);
        }
        else if (found_obj->displayed) {
            ctx.need_prefix = true;

            /* Render the element */
            h5tools_str_reset(&buffer);
            h5tools_str_append(&buffer, "%s \"%s\"", HARDLINK, found_obj->objname);
            h5tools_render_element(rawoutstream, outputformat, &ctx, &buffer, &curr_pos,
                                   (size_t)outputformat->line_ncols, (hsize_t)0, (hsize_t)0);
        }
        else {
            found_obj->displayed = true;
            attr_iteration(gid, attr_crt_order_flags);
            link_iteration(gid, crt_order_flags);
        }
    }

    dump_indent -= COL;
    ctx.indent_level--;

    ctx.need_prefix = true;

    /* Render the element */
    h5tools_str_reset(&buffer);
    if (strlen(h5tools_dump_header_format->groupblockend)) {
        h5tools_str_append(&buffer, "%s", h5tools_dump_header_format->groupblockend);
        if (strlen(h5tools_dump_header_format->groupend))
            h5tools_str_append(&buffer, " ");
    }
    if (strlen(h5tools_dump_header_format->groupend))
        h5tools_str_append(&buffer, "%s", h5tools_dump_header_format->groupend);
    h5tools_render_element(rawoutstream, outputformat, &ctx, &buffer, &curr_pos,
                           (size_t)outputformat->line_ncols, (hsize_t)0, (hsize_t)0);

    h5tools_str_close(&buffer);
}

/*-------------------------------------------------------------------------
 * Function:    dump_dataset
 *
 * Purpose:     Dump the specified data set
 *
 * Return:      void
 *-------------------------------------------------------------------------
 */
void
dump_dataset(hid_t did, const char *name, struct subset_t *sset)
{
    h5tools_context_t ctx; /* print context  */
    h5tool_format_t  *outputformat = &h5tools_dataformat;
    h5tool_format_t   string_dataformat;
    hid_t             type, space;
    unsigned          attr_crt_order_flags = 0;
    hid_t             dcpl_id;      /* dataset creation property list ID */
    h5tools_str_t     buffer;       /* string into which to render   */
    hsize_t           curr_pos = 0; /* total data element position   */

    memset(&ctx, 0, sizeof(ctx));
    ctx.indent_level = dump_indent / COL;
    ctx.cur_column   = dump_indent;

    string_dataformat = *outputformat;

    if (fp_format) {
        string_dataformat.fmt_double = fp_format;
        string_dataformat.fmt_float  = fp_format;
    }

    if (h5tools_nCols == 0) {
        string_dataformat.line_ncols    = 65535;
        string_dataformat.line_per_line = 1;
    }
    else
        string_dataformat.line_ncols = h5tools_nCols;

    string_dataformat.do_escape = dump_opts.display_escape;
    outputformat                = &string_dataformat;

    if ((dcpl_id = H5Dget_create_plist(did)) < 0) {
        error_msg("error in getting creation property list ID for dataset '%s'\n", name);
        h5tools_setstatus(EXIT_FAILURE);
    }

    /* query the creation properties for attributes */
    if (dcpl_id >= 0) {
        if (H5Pget_attr_creation_order(dcpl_id, &attr_crt_order_flags) < 0) {
            error_msg("error in getting creation properties for dataset '%s'\n", name);
            h5tools_setstatus(EXIT_FAILURE);
        }
    }

    /* setup */
    memset(&buffer, 0, sizeof(h5tools_str_t));

    ctx.need_prefix = true;
    h5tools_simple_prefix(rawoutstream, outputformat, &ctx, (hsize_t)0, 0);

    /* Render the element */
    h5tools_str_reset(&buffer);
    h5tools_str_append(&buffer, "%s \"%s\" %s", h5tools_dump_header_format->datasetbegin, name,
                       h5tools_dump_header_format->datasetblockbegin);
    h5tools_render_element(rawoutstream, outputformat, &ctx, &buffer, &curr_pos,
                           (size_t)outputformat->line_ncols, (hsize_t)0, (hsize_t)0);

    h5tools_dump_comment(rawoutstream, outputformat, &ctx, did);

    dump_indent += COL;
    ctx.indent_level++;

    type              = H5Dget_type(did);
    h5dump_type_table = type_table;
    h5tools_dump_datatype(rawoutstream, outputformat, &ctx, type);
    h5dump_type_table = NULL;

    space = H5Dget_space(did);
    h5tools_dump_dataspace(rawoutstream, outputformat, &ctx, space);
    H5Sclose(space);

    if (dump_opts.display_oid) {
        h5tools_dump_oid(rawoutstream, outputformat, &ctx, did);
    }

    if (dump_opts.display_dcpl) {
        h5dump_type_table = type_table;
        h5tools_dump_dcpl(rawoutstream, outputformat, &ctx, dcpl_id, type, did);
        h5dump_type_table = NULL;
    }

    if (dcpl_id >= 0)
        H5Pclose(dcpl_id);

    ctx.sset          = sset;
    ctx.display_index = dump_opts.display_ai;
    ctx.display_char  = dump_opts.display_char;
    if (dump_opts.display_data) {
        unsigned data_loop = 1;
        unsigned u;

        if (dump_opts.display_packed_bits)
            data_loop = packed_bits_num;
        for (u = 0; u < data_loop; u++) {
            if (dump_opts.display_packed_bits) {
                ctx.need_prefix = true;
                h5tools_simple_prefix(rawoutstream, outputformat, &ctx, (hsize_t)0, 0);
                /* Render the element */
                h5tools_str_reset(&buffer);
                packed_data_mask   = packed_mask[u];
                packed_data_offset = packed_offset[u];
                packed_data_length = packed_length[u];
                h5tools_print_packed_bits(&buffer, type);
                h5tools_render_element(rawoutstream, outputformat, &ctx, &buffer, &curr_pos,
                                       (size_t)outputformat->line_ncols, (hsize_t)0, (hsize_t)0);
            }
            switch (H5Tget_class(type)) {
                case H5T_TIME:
                    ctx.indent_level++;

                    ctx.need_prefix = true;
                    h5tools_simple_prefix(rawoutstream, outputformat, &ctx, (hsize_t)0, 0);
                    /* Render the element */
                    h5tools_str_reset(&buffer);
                    h5tools_str_append(&buffer, "DATA{ not yet implemented.}");
                    h5tools_render_element(rawoutstream, outputformat, &ctx, &buffer, &curr_pos,
                                           (size_t)outputformat->line_ncols, (hsize_t)0, (hsize_t)0);

                    ctx.indent_level--;
                    break;

                case H5T_INTEGER:
                case H5T_FLOAT:
                case H5T_STRING:
                case H5T_BITFIELD:
                case H5T_OPAQUE:
                case H5T_COMPOUND:
                case H5T_REFERENCE:
                case H5T_ENUM:
                case H5T_VLEN:
                case H5T_ARRAY: {
                    h5tools_dump_data(rawoutstream, outputformat, &ctx, did, true);
                } break;

                case H5T_NO_CLASS:
                case H5T_NCLASSES:
                default:
                    error_msg("invalid H5TCLASS type\n");
                    break;
            } /* end switch */
        }     /* for(u=0; u<data_loop; u++) */
    }
    H5Tclose(type);

    if (!bin_output) {
        attr_iteration(did, attr_crt_order_flags);
    }
    ctx.indent_level--;
    dump_indent -= COL;

    ctx.need_prefix = true;
    h5tools_simple_prefix(rawoutstream, outputformat, &ctx, (hsize_t)0, 0);

    /* Render the element */
    h5tools_str_reset(&buffer);
    if (strlen(h5tools_dump_header_format->datasetblockend)) {
        h5tools_str_append(&buffer, "%s", h5tools_dump_header_format->datasetblockend);
        if (strlen(h5tools_dump_header_format->datasetend))
            h5tools_str_append(&buffer, " ");
    }
    if (strlen(h5tools_dump_header_format->datasetend))
        h5tools_str_append(&buffer, "%s", h5tools_dump_header_format->datasetend);
    h5tools_render_element(rawoutstream, outputformat, &ctx, &buffer, &curr_pos,
                           (size_t)outputformat->line_ncols, (hsize_t)0, (hsize_t)0);

    h5tools_str_close(&buffer);
}

/*-------------------------------------------------------------------------
 * Function:    dump_data
 *
 * Purpose:     Dump attribute or dataset data
 *
 * Return:      void
 *-------------------------------------------------------------------------
 */
void
dump_data(hid_t obj_id, int obj_data, struct subset_t *sset, int display_index)
{
    h5tools_context_t ctx; /* print context  */
    h5tool_format_t  *outputformat = &h5tools_dataformat;
    h5tool_format_t   string_dataformat;
    int               print_dataset = false;

    string_dataformat = *outputformat;

    if (fp_format) {
        string_dataformat.fmt_double = fp_format;
        string_dataformat.fmt_float  = fp_format;
    }

    if (h5tools_nCols == 0) {
        string_dataformat.line_ncols    = 65535;
        string_dataformat.line_per_line = 1;
    }
    else
        string_dataformat.line_ncols = h5tools_nCols;

    string_dataformat.do_escape = dump_opts.display_escape;
    outputformat                = &string_dataformat;

    memset(&ctx, 0, sizeof(ctx));
    ctx.indent_level  = dump_indent / COL;
    ctx.cur_column    = dump_indent;
    ctx.sset          = sset;
    ctx.display_index = display_index;
    ctx.display_char  = dump_opts.display_char;

    if (obj_data == DATASET_DATA)
        print_dataset = true;
    h5tools_dump_data(rawoutstream, outputformat, &ctx, obj_id, print_dataset);
}

/*-------------------------------------------------------------------------
 * Function:    dump_fcpl
 *
 * Purpose:     prints file creation property list information
 *
 * Return:      void
 *-------------------------------------------------------------------------
 */
void
dump_fcpl(hid_t fid)
{
    hid_t                 fcpl;         /* file creation property list ID */
    hsize_t               userblock;    /* userblock size retrieved from FCPL */
    size_t                off_size;     /* size of offsets in the file */
    size_t                len_size;     /* size of lengths in the file */
    H5F_fspace_strategy_t fs_strategy;  /* file space strategy */
    bool                  fs_persist;   /* Persisting free-space or not */
    hsize_t               fs_threshold; /* free-space section threshold */
    hsize_t               fsp_size;     /* file space page size */
    H5F_info2_t           finfo;        /* file information */
#ifdef SHOW_FILE_DRIVER
    hid_t fapl;      /* file access property list ID */
    hid_t fdriver;   /* file driver */
    char  dname[32]; /* buffer to store driver name */
#endif
    unsigned sym_lk;    /* symbol table B-tree leaf 'K' value */
    unsigned sym_ik;    /* symbol table B-tree internal 'K' value */
    unsigned istore_ik; /* indexed storage B-tree internal 'K' value */

    uint64_t supported = 0;

    /* Dumping the information here only makes sense for the native
     * VOL connector. The only VOL call here is H5Fget_info(), so we'll
     * use that as a proxy for "native-ness". If that isn't supported, we'll
     * just return.
     */
    H5VLquery_optional(fid, H5VL_SUBCLS_FILE, H5VL_NATIVE_FILE_GET_INFO, &supported);

    if (!(supported & H5VL_OPT_QUERY_SUPPORTED))
        return;

    fcpl = H5Fget_create_plist(fid);
    H5Fget_info2(fid, &finfo);
    H5Pget_userblock(fcpl, &userblock);
    H5Pget_sizes(fcpl, &off_size, &len_size);
    H5Pget_sym_k(fcpl, &sym_ik, &sym_lk);
    H5Pget_istore_k(fcpl, &istore_ik);
    H5Pget_file_space_strategy(fcpl, &fs_strategy, &fs_persist, &fs_threshold);
    H5Pget_file_space_page_size(fcpl, &fsp_size);
    H5Pclose(fcpl);
#ifdef SHOW_FILE_DRIVER
    fapl    = h5_fileaccess();
    fdriver = H5Pget_driver(fapl);
    H5Pclose(fapl);
#endif

    /*-------------------------------------------------------------------------
     * SUPER_BLOCK
     *-------------------------------------------------------------------------
     */
    PRINTSTREAM(rawoutstream, "\n%s %s\n", SUPER_BLOCK, BEGIN);
    indentation(dump_indent + COL);
    PRINTSTREAM(rawoutstream, "%s %u\n", "SUPERBLOCK_VERSION", finfo.super.version);
    indentation(dump_indent + COL);
    PRINTSTREAM(rawoutstream, "%s %u\n", "FREELIST_VERSION", finfo.free.version);
    indentation(dump_indent + COL);
    PRINTSTREAM(rawoutstream, "%s %u\n", "SYMBOLTABLE_VERSION",
                0); /* Retain this for backward compatibility, for now (QAK) */
    indentation(dump_indent + COL);
    PRINTSTREAM(rawoutstream, "%s %u\n", "OBJECTHEADER_VERSION", finfo.sohm.version);
    indentation(dump_indent + COL);
    PRINTSTREAM(rawoutstream, "%s %zu\n", "OFFSET_SIZE", off_size);
    indentation(dump_indent + COL);
    PRINTSTREAM(rawoutstream, "%s %zu\n", "LENGTH_SIZE", len_size);
    indentation(dump_indent + COL);
    PRINTSTREAM(rawoutstream, "%s %u\n", "BTREE_RANK", sym_ik);
    indentation(dump_indent + COL);
    PRINTSTREAM(rawoutstream, "%s %d\n", "BTREE_LEAF", sym_lk);

#ifdef SHOW_FILE_DRIVER
    if (H5FD_CORE == fdriver)
        strcpy(dname, "H5FD_CORE");
#ifdef H5_HAVE_DIRECT
    else if (H5FD_DIRECT == fdriver)
        strcpy(dname, "H5FD_DIRECT");
#endif
    else if (H5FD_FAMILY == fdriver)
        strcpy(dname, "H5FD_FAMILY");
    else if (H5FD_LOG == fdriver)
        strcpy(dname, "H5FD_LOG");
    else if (H5FD_MPIO == fdriver)
        strcpy(dname, "H5FD_MPIO");
    else if (H5FD_MULTI == fdriver)
        strcpy(dname, "H5FD_MULTI");
    else if (H5FD_SEC2 == fdriver)
        strcpy(dname, "H5FD_SEC2");
    else if (H5FD_STDIO == fdriver)
        strcpy(dname, "H5FD_STDIO");
    else
        strcpy(dname, "Unknown driver");

        /* Take out this because the driver used can be different from the
         * standard output. */
        /*indentation(dump_indent + COL);
        PRINTSTREAM(rawoutstream, "%s %s\n","FILE_DRIVER", dname);*/
#endif
    indentation(dump_indent + COL);
    PRINTSTREAM(rawoutstream, "%s %u\n", "ISTORE_K", istore_ik);

    indentation(dump_indent + COL);
    if (fs_strategy == H5F_FSPACE_STRATEGY_FSM_AGGR) {
        PRINTSTREAM(rawoutstream, "%s %s\n", "FILE_SPACE_STRATEGY", "H5F_FSPACE_STRATEGY_FSM_AGGR");
    }
    else if (fs_strategy == H5F_FSPACE_STRATEGY_PAGE) {
        PRINTSTREAM(rawoutstream, "%s %s\n", "FILE_SPACE_STRATEGY", "H5F_FSPACE_STRATEGY_PAGE");
    }
    else if (fs_strategy == H5F_FSPACE_STRATEGY_AGGR) {
        PRINTSTREAM(rawoutstream, "%s %s\n", "FILE_SPACE_STRATEGY", "H5F_FSPACE_STRATEGY_AGGR");
    }
    else if (fs_strategy == H5F_FSPACE_STRATEGY_NONE) {
        PRINTSTREAM(rawoutstream, "%s %s\n", "FILE_SPACE_STRATEGY", "H5F_FSPACE_STRATEGY_NONE");
    }
    else
        PRINTSTREAM(rawoutstream, "%s %s\n", "FILE_SPACE_STRATEGY", "Unknown strategy");
    indentation(dump_indent + COL);
    PRINTSTREAM(rawoutstream, "%s %s\n", "FREE_SPACE_PERSIST", fs_persist ? "TRUE" : "FALSE");
    indentation(dump_indent + COL);
    PRINTSTREAM(rawoutstream, "%s %" PRIuHSIZE "\n", "FREE_SPACE_SECTION_THRESHOLD", fs_threshold);
    indentation(dump_indent + COL);
    PRINTSTREAM(rawoutstream, "%s %" PRIuHSIZE "\n", "FILE_SPACE_PAGE_SIZE", fsp_size);

    /*-------------------------------------------------------------------------
     * USER_BLOCK
     *-------------------------------------------------------------------------
     */
    indentation(dump_indent + COL);
    PRINTSTREAM(rawoutstream, "USER_BLOCK %s\n", BEGIN);
    indentation(dump_indent + COL + COL);
    PRINTSTREAM(rawoutstream, "%s %" PRIuHSIZE "\n", "USERBLOCK_SIZE", userblock);
    indentation(dump_indent + COL);
    PRINTSTREAM(rawoutstream, "%s\n", END);

    PRINTSTREAM(rawoutstream, "%s", END);
}

/*-------------------------------------------------------------------------
 * Function:    dump_fcontents
 *
 * Purpose:     prints all objects
 *
 * Return:      void
 *-------------------------------------------------------------------------
 */
void
dump_fcontents(hid_t fid)
{
    PRINTSTREAM(rawoutstream, "%s %s\n", FILE_CONTENTS, BEGIN);

    /* special case of unnamed types in root group */
    if (unamedtype) {
        unsigned u;

        for (u = 0; u < type_table->nobjs; u++) {
            if (!type_table->objs[u].recorded) {
                char *obj_tok_str = NULL;

                H5Otoken_to_str(fid, &type_table->objs[u].obj_token, &obj_tok_str);
                PRINTSTREAM(rawoutstream, " %-10s /#%s\n", "datatype", obj_tok_str);
                H5free_memory(obj_tok_str);
            }
        }
    }

    /* print objects in the files */
    h5trav_print(fid);

    PRINTSTREAM(rawoutstream, " %s\n", END);
}

static herr_t
attr_search(hid_t oid, const char *attr_name, const H5A_info_t H5_ATTR_UNUSED *ainfo, void *_op_data)
{
    herr_t             ret = SUCCEED;
    int                j;
    char              *obj_op_name;
    char              *obj_name;
    trav_attr_udata_t *attr_data = (trav_attr_udata_t *)_op_data;
    const char        *buf       = attr_data->path;
    const char        *op_name   = attr_data->op_name;

    j = (int)strlen(op_name) - 1;
    /* find the last / */
    while (j >= 0) {
        if (op_name[j] == '/' && (j == 0 || (op_name[j - 1] != '\\')))
            break;
        j--;
    }

    obj_op_name = h5tools_str_replace(op_name + j + 1, "\\/", "/");

    if (obj_op_name == NULL) {
        h5tools_setstatus(EXIT_FAILURE);
        ret = FAIL;
    }
    else {
        if (strcmp(attr_name, obj_op_name) == 0) {
            size_t u, v, w;

            /* object name */
            u        = strlen(buf);
            v        = strlen(op_name);
            w        = u + 1 + v + 1 + 2;
            obj_name = (char *)malloc(w);
            if (obj_name == NULL) {
                h5tools_setstatus(EXIT_FAILURE);
                ret = FAIL;
            }
            else {
                size_t buffer_space = w - 1;

                memset(obj_name, '\0', w);
                if (op_name[0] != '/') {
                    strncat(obj_name, buf, buffer_space);
                    buffer_space -= MIN(buffer_space, u);

                    if (buf[u - 1] != '/') {
                        strncat(obj_name, "/", buffer_space);
                        buffer_space -= MIN(buffer_space, 2);
                    }
                }

                strncat(obj_name, op_name, buffer_space);
                buffer_space -= MIN(buffer_space, v);

                handle_attributes(oid, obj_name, NULL, 0, NULL);
                free(obj_name);
            }
        }
        free(obj_op_name);
    }
    return ret;
} /* end attr_search() */

static herr_t
obj_search(const char *path, const H5O_info2_t *oi, const char H5_ATTR_UNUSED *already_visited,
           void *_op_data)
{
    trav_handle_udata_t *handle_data = (trav_handle_udata_t *)_op_data;
    const char          *op_name     = handle_data->op_name;
    trav_attr_udata_t    attr_data;

    attr_data.path    = path;
    attr_data.op_name = op_name;
    H5Aiterate_by_name(handle_data->fid, path, H5_INDEX_NAME, H5_ITER_INC, NULL, attr_search,
                       (void *)&attr_data, H5P_DEFAULT);

    if (strcmp(path, op_name) == 0) {
        switch (oi->type) {
            case H5O_TYPE_GROUP:
                handle_groups(handle_data->fid, path, NULL, 0, NULL);
                break;

            case H5O_TYPE_DATASET:
                handle_datasets(handle_data->fid, path, NULL, 0, NULL);
                break;

            case H5O_TYPE_NAMED_DATATYPE:
                handle_datatypes(handle_data->fid, path, NULL, 0, NULL);
                break;

            case H5O_TYPE_MAP:
            case H5O_TYPE_UNKNOWN:
            case H5O_TYPE_NTYPES:
            default:
                error_msg("unknown object type value\n");
                h5tools_setstatus(EXIT_FAILURE);
        } /* end switch */
    }

    return 0;
} /* end obj_search() */

static herr_t
lnk_search(const char *path, const H5L_info2_t *li, void *_op_data)
{
    size_t               search_len;
    size_t               k;
    char                *search_name;
    trav_handle_udata_t *handle_data = (trav_handle_udata_t *)_op_data;
    const char          *op_name     = handle_data->op_name;

    search_len = strlen(op_name);
    if (search_len > 0 && op_name[0] != '/')
        k = 2;
    else
        k = 1;
    search_name = (char *)malloc(search_len + k);
    if (search_name == NULL) {
        error_msg("creating temporary link\n");
        h5tools_setstatus(EXIT_FAILURE);
    }
    else {
        if (k == 2) {
            strcpy(search_name, "/");
            strcat(search_name, op_name);
        }
        else
            strcpy(search_name, op_name);
        search_name[search_len + k - 1] = '\0';

        if (strcmp(path, search_name) == 0) {
            switch (li->type) {
                case H5L_TYPE_SOFT:
                case H5L_TYPE_EXTERNAL:
                    handle_links(handle_data->fid, op_name, NULL, 0, NULL);
                    break;

                case H5L_TYPE_HARD:
                case H5L_TYPE_MAX:
                case H5L_TYPE_ERROR:
                default:
                    error_msg("unknown link type value\n");
                    h5tools_setstatus(EXIT_FAILURE);
                    break;
            } /* end switch() */
        }
        free(search_name);
    }
    return 0;
} /* end lnk_search() */

/*-------------------------------------------------------------------------
 * Function:    handle_paths
 *
 * Purpose:     Handle objects from the command.
 *
 * Return:      void
 *-------------------------------------------------------------------------
 */
void
handle_paths(hid_t fid, const char *path_name, void H5_ATTR_UNUSED *data, int H5_ATTR_UNUSED pe,
             const char H5_ATTR_UNUSED *display_name)
{
    hid_t gid = H5I_INVALID_HID;

    if ((gid = H5Gopen2(fid, "/", H5P_DEFAULT)) < 0) {
        error_msg("unable to open root group\n");
        h5tools_setstatus(EXIT_FAILURE);
    }
    else {
        hid_t               gcpl_id;
        unsigned            crt_order_flags;
        unsigned            attr_crt_order_flags;
        trav_handle_udata_t handle_udata; /* User data for traversal */

        if ((gcpl_id = H5Gget_create_plist(gid)) < 0) {
            error_msg("error in getting group creation property list ID\n");
            h5tools_setstatus(EXIT_FAILURE);
        }

        /* query the group creation properties for attributes */
        if (H5Pget_attr_creation_order(gcpl_id, &attr_crt_order_flags) < 0) {
            error_msg("error in getting group creation properties\n");
            h5tools_setstatus(EXIT_FAILURE);
        }

        /* query the group creation properties */
        if (H5Pget_link_creation_order(gcpl_id, &crt_order_flags) < 0) {
            error_msg("error in getting group creation properties\n");
            h5tools_setstatus(EXIT_FAILURE);
        }

        if (H5Pclose(gcpl_id) < 0) {
            error_msg("error in closing group creation property list ID\n");
            h5tools_setstatus(EXIT_FAILURE);
        }

        handle_udata.fid     = fid;
        handle_udata.op_name = path_name;
        if (h5trav_visit(fid, "/", true, true, obj_search, lnk_search, &handle_udata, H5O_INFO_BASIC) < 0) {
            error_msg("error traversing information\n");
            h5tools_setstatus(EXIT_FAILURE);
        }
    }
}

/*-------------------------------------------------------------------------
 * Function:    handle_attributes
 *
 * Purpose:     Handle the attributes from the command.
 *
 * Return:      void
 *-------------------------------------------------------------------------
 */
void
handle_attributes(hid_t fid, const char *attr, void H5_ATTR_UNUSED *data, int H5_ATTR_UNUSED pe,
                  const char H5_ATTR_UNUSED *display_name)
{
    hid_t             oid       = H5I_INVALID_HID;
    hid_t             attr_id   = H5I_INVALID_HID;
    char             *obj_name  = NULL;
    char             *attr_name = NULL;
    int               j;
    h5tools_str_t     buffer; /* string into which to render   */
    h5tools_context_t ctx;    /* print context  */
    h5tool_format_t  *outputformat = &h5tools_dataformat;
    h5tool_format_t   string_dataformat;
    hsize_t           curr_pos = 0; /* total data element position   */

<<<<<<< HEAD
    j        = (int)HDstrlen(attr) - 1;
=======
    j        = (int)strlen(attr) - 1;
>>>>>>> 07347cc5
    obj_name = (char *)malloc((size_t)j + 2);
    if (obj_name == NULL)
        goto error;

    /* find the last / */
    while (j >= 0) {
        if (attr[j] == '/' && (j == 0 || (attr[j - 1] != '\\')))
            break;
        j--;
    }

    /* object name */
    if (j == -1)
        strcpy(obj_name, "/");
    else {
        strncpy(obj_name, attr, (size_t)j + 1);
        obj_name[j + 1] = '\0';
    } /* end else */

    dump_indent += COL;
    memset(&ctx, 0, sizeof(ctx));
    ctx.indent_level  = dump_indent / COL;
    ctx.cur_column    = dump_indent;
    ctx.display_index = dump_opts.display_ai;
    ctx.display_char  = dump_opts.display_char;

    string_dataformat = *outputformat;

    if (fp_format) {
        string_dataformat.fmt_double = fp_format;
        string_dataformat.fmt_float  = fp_format;
    }

    if (h5tools_nCols == 0) {
        string_dataformat.line_ncols    = 65535;
        string_dataformat.line_per_line = 1;
    }
    else
        string_dataformat.line_ncols = h5tools_nCols;

    string_dataformat.do_escape = dump_opts.display_escape;
    outputformat                = &string_dataformat;

    attr_name = h5tools_str_replace(attr + j + 1, "\\/", "/");

    /* handle error case: cannot open the object with the attribute */
    if ((oid = H5Oopen(fid, obj_name, H5P_DEFAULT)) < 0) {
        /* setup */
        memset(&buffer, 0, sizeof(h5tools_str_t));

        ctx.need_prefix = true;

        /* Render the element */
        h5tools_str_reset(&buffer);
        h5tools_str_append(&buffer, "%s \"%s\" %s", h5tools_dump_header_format->attributebegin, attr,
                           h5tools_dump_header_format->attributeblockbegin);
        h5tools_render_element(rawoutstream, outputformat, &ctx, &buffer, &curr_pos,
                               (size_t)outputformat->line_ncols, (hsize_t)0, (hsize_t)0);

        error_msg("unable to open object \"%s\"\n", obj_name);

        ctx.need_prefix = true;
        /* Render the element */
        h5tools_str_reset(&buffer);
        if (strlen(h5tools_dump_header_format->attributeblockend)) {
            h5tools_str_append(&buffer, "%s", h5tools_dump_header_format->attributeblockend);
            if (strlen(h5tools_dump_header_format->attributeend))
                h5tools_str_append(&buffer, " ");
        }
        if (strlen(h5tools_dump_header_format->attributeend))
            h5tools_str_append(&buffer, "%s", h5tools_dump_header_format->attributeend);
        h5tools_render_element(rawoutstream, outputformat, &ctx, &buffer, &curr_pos,
                               (size_t)outputformat->line_ncols, (hsize_t)0, (hsize_t)0);

        h5tools_str_close(&buffer);

        goto error;
    } /* end if */

    attr_id          = H5Aopen(oid, attr_name, H5P_DEFAULT);
    oid_output       = dump_opts.display_oid;
    data_output      = dump_opts.display_data;
    attr_data_output = dump_opts.display_attr_data;

    h5dump_type_table = type_table;
    h5tools_dump_attribute(rawoutstream, outputformat, &ctx, attr_name, attr_id);
    h5dump_type_table = NULL;

    if (attr_id < 0) {
        goto error;
    }

    /* Close object */
    if (H5Oclose(oid) < 0) {
        goto error;
    } /* end if */

    free(obj_name);
    free(attr_name);
    dump_indent -= COL;
    return;

error:
    h5tools_setstatus(EXIT_FAILURE);
    if (obj_name)
        free(obj_name);

    if (attr_name)
        free(attr_name);

    H5E_BEGIN_TRY
    {
        H5Oclose(oid);
        H5Aclose(attr_id);
    }
    H5E_END_TRY
    dump_indent -= COL;
}

/*-------------------------------------------------------------------------
 * Function:    handle_datasets
 *
 * Purpose:     Handle the datasets from the command.
 *
 * Return:      void
 *-------------------------------------------------------------------------
 */
void
handle_datasets(hid_t fid, const char *dset, void *data, int pe, const char *display_name)
{
    H5O_info2_t      oinfo;
    hid_t            dsetid;
    hid_t            dapl_id   = H5P_DEFAULT; /* dataset access property list ID */
    struct subset_t *sset      = (struct subset_t *)data;
    const char      *real_name = display_name ? display_name : dset;

    if (dump_opts.display_data) {
        if ((dapl_id = H5Pcreate(H5P_DATASET_ACCESS)) < 0) {
            error_msg("error in creating default access property list ID\n");
        }
        if (dump_opts.display_vds_first) {
            if (H5Pset_virtual_view(dapl_id, H5D_VDS_FIRST_MISSING) < 0)
                error_msg("error in setting access property list ID, virtual_view\n");
        }
        if (dump_opts.vds_gap_size > 0) {
            if (H5Pset_virtual_printf_gap(dapl_id, (hsize_t)dump_opts.vds_gap_size) < 0)
                error_msg("error in setting access property list ID, virtual_printf_gap\n");
        }
    }
    if ((dsetid = H5Dopen2(fid, dset, dapl_id)) < 0) {
        if (pe)
            handle_links(fid, dset, data, pe, display_name);
        return;
    } /* end if */

    if (sset) {
        unsigned int i;
        unsigned int ndims;
        hid_t        sid       = H5Dget_space(dsetid);
        int          ndims_res = H5Sget_simple_extent_ndims(sid);

        H5Sclose(sid);
        if (ndims_res < 0) {
            error_msg("H5Sget_simple_extent_ndims failed\n");
            h5tools_setstatus(EXIT_FAILURE);
            return;
        }
        ndims = (unsigned)ndims_res;

        if (!sset->start.data || !sset->stride.data || !sset->count.data || !sset->block.data) {
            /* they didn't specify a ``stride'' or ``block''. default to 1 in all
             * dimensions */
            if (!sset->start.data) {
                /* default to (0, 0, ...) for the start coord */
                if (ndims > 0)
                    sset->start.data = (hsize_t *)calloc((size_t)ndims, sizeof(hsize_t));
                else
                    sset->start.data = NULL;
                sset->start.len = ndims;
            }

            if (!sset->stride.data) {
                if (ndims > 0)
                    sset->stride.data = (hsize_t *)calloc((size_t)ndims, sizeof(hsize_t));
                else
                    sset->stride.data = NULL;
                sset->stride.len = ndims;
                for (i = 0; i < ndims; i++)
                    sset->stride.data[i] = 1;
            }

            if (!sset->count.data) {
                if (ndims > 0)
                    sset->count.data = (hsize_t *)calloc((size_t)ndims, sizeof(hsize_t));
                else
                    sset->count.data = NULL;
                sset->count.len = ndims;
                for (i = 0; i < ndims; i++)
                    sset->count.data[i] = 1;
            }

            if (!sset->block.data) {
                if (ndims > 0)
                    sset->block.data = (hsize_t *)calloc((size_t)ndims, sizeof(hsize_t));
                else
                    sset->block.data = NULL;
                sset->block.len = ndims;
                for (i = 0; i < ndims; i++)
                    sset->block.data[i] = 1;
            }
        }

        /*-------------------------------------------------------------------------
         * check for dimension overflow
         *-------------------------------------------------------------------------
         */
        if (sset->start.len > ndims) {
            error_msg("number of start dims (%u) exceed dataset dims (%u)\n", sset->start.len, ndims);
            h5tools_setstatus(EXIT_FAILURE);
            return;
        }
        if (sset->stride.len > ndims) {
            error_msg("number of stride dims (%u) exceed dataset dims (%u)\n", sset->stride.len, ndims);
            h5tools_setstatus(EXIT_FAILURE);
            return;
        }
        if (sset->count.len > ndims) {
            error_msg("number of count dims (%u) exceed dataset dims (%u)\n", sset->count.len, ndims);
            h5tools_setstatus(EXIT_FAILURE);
            return;
        }
        if (sset->block.len > ndims) {
            error_msg("number of block dims (%u) exceed dataset dims (%u)\n", sset->block.len, ndims);
            h5tools_setstatus(EXIT_FAILURE);
            return;
        }

        /*-------------------------------------------------------------------------
         * check for block overlap
         *-------------------------------------------------------------------------
         */
        for (i = 0; i < ndims; i++) {
            if (sset->count.data[i] > 1) {
                if (sset->stride.data[i] < sset->block.data[i]) {
                    error_msg("wrong subset selection; blocks overlap\n");
                    h5tools_setstatus(EXIT_FAILURE);
                    return;
                } /* end if */
            }     /* end if */
        }         /* end for */
    }             /* end if */

    H5Oget_info3(dsetid, &oinfo, H5O_INFO_BASIC);
    if (oinfo.rc > 1 || hit_elink) {
        obj_t *found_obj; /* Found object */

        found_obj = search_obj(dset_table, &oinfo.token);

        if (found_obj) {
            if (found_obj->displayed) {
                PRINTVALSTREAM(rawoutstream, "\n");
                indentation(dump_indent);
                begin_obj(h5tools_dump_header_format->datasetbegin, real_name,
                          h5tools_dump_header_format->datasetblockbegin);
                PRINTVALSTREAM(rawoutstream, "\n");
                indentation(dump_indent + COL);
                PRINTSTREAM(rawoutstream, "%s \"%s\"\n", HARDLINK, found_obj->objname);
                indentation(dump_indent);
                end_obj(h5tools_dump_header_format->datasetend, h5tools_dump_header_format->datasetblockend);
            }
            else {
                found_obj->displayed = true;
                dump_indent += COL;
                dump_dataset(dsetid, real_name, sset);
                dump_indent -= COL;
            }
        }
        else
            h5tools_setstatus(EXIT_FAILURE);
    }
    else {
        dump_indent += COL;
        dump_dataset(dsetid, real_name, sset);
        dump_indent -= COL;
    }
    if (dapl_id != H5P_DEFAULT)
        H5Pclose(dapl_id);
    if (H5Dclose(dsetid) < 0)
        h5tools_setstatus(EXIT_FAILURE);
}

/*-------------------------------------------------------------------------
 * Function:    handle_groups
 *
 * Purpose:     Handle the groups from the command.
 *
 * Return:      void
 *-------------------------------------------------------------------------
 */
void
handle_groups(hid_t fid, const char *group, void H5_ATTR_UNUSED *data, int pe, const char *display_name)
{
    hid_t       gid;
    const char *real_name = display_name ? display_name : group;

    if ((gid = H5Gopen2(fid, group, H5P_DEFAULT)) < 0) {
        if (pe) {
            PRINTVALSTREAM(rawoutstream, "\n");
            begin_obj(h5tools_dump_header_format->groupbegin, real_name,
                      h5tools_dump_header_format->groupblockbegin);
            PRINTVALSTREAM(rawoutstream, "\n");
            indentation(COL);
            error_msg("unable to open group \"%s\"\n", real_name);
            end_obj(h5tools_dump_header_format->groupend, h5tools_dump_header_format->groupblockend);
            h5tools_setstatus(EXIT_FAILURE);
        }
    }
    else {
        size_t new_len = strlen(group) + 1;

        if (prefix_len <= new_len) {
            prefix_len = new_len;
            prefix     = (char *)realloc(prefix, prefix_len);
        } /* end if */

        strcpy(prefix, group);

        dump_indent += COL;
        dump_group(gid, real_name);
        dump_indent -= COL;

        if (H5Gclose(gid) < 0)
            h5tools_setstatus(EXIT_FAILURE);
    } /* end else */
} /* end handle_groups() */

/*-------------------------------------------------------------------------
 * Function:    handle_links
 *
 * Purpose:     Handle soft or UD links from the command.
 *
 * Return:      void
 *-------------------------------------------------------------------------
 */
void
handle_links(hid_t fid, const char *links, void H5_ATTR_UNUSED *data, int H5_ATTR_UNUSED pe,
             const char H5_ATTR_UNUSED *display_name)
{
    H5L_info2_t linfo;

    if (H5Lget_info2(fid, links, &linfo, H5P_DEFAULT) < 0) {
        error_msg("unable to get link info from \"%s\"\n", links);
        h5tools_setstatus(EXIT_FAILURE);
    }
    else if (linfo.type == H5L_TYPE_HARD) {
        error_msg("\"%s\" is a hard link\n", links);
        h5tools_setstatus(EXIT_FAILURE);
    }
    else {
        char *buf = (char *)malloc(linfo.u.val_size);
        PRINTVALSTREAM(rawoutstream, "\n");

        switch (linfo.type) {
            case H5L_TYPE_SOFT: /* Soft link */
                begin_obj(h5tools_dump_header_format->softlinkbegin, links,
                          h5tools_dump_header_format->softlinkblockbegin);
                PRINTVALSTREAM(rawoutstream, "\n");
                indentation(COL);
                if (H5Lget_val(fid, links, buf, linfo.u.val_size, H5P_DEFAULT) >= 0) {
                    PRINTSTREAM(rawoutstream, "LINKTARGET \"%s\"\n", buf);
                }
                else {
                    error_msg("h5dump error: unable to get link value for \"%s\"\n", links);
                    h5tools_setstatus(EXIT_FAILURE);
                }
                end_obj(h5tools_dump_header_format->softlinkend,
                        h5tools_dump_header_format->softlinkblockend);
                break;

            case H5L_TYPE_EXTERNAL:
                begin_obj(h5tools_dump_header_format->extlinkbegin, links,
                          h5tools_dump_header_format->extlinkblockbegin);
                PRINTVALSTREAM(rawoutstream, "\n");
                if (H5Lget_val(fid, links, buf, linfo.u.val_size, H5P_DEFAULT) >= 0) {
                    const char *elink_file;
                    const char *elink_path;

                    if (H5Lunpack_elink_val(buf, linfo.u.val_size, NULL, &elink_file, &elink_path) >= 0) {
                        indentation(COL);
                        PRINTSTREAM(rawoutstream, "TARGETFILE \"%s\"\n", elink_file);
                        indentation(COL);
                        PRINTSTREAM(rawoutstream, "TARGETPATH \"%s\"\n", elink_path);
                    }
                    else {
                        error_msg("h5dump error: unable to unpack external link value for \"%s\"\n", links);
                        h5tools_setstatus(EXIT_FAILURE);
                    }
                }
                else {
                    error_msg("h5dump error: unable to get external link value for \"%s\"\n", links);
                    h5tools_setstatus(EXIT_FAILURE);
                }
                end_obj(h5tools_dump_header_format->extlinkend, h5tools_dump_header_format->extlinkblockend);
                break;

            case H5L_TYPE_ERROR:
            case H5L_TYPE_MAX:
            case H5L_TYPE_HARD:
            default:
                begin_obj(h5tools_dump_header_format->udlinkbegin, links,
                          h5tools_dump_header_format->udlinkblockbegin);
                PRINTVALSTREAM(rawoutstream, "\n");
                indentation(COL);
                PRINTSTREAM(rawoutstream, "LINKCLASS %d\n", linfo.type);
                end_obj(h5tools_dump_header_format->udlinkend, h5tools_dump_header_format->udlinkblockend);
                break;
        } /* end switch */
        free(buf);
    } /* end else */
}

/*-------------------------------------------------------------------------
 * Function:    handle_datatypes
 *
 * Purpose:     Handle the datatypes from the command.
 *
 * Return:      void
 *-------------------------------------------------------------------------
 */
void
handle_datatypes(hid_t fid, const char *type, void H5_ATTR_UNUSED *data, int pe, const char *display_name)
{
    hid_t       type_id;
    const char *real_name = display_name ? display_name : type;

    if ((type_id = H5Topen2(fid, type, H5P_DEFAULT)) < 0) {
        /* check if type is unnamed datatype */
        unsigned idx = 0;

        while (idx < type_table->nobjs) {
            char name[128];

            if (!type_table->objs[idx].recorded) {
                char *obj_tok_str = NULL;

                /* unnamed datatype */
                H5Otoken_to_str(fid, &type_table->objs[idx].obj_token, &obj_tok_str);
                snprintf(name, sizeof(name), "/#%s", obj_tok_str);
                H5free_memory(obj_tok_str);

                if (!strcmp(name, real_name))
                    break;
            } /* end if */

            idx++;
        } /* end while */

        if (idx == type_table->nobjs) {
            if (pe) {
                /* unknown type */
                PRINTVALSTREAM(rawoutstream, "\n");
                begin_obj(h5tools_dump_header_format->datatypebegin, real_name,
                          h5tools_dump_header_format->datatypeblockbegin);
                PRINTVALSTREAM(rawoutstream, "\n");
                indentation(COL);
                error_msg("unable to open datatype \"%s\"\n", real_name);
                end_obj(h5tools_dump_header_format->datatypeend,
                        h5tools_dump_header_format->datatypeblockend);
                h5tools_setstatus(EXIT_FAILURE);
            }
        }
        else {
            hid_t dsetid = H5Dopen2(fid, type_table->objs[idx].objname, H5P_DEFAULT);
            type_id      = H5Dget_type(dsetid);

            dump_indent += COL;
            dump_named_datatype(type_id, real_name);
            dump_indent -= COL;

            H5Tclose(type_id);
            H5Dclose(dsetid);
        }
    }
    else {
        dump_indent += COL;
        dump_named_datatype(type_id, real_name);
        dump_indent -= COL;

        if (H5Tclose(type_id) < 0)
            h5tools_setstatus(EXIT_FAILURE);
    }
}

/*-------------------------------------------------------------------------
 * Function:    dump_extlink
 *
 * Purpose:     Dump an external link
 *      Function does not directly open the target file,
 *      it initializes a new set of tables for the external file.
 *      Errors are suppressed.
 *
 *-------------------------------------------------------------------------
 */
static int
dump_extlink(hid_t group, const char *linkname, const char *objname)
{
    hid_t       oid;
    H5O_info2_t oi;
    table_t    *old_group_table = group_table;
    table_t    *old_dset_table  = dset_table;
    table_t    *old_type_table  = type_table;
    bool        old_hit_elink;
    ssize_t     idx;

    /* Open target object */
    if ((oid = H5Oopen(group, linkname, H5P_DEFAULT)) < 0)
        goto fail;

    /* Get object info */
    if (H5Oget_info3(oid, &oi, H5O_INFO_BASIC) < 0) {
        H5Oclose(oid);
        goto fail;
    }

    /* Check if we have visited this file already */
    if ((idx = table_list_visited(oi.fileno)) < 0) {
        /* We have not visited this file, build object tables */
        if ((idx = table_list_add(oid, oi.fileno)) < 0) {
            H5Oclose(oid);
            goto fail;
        }
    }

    /* Do not recurse through an external link into the original file (idx=0) */
    if (idx) {
        /* Update table pointers */
        group_table = table_list.tables[idx].group_table;
        dset_table  = table_list.tables[idx].dset_table;
        type_table  = table_list.tables[idx].type_table;

        /* We will now traverse the external link, set this global to indicate this */
        old_hit_elink = hit_elink;
        hit_elink     = true;

        /* add some indentation to distinguish that these objects are external */
        dump_indent += COL;

        /* Recurse into the external file */
        switch (oi.type) {
            case H5O_TYPE_GROUP:
                handle_groups(group, linkname, NULL, 0, objname);
                break;

            case H5O_TYPE_DATASET:
                handle_datasets(group, linkname, NULL, 0, objname);
                break;

            case H5O_TYPE_NAMED_DATATYPE:
                handle_datatypes(group, linkname, NULL, 0, objname);
                break;

            case H5O_TYPE_MAP:
            case H5O_TYPE_UNKNOWN:
            case H5O_TYPE_NTYPES:
            default:
                h5tools_setstatus(EXIT_FAILURE);
        }

        dump_indent -= COL;

        /* Reset table pointers */
        group_table = old_group_table;
        dset_table  = old_dset_table;
        type_table  = old_type_table;

        /* Reset hit_elink */
        hit_elink = old_hit_elink;
    } /* end if */

    if (H5Idec_ref(oid) < 0)
        h5tools_setstatus(EXIT_FAILURE);

    return SUCCEED;

fail:
    return FAIL;
}<|MERGE_RESOLUTION|>--- conflicted
+++ resolved
@@ -187,11 +187,7 @@
     outputformat                = &string_dataformat;
 
     /* Build the object's path name */
-<<<<<<< HEAD
-    obj_path = (char *)malloc(HDstrlen(prefix) + HDstrlen(name) + 2);
-=======
     obj_path = (char *)malloc(strlen(prefix) + strlen(name) + 2);
->>>>>>> 07347cc5
     if (!obj_path) {
         ret = FAIL;
         goto done;
@@ -232,11 +228,7 @@
                         dump_function_table->dump_group_function(obj, name);
 
                         /* Restore old prefix name */
-<<<<<<< HEAD
-                        HDstrcpy(prefix, old_prefix);
-=======
                         strcpy(prefix, old_prefix);
->>>>>>> 07347cc5
                         free(old_prefix);
                     }
                     else
@@ -1538,11 +1530,7 @@
     h5tool_format_t   string_dataformat;
     hsize_t           curr_pos = 0; /* total data element position   */
 
-<<<<<<< HEAD
-    j        = (int)HDstrlen(attr) - 1;
-=======
     j        = (int)strlen(attr) - 1;
->>>>>>> 07347cc5
     obj_name = (char *)malloc((size_t)j + 2);
     if (obj_name == NULL)
         goto error;
