/* * * * * * * * * * * * * * * * * * * * * * * * * * * * * * * * * * * * * * *
 * Copyright by The HDF Group.                                               *
 * Copyright by the Board of Trustees of the University of Illinois.         *
 * All rights reserved.                                                      *
 *                                                                           *
 * This file is part of HDF5.  The full HDF5 copyright notice, including     *
 * terms governing use, modification, and redistribution, is contained in    *
 * the COPYING file, which can be found at the root of the source code       *
 * distribution tree, or in https://www.hdfgroup.org/licenses.               *
 * If you do not have access to either file, you may request a copy from     *
 * help@hdfgroup.org.                                                        *
 * * * * * * * * * * * * * * * * * * * * * * * * * * * * * * * * * * * * * * */

#include "H5private.h"
#include "h5tools.h"
#include "h5tools_dump.h"
#include "h5tools_utils.h"
#include "h5tools_ref.h"
#include "h5trav.h"
#include "h5dump_extern.h"
#include "h5dump_ddl.h"

typedef struct {
    hid_t       fid;     /* File ID being traversed */
    const char *op_name; /* Object name wanted */
} trav_handle_udata_t;

typedef struct {
    const char *path;    /* Path of object being searched */
    const char *op_name; /* Object name wanted */
} trav_attr_udata_t;

/* callback function used by H5Literate() */
static herr_t dump_all_cb(hid_t group, const char *name, const H5L_info2_t *linfo, void *op_data);
static int    dump_extlink(hid_t group, const char *linkname, const char *objname);

/*-------------------------------------------------------------------------
 * Function:    dump_datatype
 *
 * Purpose:     Dump the datatype. Datatype can be HDF5 predefined
 *              atomic datatype or committed/transient datatype.
 *
 * Return:      void
 *-------------------------------------------------------------------------
 */
void
dump_datatype(hid_t type)
{
    h5tools_context_t ctx; /* print context  */
    h5tool_format_t * outputformat = &h5tools_dataformat;

    HDmemset(&ctx, 0, sizeof(ctx));
    ctx.indent_level = dump_indent / COL;
    ctx.cur_column   = dump_indent;

    h5dump_type_table = type_table;
    h5tools_dump_datatype(rawoutstream, outputformat, &ctx, type);
    h5dump_type_table = NULL;
}

/*-------------------------------------------------------------------------
 * Function:    dump_dataspace
 *
 * Purpose:     Dump the dataspace. Dataspace can be named dataspace,
 *              array, or others.
 *
 * Return:      void
 *-------------------------------------------------------------------------
 */
void
dump_dataspace(hid_t space)
{
    h5tools_context_t ctx; /* print context  */
    h5tool_format_t * outputformat = &h5tools_dataformat;

    HDmemset(&ctx, 0, sizeof(ctx));
    ctx.indent_level = dump_indent / COL;
    ctx.cur_column   = dump_indent;

    h5tools_dump_dataspace(rawoutstream, outputformat, &ctx, space);
}

/*-------------------------------------------------------------------------
 * Function:    dump_attr_cb
 *
 * Purpose:     attribute function callback called by H5Aiterate2, displays the attribute
 *
 * Return:      Success:        SUCCEED
 *              Failure:        FAIL
 *-------------------------------------------------------------------------
 */
herr_t
dump_attr_cb(hid_t oid, const char *attr_name, const H5A_info_t H5_ATTR_UNUSED *info,
             void H5_ATTR_UNUSED *_op_data)
{
    h5tools_context_t ctx; /* print context  */
    h5tool_format_t * outputformat = &h5tools_dataformat;
    h5tool_format_t   string_dataformat;

    hid_t  attr_id;
    herr_t ret = SUCCEED;

    HDmemset(&ctx, 0, sizeof(ctx));
    ctx.indent_level  = dump_indent / COL;
    ctx.cur_column    = dump_indent;
<<<<<<< HEAD
    ctx.display_index = display_ai;
    ctx.display_char  = display_char;

    attr_id          = H5Aopen(oid, attr_name, H5P_DEFAULT);
    oid_output       = display_oid;
    data_output      = display_data;
    attr_data_output = display_attr_data;
=======
    ctx.display_index = dump_opts.display_ai;
    ctx.display_char  = dump_opts.display_char;

    attr_id          = H5Aopen(oid, attr_name, H5P_DEFAULT);
    oid_output       = dump_opts.display_oid;
    data_output      = dump_opts.display_data;
    attr_data_output = dump_opts.display_attr_data;
>>>>>>> 18bbd3f0

    string_dataformat = *outputformat;

    if (fp_format) {
        string_dataformat.fmt_double = fp_format;
        string_dataformat.fmt_float  = fp_format;
    }

    if (h5tools_nCols == 0) {
        string_dataformat.line_ncols    = 65535;
        string_dataformat.line_per_line = 1;
    }
    else
        string_dataformat.line_ncols = h5tools_nCols;

<<<<<<< HEAD
    string_dataformat.do_escape = display_escape;
=======
    string_dataformat.do_escape = dump_opts.display_escape;
>>>>>>> 18bbd3f0
    outputformat                = &string_dataformat;

    h5dump_type_table = type_table;
    h5tools_dump_attribute(rawoutstream, outputformat, &ctx, attr_name, attr_id);
    h5dump_type_table = NULL;

    if (attr_id < 0) {
        h5tools_setstatus(EXIT_FAILURE);
        ret = FAIL;
    }

    return ret;
}

/*-------------------------------------------------------------------------
 * Function:    dump_all_cb
 *
 * Purpose:     function callback called by H5Literate,
 *                displays everything in the specified object
 *
 * Return:      Success:        SUCCEED
 *              Failure:        FAIL
 *-------------------------------------------------------------------------
 */
static herr_t
dump_all_cb(hid_t group, const char *name, const H5L_info2_t *linfo, void H5_ATTR_UNUSED *op_data)
{
    hid_t             obj;
    hid_t             dapl_id  = H5P_DEFAULT; /* dataset access property list ID */
    herr_t            ret      = SUCCEED;
    char *            obj_path = NULL; /* Full path of object */
    h5tools_str_t     buffer;          /* string into which to render   */
    h5tools_context_t ctx;             /* print context  */
    h5tool_format_t * outputformat = &h5tools_dataformat;
    h5tool_format_t   string_dataformat;
    hsize_t           curr_pos = 0; /* total data element position   */

    /* setup */
    HDmemset(&buffer, 0, sizeof(h5tools_str_t));

    HDmemset(&ctx, 0, sizeof(ctx));
    ctx.indent_level = dump_indent / COL;
    ctx.cur_column   = dump_indent;

    string_dataformat = *outputformat;

    if (fp_format) {
        string_dataformat.fmt_double = fp_format;
        string_dataformat.fmt_float  = fp_format;
    }

    if (h5tools_nCols == 0) {
        string_dataformat.line_ncols    = 65535;
        string_dataformat.line_per_line = 1;
    }
    else
        string_dataformat.line_ncols = h5tools_nCols;

<<<<<<< HEAD
    string_dataformat.do_escape = display_escape;
=======
    string_dataformat.do_escape = dump_opts.display_escape;
>>>>>>> 18bbd3f0
    outputformat                = &string_dataformat;

    /* Build the object's path name */
    obj_path = (char *)HDmalloc(HDstrlen(prefix) + HDstrlen(name) + 2);
    if (!obj_path) {
        ret = FAIL;
        goto done;
    }

    HDstrcpy(obj_path, prefix);
    HDstrcat(obj_path, "/");
    HDstrcat(obj_path, name);

    if (linfo->type == H5L_TYPE_HARD) {
        H5O_info2_t oinfo;

        /* Stat the object */
        if (H5Oget_info_by_name3(group, name, &oinfo, H5O_INFO_BASIC, H5P_DEFAULT) < 0) {
            error_msg("unable to get object information for \"%s\"\n", name);
            h5tools_setstatus(EXIT_FAILURE);
            ret = FAIL;
            goto done;
        } /* end if */

        switch (oinfo.type) {
            case H5O_TYPE_GROUP:
                if ((obj = H5Gopen2(group, name, H5P_DEFAULT)) < 0) {
                    error_msg("unable to dump group \"%s\"\n", name);
                    h5tools_setstatus(EXIT_FAILURE);
                    ret = FAIL;
                }
                else {
                    char *old_prefix; /* Pointer to previous prefix */

                    /* Keep copy of prefix before iterating into group */
                    old_prefix = HDstrdup(prefix);
                    if (old_prefix) {
                        /* Append group name to prefix */
                        add_prefix(&prefix, &prefix_len, name);

                        /* Iterate into group */
                        dump_function_table->dump_group_function(obj, name);

                        /* Restore old prefix name */
                        HDstrcpy(prefix, old_prefix);
                        HDfree(old_prefix);
                    }
                    else
                        error_msg("warning: null prefix\n");

                    /* Close group */
                    H5Gclose(obj);
                }
                break;

            case H5O_TYPE_DATASET:
<<<<<<< HEAD
                if (display_data) {
                    if ((dapl_id = H5Pcreate(H5P_DATASET_ACCESS)) < 0) {
                        error_msg("error in creating default access property list ID\n");
                    }
                    if (display_vds_first) {
                        if (H5Pset_virtual_view(dapl_id, H5D_VDS_FIRST_MISSING) < 0)
                            error_msg("error in setting access property list ID, virtual_view\n");
                    }
                    if (vds_gap_size > 0) {
                        if (H5Pset_virtual_printf_gap(dapl_id, (hsize_t)vds_gap_size) < 0)
=======
                if (dump_opts.display_data) {
                    if ((dapl_id = H5Pcreate(H5P_DATASET_ACCESS)) < 0) {
                        error_msg("error in creating default access property list ID\n");
                    }
                    if (dump_opts.display_vds_first) {
                        if (H5Pset_virtual_view(dapl_id, H5D_VDS_FIRST_MISSING) < 0)
                            error_msg("error in setting access property list ID, virtual_view\n");
                    }
                    if (dump_opts.vds_gap_size > 0) {
                        if (H5Pset_virtual_printf_gap(dapl_id, (hsize_t)dump_opts.vds_gap_size) < 0)
>>>>>>> 18bbd3f0
                            error_msg("error in setting access property list ID, virtual_printf_gap\n");
                    }
                }
                if ((obj = H5Dopen2(group, name, dapl_id)) >= 0) {
                    if (oinfo.rc > 1 || hit_elink) {
                        obj_t *found_obj; /* Found object */

                        found_obj = search_obj(dset_table, &oinfo.token);

                        if (found_obj == NULL) {
                            ctx.indent_level++;

                            ctx.need_prefix = TRUE;

                            /* Render the element */
                            h5tools_str_reset(&buffer);
                            h5tools_str_append(&buffer, "%s \"%s\" %s",
                                               h5tools_dump_header_format->datasetbegin, name,
                                               h5tools_dump_header_format->datasetblockbegin);
                            h5tools_render_element(rawoutstream, outputformat, &ctx, &buffer, &curr_pos,
                                                   (size_t)outputformat->line_ncols, (hsize_t)0, (hsize_t)0);

                            error_msg("internal error (file %s:line %d)\n", __FILE__, __LINE__);

                            ctx.need_prefix = TRUE;

                            /* Render the element */
                            h5tools_str_reset(&buffer);
                            if (HDstrlen(h5tools_dump_header_format->datasetblockend)) {
                                h5tools_str_append(&buffer, "%s",
                                                   h5tools_dump_header_format->datasetblockend);
                                if (HDstrlen(h5tools_dump_header_format->datasetend))
                                    h5tools_str_append(&buffer, " ");
                            }
                            if (HDstrlen(h5tools_dump_header_format->datasetend))
                                h5tools_str_append(&buffer, "%s", h5tools_dump_header_format->datasetend);
                            h5tools_render_element(rawoutstream, outputformat, &ctx, &buffer, &curr_pos,
                                                   (size_t)outputformat->line_ncols, (hsize_t)0, (hsize_t)0);

                            ctx.indent_level--;

                            h5tools_setstatus(EXIT_FAILURE);
                            ret = FAIL;
                            if (dapl_id != H5P_DEFAULT)
                                H5Pclose(dapl_id);
                            H5Dclose(obj);
                            goto done;
                        }
                        else if (found_obj->displayed) {
                            ctx.need_prefix = TRUE;

                            /* Render the element */
                            h5tools_str_reset(&buffer);
                            h5tools_str_append(&buffer, "%s \"%s\" %s",
                                               h5tools_dump_header_format->datasetbegin, name,
                                               h5tools_dump_header_format->datasetblockbegin);
                            h5tools_render_element(rawoutstream, outputformat, &ctx, &buffer, &curr_pos,
                                                   (size_t)outputformat->line_ncols, (hsize_t)0, (hsize_t)0);

                            ctx.indent_level++;

                            ctx.need_prefix = TRUE;

                            /* Render the element */
                            h5tools_str_reset(&buffer);
                            h5tools_str_append(&buffer, "%s \"%s\"", HARDLINK, found_obj->objname);
                            h5tools_render_element(rawoutstream, outputformat, &ctx, &buffer, &curr_pos,
                                                   (size_t)outputformat->line_ncols, (hsize_t)0, (hsize_t)0);

                            ctx.indent_level--;

                            ctx.need_prefix = TRUE;

                            /* Render the element */
                            h5tools_str_reset(&buffer);
                            if (HDstrlen(h5tools_dump_header_format->datasetblockend)) {
                                h5tools_str_append(&buffer, "%s",
                                                   h5tools_dump_header_format->datasetblockend);
                                if (HDstrlen(h5tools_dump_header_format->datasetend))
                                    h5tools_str_append(&buffer, " ");
                            }
                            if (HDstrlen(h5tools_dump_header_format->datasetend))
                                h5tools_str_append(&buffer, "%s", h5tools_dump_header_format->datasetend);
                            h5tools_render_element(rawoutstream, outputformat, &ctx, &buffer, &curr_pos,
                                                   (size_t)outputformat->line_ncols, (hsize_t)0, (hsize_t)0);

                            if (dapl_id != H5P_DEFAULT)
                                H5Pclose(dapl_id);
                            H5Dclose(obj);
                            goto done;
                        }
                        else {
                            found_obj->displayed = TRUE;
                        }
                    } /* end if */

                    dump_function_table->dump_dataset_function(obj, name, NULL);
                    if (dapl_id != H5P_DEFAULT)
                        H5Pclose(dapl_id);
                    H5Dclose(obj);
                }
                else {
                    if (dapl_id != H5P_DEFAULT)
                        H5Pclose(dapl_id);
                    error_msg("unable to dump dataset \"%s\"\n", name);
                    h5tools_setstatus(EXIT_FAILURE);
                    ret = FAIL;
                }
                break;

            case H5O_TYPE_NAMED_DATATYPE:
                if ((obj = H5Topen2(group, name, H5P_DEFAULT)) < 0) {
                    error_msg("unable to dump datatype \"%s\"\n", name);
                    h5tools_setstatus(EXIT_FAILURE);
                    ret = FAIL;
                }
                else {
                    dump_function_table->dump_named_datatype_function(obj, name);
                    H5Tclose(obj);
                }
                break;

            case H5O_TYPE_MAP:
            case H5O_TYPE_UNKNOWN:
            case H5O_TYPE_NTYPES:
            default:
                error_msg("unknown object \"%s\"\n", name);
                h5tools_setstatus(EXIT_FAILURE);
                ret = FAIL;
        }
    } /* end if */
    else {
        char *targbuf;

        switch (linfo->type) {
            case H5L_TYPE_SOFT:
                if ((targbuf = (char *)HDmalloc(linfo->u.val_size)) == NULL) {
                    error_msg("unable to allocate buffer\n");
                    h5tools_setstatus(EXIT_FAILURE);
                    ret = FAIL;
                }
                else {
                    ctx.need_prefix = TRUE;

                    /* Render the element */
                    h5tools_str_reset(&buffer);
                    h5tools_str_append(&buffer, "%s \"%s\" %s", h5tools_dump_header_format->softlinkbegin,
                                       name, h5tools_dump_header_format->softlinkblockbegin);
                    h5tools_render_element(rawoutstream, outputformat, &ctx, &buffer, &curr_pos,
                                           (size_t)outputformat->line_ncols, (hsize_t)0, (hsize_t)0);

                    ctx.indent_level++;

                    if (H5Lget_val(group, name, targbuf, linfo->u.val_size, H5P_DEFAULT) < 0) {
                        error_msg("unable to get link value\n");
                        h5tools_setstatus(EXIT_FAILURE);
                        ret = FAIL;
                    }
                    else {
                        /* print the value of a soft link */
                        /* Standard DDL: no modification */
                        ctx.need_prefix = TRUE;

                        /* Render the element */
                        h5tools_str_reset(&buffer);
                        h5tools_str_append(&buffer, "LINKTARGET \"%s\"", targbuf);
                        h5tools_render_element(rawoutstream, outputformat, &ctx, &buffer, &curr_pos,
                                               (size_t)outputformat->line_ncols, (hsize_t)0, (hsize_t)0);
                    }

                    ctx.indent_level--;

                    ctx.need_prefix = TRUE;

                    /* Render the element */
                    h5tools_str_reset(&buffer);
                    if (HDstrlen(h5tools_dump_header_format->softlinkblockend)) {
                        h5tools_str_append(&buffer, "%s", h5tools_dump_header_format->softlinkblockend);
                        if (HDstrlen(h5tools_dump_header_format->softlinkend))
                            h5tools_str_append(&buffer, " ");
                    }
                    if (HDstrlen(h5tools_dump_header_format->softlinkend))
                        h5tools_str_append(&buffer, "%s", h5tools_dump_header_format->softlinkend);
                    h5tools_render_element(rawoutstream, outputformat, &ctx, &buffer, &curr_pos,
                                           (size_t)outputformat->line_ncols, (hsize_t)0, (hsize_t)0);

                    HDfree(targbuf);
                }
                break;

            case H5L_TYPE_EXTERNAL:
                if ((targbuf = (char *)HDmalloc(linfo->u.val_size)) == NULL) {
                    error_msg("unable to allocate buffer\n");
                    h5tools_setstatus(EXIT_FAILURE);
                    ret = FAIL;
                }
                else {
                    ctx.need_prefix = TRUE;

                    /* Render the element */
                    h5tools_str_reset(&buffer);
                    h5tools_str_append(&buffer, "%s \"%s\" %s", h5tools_dump_header_format->extlinkbegin,
                                       name, h5tools_dump_header_format->extlinkblockbegin);
                    h5tools_render_element(rawoutstream, outputformat, &ctx, &buffer, &curr_pos,
                                           (size_t)outputformat->line_ncols, (hsize_t)0, (hsize_t)0);

                    if (H5Lget_val(group, name, targbuf, linfo->u.val_size, H5P_DEFAULT) < 0) {
                        indentation(dump_indent);
                        error_msg("unable to get external link value\n");
                        h5tools_setstatus(EXIT_FAILURE);
                        ret = FAIL;
                    } /* end if */
                    else {
                        const char *filename;
                        const char *targname;

                        if (H5Lunpack_elink_val(targbuf, linfo->u.val_size, NULL, &filename, &targname) < 0) {
                            indentation(dump_indent);
                            error_msg("unable to unpack external link value\n");
                            h5tools_setstatus(EXIT_FAILURE);
                            ret = FAIL;
                        } /* end if */
                        else {
                            ctx.indent_level++;

                            ctx.need_prefix = TRUE;

                            /* Render the element */
                            h5tools_str_reset(&buffer);
                            h5tools_str_append(&buffer, "TARGETFILE \"%s\"", filename);
                            h5tools_render_element(rawoutstream, outputformat, &ctx, &buffer, &curr_pos,
                                                   (size_t)outputformat->line_ncols, (hsize_t)0, (hsize_t)0);

                            ctx.need_prefix = TRUE;

                            /* Render the element */
                            h5tools_str_reset(&buffer);
                            h5tools_str_append(&buffer, "TARGETPATH \"%s\"", targname);
                            h5tools_render_element(rawoutstream, outputformat, &ctx, &buffer, &curr_pos,
                                                   (size_t)outputformat->line_ncols, (hsize_t)0, (hsize_t)0);

                            /* dump the external link */
                            dump_extlink(group, name, targname);
                            ctx.indent_level--;
                        } /* end else */
                    }     /* end else */
                    ctx.need_prefix = TRUE;

                    /* Render the element */
                    h5tools_str_reset(&buffer);
                    if (HDstrlen(h5tools_dump_header_format->extlinkblockend)) {
                        h5tools_str_append(&buffer, "%s", h5tools_dump_header_format->extlinkblockend);
                        if (HDstrlen(h5tools_dump_header_format->extlinkend))
                            h5tools_str_append(&buffer, " ");
                    }
                    if (HDstrlen(h5tools_dump_header_format->extlinkend))
                        h5tools_str_append(&buffer, "%s", h5tools_dump_header_format->extlinkend);
                    h5tools_render_element(rawoutstream, outputformat, &ctx, &buffer, &curr_pos,
                                           (size_t)outputformat->line_ncols, (hsize_t)0, (hsize_t)0);

                    HDfree(targbuf);
                }
                break;

            case H5L_TYPE_ERROR:
            case H5L_TYPE_MAX:
            case H5L_TYPE_HARD:
            default:
                ctx.need_prefix = TRUE;

                /* Render the element */
                h5tools_str_reset(&buffer);
                h5tools_str_append(&buffer, "%s \"%s\" %s", h5tools_dump_header_format->udlinkbegin, name,
                                   h5tools_dump_header_format->udlinkblockbegin);
                h5tools_render_element(rawoutstream, outputformat, &ctx, &buffer, &curr_pos,
                                       (size_t)outputformat->line_ncols, (hsize_t)0, (hsize_t)0);

                ctx.indent_level++;

                ctx.need_prefix = TRUE;
                /* Render the element */
                h5tools_str_reset(&buffer);
                h5tools_str_append(&buffer, "LINKCLASS %d", linfo->type);
                h5tools_render_element(rawoutstream, outputformat, &ctx, &buffer, &curr_pos,
                                       (size_t)outputformat->line_ncols, (hsize_t)0, (hsize_t)0);

                ctx.indent_level--;

                ctx.need_prefix = TRUE;
                /* Render the element */
                h5tools_str_reset(&buffer);
                if (HDstrlen(h5tools_dump_header_format->udlinkblockend)) {
                    h5tools_str_append(&buffer, "%s", h5tools_dump_header_format->udlinkblockend);
                    if (HDstrlen(h5tools_dump_header_format->udlinkend))
                        h5tools_str_append(&buffer, " ");
                }
                if (HDstrlen(h5tools_dump_header_format->udlinkend))
                    h5tools_str_append(&buffer, "%s", h5tools_dump_header_format->udlinkend);
                h5tools_render_element(rawoutstream, outputformat, &ctx, &buffer, &curr_pos,
                                       (size_t)outputformat->line_ncols, (hsize_t)0, (hsize_t)0);

                break;
        } /* end switch */
    }     /* end else */

done:

    h5tools_str_close(&buffer);

    if (obj_path)
        HDfree(obj_path);
    return ret;
}

/*-------------------------------------------------------------------------
 * Function:    attr_iteration
 *
 * Purpose:     Iterate and display attributes within the specified group
 *
 * Return:      void
 *-------------------------------------------------------------------------
 */
void
attr_iteration(hid_t gid, unsigned attr_crt_order_flags)
{
    /* attribute iteration: if there is a request to do H5_INDEX_CRT_ORDER and tracking order is set
       in the group for attributes, then, sort by creation order, otherwise by name */
<<<<<<< HEAD
    if (include_attrs) {
=======
    if (dump_opts.include_attrs) {
>>>>>>> 18bbd3f0
        if ((sort_by == H5_INDEX_CRT_ORDER) && (attr_crt_order_flags & H5P_CRT_ORDER_TRACKED)) {
            if (H5Aiterate2(gid, sort_by, sort_order, NULL, dump_attr_cb, NULL) < 0) {
                error_msg("error getting attribute information\n");
                h5tools_setstatus(EXIT_FAILURE);
            } /* end if */
        }     /* end if */
        else {
            if (H5Aiterate2(gid, H5_INDEX_NAME, sort_order, NULL, dump_attr_cb, NULL) < 0) {
                error_msg("error getting attribute information\n");
                h5tools_setstatus(EXIT_FAILURE);
            } /* end if */
        }     /* end else */
    }
}

/*-------------------------------------------------------------------------
 * Function:    link_iteration
 *
 * Purpose:     Iterate and display links within the specified group
 *
 * Return:      void
 *-------------------------------------------------------------------------
 */
void
link_iteration(hid_t gid, unsigned crt_order_flags)
{

    /* if there is a request to do H5_INDEX_CRT_ORDER and tracking order is set
       in the group, then, sort by creation order, otherwise by name */
    if ((sort_by == H5_INDEX_CRT_ORDER) && (crt_order_flags & H5P_CRT_ORDER_TRACKED))
        H5Literate2(gid, sort_by, sort_order, NULL, dump_all_cb, NULL);
    else
        H5Literate2(gid, H5_INDEX_NAME, sort_order, NULL, dump_all_cb, NULL);
}

/*-------------------------------------------------------------------------
 * Function:    dump_named_datatype
 *
 * Purpose:     Dump named datatype
 *
 * Return:      void
 *-------------------------------------------------------------------------
 */
void
dump_named_datatype(hid_t tid, const char *name)
{
    H5O_info2_t       oinfo;
    unsigned          attr_crt_order_flags;
    hid_t             tcpl_id  = H5I_INVALID_HID; /* datatype creation property list ID */
    hsize_t           curr_pos = 0;               /* total data element position   */
    h5tools_str_t     buffer;                     /* string into which to render   */
    h5tools_context_t ctx;                        /* print context  */
    h5tool_format_t * outputformat = &h5tools_dataformat;
    h5tool_format_t   string_dataformat;

    /* setup */
    HDmemset(&buffer, 0, sizeof(h5tools_str_t));

    HDmemset(&ctx, 0, sizeof(ctx));
    ctx.indent_level = dump_indent / COL;
    ctx.cur_column   = dump_indent;

    string_dataformat = *outputformat;

    if (fp_format) {
        string_dataformat.fmt_double = fp_format;
        string_dataformat.fmt_float  = fp_format;
    }

    if (h5tools_nCols == 0) {
        string_dataformat.line_ncols    = 65535;
        string_dataformat.line_per_line = 1;
    }
    else
        string_dataformat.line_ncols = h5tools_nCols;

<<<<<<< HEAD
    string_dataformat.do_escape = display_escape;
=======
    string_dataformat.do_escape = dump_opts.display_escape;
>>>>>>> 18bbd3f0
    outputformat                = &string_dataformat;

    if ((tcpl_id = H5Tget_create_plist(tid)) < 0) {
        error_msg("error in getting creation property list ID\n");
        h5tools_setstatus(EXIT_FAILURE);
    }

    /* query the creation properties for attributes */
    if (H5Pget_attr_creation_order(tcpl_id, &attr_crt_order_flags) < 0) {
        error_msg("error in getting creation properties\n");
        h5tools_setstatus(EXIT_FAILURE);
    }

    if (H5Pclose(tcpl_id) < 0) {
        error_msg("error in closing creation property list ID\n");
        h5tools_setstatus(EXIT_FAILURE);
    }

    ctx.need_prefix = TRUE;

    /* Render the element */
    h5tools_str_reset(&buffer);
    h5tools_str_append(&buffer, "%s \"%s\" %s", h5tools_dump_header_format->datatypebegin, name,
                       h5tools_dump_header_format->datatypeblockbegin);
    h5tools_render_element(rawoutstream, outputformat, &ctx, &buffer, &curr_pos,
                           (size_t)outputformat->line_ncols, (hsize_t)0, (hsize_t)0);

    H5Oget_info3(tid, &oinfo, H5O_INFO_BASIC);

    /* Must check for uniqueness of all objects if we've traversed an elink,
     * otherwise only check if the reference count > 1.
     */
    if (oinfo.rc > 1 || hit_elink) {
        obj_t *found_obj; /* Found object */

        found_obj = search_obj(type_table, &oinfo.token);

        if (found_obj == NULL) {
            error_msg("internal error (file %s:line %d)\n", __FILE__, __LINE__);
            h5tools_setstatus(EXIT_FAILURE);
            goto done;
        }
        else if (found_obj->displayed) {
            /* Render the element */
            h5tools_str_reset(&buffer);
            h5tools_str_append(&buffer, "%s \"%s\"", HARDLINK, found_obj->objname);
            h5tools_render_element(rawoutstream, outputformat, &ctx, &buffer, &curr_pos,
                                   (size_t)outputformat->line_ncols, (hsize_t)0, (hsize_t)0);
            goto done;
        }
        else
            found_obj->displayed = TRUE;
    } /* end if */

    /* Render the element */
    h5tools_str_reset(&buffer);
    h5tools_print_datatype(rawoutstream, &buffer, outputformat, &ctx, tid, FALSE);

    if (H5Tget_class(tid) != H5T_COMPOUND) {
        h5tools_str_append(&buffer, ";");
    }

    h5tools_render_element(rawoutstream, outputformat, &ctx, &buffer, &curr_pos,
                           (size_t)outputformat->line_ncols, (hsize_t)0, (hsize_t)0);

    /* print attributes */
    dump_indent += COL;

    attr_iteration(tid, attr_crt_order_flags);

    dump_indent -= COL;

done:
    /* Render the element */
    h5tools_str_reset(&buffer);
    if (HDstrlen(h5tools_dump_header_format->datatypeblockend)) {
        h5tools_str_append(&buffer, "%s", h5tools_dump_header_format->datatypeblockend);
        if (HDstrlen(h5tools_dump_header_format->datatypeend))
            h5tools_str_append(&buffer, " ");
    }
    if (HDstrlen(h5tools_dump_header_format->datatypeend))
        h5tools_str_append(&buffer, "%s", h5tools_dump_header_format->datatypeend);
    h5tools_render_element(rawoutstream, outputformat, &ctx, &buffer, &curr_pos,
                           (size_t)outputformat->line_ncols, (hsize_t)0, (hsize_t)0);

    h5tools_str_close(&buffer);
}

/*-------------------------------------------------------------------------
 * Function:    dump_group
 *
 * Purpose:     Dump everything within the specified group
 *
 * Return:      void
 *-------------------------------------------------------------------------
 */
void
dump_group(hid_t gid, const char *name)
{
    H5O_info2_t       oinfo;
    hid_t             dset;
    hid_t             type;
    hid_t             gcpl_id;
    unsigned          crt_order_flags;
    unsigned          attr_crt_order_flags;
    char              type_name[1024];
    h5tools_str_t     buffer; /* string into which to render   */
    h5tools_context_t ctx;    /* print context  */
    h5tool_format_t * outputformat = &h5tools_dataformat;
    h5tool_format_t   string_dataformat;
    hsize_t           curr_pos = 0; /* total data element position   */

    if ((gcpl_id = H5Gget_create_plist(gid)) < 0) {
        error_msg("error in getting group creation property list ID\n");
        h5tools_setstatus(EXIT_FAILURE);
    }

    /* query the group creation properties for attributes */
    if (H5Pget_attr_creation_order(gcpl_id, &attr_crt_order_flags) < 0) {
        error_msg("error in getting group creation properties\n");
        h5tools_setstatus(EXIT_FAILURE);
    }

    /* query the group creation properties */
    if (H5Pget_link_creation_order(gcpl_id, &crt_order_flags) < 0) {
        error_msg("error in getting group creation properties\n");
        h5tools_setstatus(EXIT_FAILURE);
    }

    if (H5Pclose(gcpl_id) < 0) {
        error_msg("error in closing group creation property list ID\n");
        h5tools_setstatus(EXIT_FAILURE);
    }

    /* setup */
    HDmemset(&buffer, 0, sizeof(h5tools_str_t));

    HDmemset(&ctx, 0, sizeof(ctx));
    ctx.indent_level = dump_indent / COL;
    ctx.cur_column   = dump_indent;

    string_dataformat = *outputformat;

    if (fp_format) {
        string_dataformat.fmt_double = fp_format;
        string_dataformat.fmt_float  = fp_format;
    }

    if (h5tools_nCols == 0) {
        string_dataformat.line_ncols    = 65535;
        string_dataformat.line_per_line = 1;
    }
    else
        string_dataformat.line_ncols = h5tools_nCols;

<<<<<<< HEAD
    string_dataformat.do_escape = display_escape;
=======
    string_dataformat.do_escape = dump_opts.display_escape;
>>>>>>> 18bbd3f0
    outputformat                = &string_dataformat;

    ctx.need_prefix = TRUE;

    /* Render the element */
    h5tools_str_reset(&buffer);
    h5tools_str_append(&buffer, "%s \"%s\" %s", h5tools_dump_header_format->groupbegin, name,
                       h5tools_dump_header_format->groupblockbegin);
    h5tools_render_element(rawoutstream, outputformat, &ctx, &buffer, &curr_pos,
                           (size_t)outputformat->line_ncols, (hsize_t)0, (hsize_t)0);

    ctx.indent_level++;
    dump_indent += COL;

    if (!HDstrcmp(name, "/") && unamedtype) {
        unsigned u; /* Local index variable */

        /* dump unamed type in root group */
        for (u = 0; u < type_table->nobjs; u++)
            if (!type_table->objs[u].recorded) {
<<<<<<< HEAD
                char *obj_addr_str = NULL;
=======
                char *obj_tok_str = NULL;
>>>>>>> 18bbd3f0

                dset = H5Dopen2(gid, type_table->objs[u].objname, H5P_DEFAULT);
                type = H5Dget_type(dset);

                H5Otoken_to_str(dset, &type_table->objs[u].obj_token, &obj_tok_str);
                HDsprintf(type_name, "#%s", obj_tok_str);
                H5free_memory(obj_tok_str);

                dump_function_table->dump_named_datatype_function(type, type_name);
                H5Tclose(type);
                H5Dclose(dset);
            }
    } /* end if */

<<<<<<< HEAD
    if (display_oid)
=======
    if (dump_opts.display_oid)
>>>>>>> 18bbd3f0
        h5tools_dump_oid(rawoutstream, outputformat, &ctx, gid);

    h5tools_dump_comment(rawoutstream, outputformat, &ctx, gid);

    H5Oget_info3(gid, &oinfo, H5O_INFO_BASIC);

    /* Must check for uniqueness of all objects if we've traversed an elink,
     * otherwise only check if the reference count > 1.
     */
    if (oinfo.rc > 1 || hit_elink) {
        obj_t *found_obj; /* Found object */

        found_obj = search_obj(group_table, &oinfo.token);

        if (found_obj == NULL) {
            error_msg("internal error (file %s:line %d)\n", __FILE__, __LINE__);
            h5tools_setstatus(EXIT_FAILURE);
        }
        else if (found_obj->displayed) {
            ctx.need_prefix = TRUE;

            /* Render the element */
            h5tools_str_reset(&buffer);
            h5tools_str_append(&buffer, "%s \"%s\"", HARDLINK, found_obj->objname);
            h5tools_render_element(rawoutstream, outputformat, &ctx, &buffer, &curr_pos,
                                   (size_t)outputformat->line_ncols, (hsize_t)0, (hsize_t)0);
        }
        else {
            found_obj->displayed = TRUE;
            attr_iteration(gid, attr_crt_order_flags);
            link_iteration(gid, crt_order_flags);
        }
    }
    else {
        attr_iteration(gid, attr_crt_order_flags);
        link_iteration(gid, crt_order_flags);
    }

    dump_indent -= COL;
    ctx.indent_level--;

    ctx.need_prefix = TRUE;

    /* Render the element */
    h5tools_str_reset(&buffer);
    if (HDstrlen(h5tools_dump_header_format->groupblockend)) {
        h5tools_str_append(&buffer, "%s", h5tools_dump_header_format->groupblockend);
        if (HDstrlen(h5tools_dump_header_format->groupend))
            h5tools_str_append(&buffer, " ");
    }
    if (HDstrlen(h5tools_dump_header_format->groupend))
        h5tools_str_append(&buffer, "%s", h5tools_dump_header_format->groupend);
    h5tools_render_element(rawoutstream, outputformat, &ctx, &buffer, &curr_pos,
                           (size_t)outputformat->line_ncols, (hsize_t)0, (hsize_t)0);

    h5tools_str_close(&buffer);
}

/*-------------------------------------------------------------------------
 * Function:    dump_dataset
 *
 * Purpose:     Dump the specified data set
 *
 * Return:      void
 *-------------------------------------------------------------------------
 */
void
dump_dataset(hid_t did, const char *name, struct subset_t *sset)
{
    h5tools_context_t ctx; /* print context  */
    h5tool_format_t * outputformat = &h5tools_dataformat;
    h5tool_format_t   string_dataformat;
    hid_t             type, space;
    unsigned          attr_crt_order_flags;
    hid_t             dcpl_id;      /* dataset creation property list ID */
    h5tools_str_t     buffer;       /* string into which to render   */
    hsize_t           curr_pos = 0; /* total data element position   */

    HDmemset(&ctx, 0, sizeof(ctx));
    ctx.indent_level = dump_indent / COL;
    ctx.cur_column   = dump_indent;

    string_dataformat = *outputformat;

    if (fp_format) {
        string_dataformat.fmt_double = fp_format;
        string_dataformat.fmt_float  = fp_format;
    }

    if (h5tools_nCols == 0) {
        string_dataformat.line_ncols    = 65535;
        string_dataformat.line_per_line = 1;
    }
    else
        string_dataformat.line_ncols = h5tools_nCols;

<<<<<<< HEAD
    string_dataformat.do_escape = display_escape;
=======
    string_dataformat.do_escape = dump_opts.display_escape;
>>>>>>> 18bbd3f0
    outputformat                = &string_dataformat;

    if ((dcpl_id = H5Dget_create_plist(did)) < 0) {
        error_msg("error in getting creation property list ID\n");
        h5tools_setstatus(EXIT_FAILURE);
    }

    /* query the creation properties for attributes */
    if (H5Pget_attr_creation_order(dcpl_id, &attr_crt_order_flags) < 0) {
        error_msg("error in getting creation properties\n");
        h5tools_setstatus(EXIT_FAILURE);
    }

    /* setup */
    HDmemset(&buffer, 0, sizeof(h5tools_str_t));

    ctx.need_prefix = TRUE;
    h5tools_simple_prefix(rawoutstream, outputformat, &ctx, (hsize_t)0, 0);

    /* Render the element */
    h5tools_str_reset(&buffer);
    h5tools_str_append(&buffer, "%s \"%s\" %s", h5tools_dump_header_format->datasetbegin, name,
                       h5tools_dump_header_format->datasetblockbegin);
    h5tools_render_element(rawoutstream, outputformat, &ctx, &buffer, &curr_pos,
                           (size_t)outputformat->line_ncols, (hsize_t)0, (hsize_t)0);

    h5tools_dump_comment(rawoutstream, outputformat, &ctx, did);

    dump_indent += COL;
    ctx.indent_level++;

    type              = H5Dget_type(did);
    h5dump_type_table = type_table;
    h5tools_dump_datatype(rawoutstream, outputformat, &ctx, type);
    h5dump_type_table = NULL;

    space = H5Dget_space(did);
    h5tools_dump_dataspace(rawoutstream, outputformat, &ctx, space);
    H5Sclose(space);

<<<<<<< HEAD
    if (display_oid) {
        h5tools_dump_oid(rawoutstream, outputformat, &ctx, did);
    }

    if (display_dcpl) {
=======
    if (dump_opts.display_oid) {
        h5tools_dump_oid(rawoutstream, outputformat, &ctx, did);
    }

    if (dump_opts.display_dcpl) {
>>>>>>> 18bbd3f0
        h5dump_type_table = type_table;
        h5tools_dump_dcpl(rawoutstream, outputformat, &ctx, dcpl_id, type, did);
        h5dump_type_table = NULL;
    }
    H5Pclose(dcpl_id);

    ctx.sset          = sset;
<<<<<<< HEAD
    ctx.display_index = display_ai;
    ctx.display_char  = display_char;
    if (display_data) {
        unsigned data_loop = 1;
        unsigned u;

        if (display_packed_bits)
            data_loop = packed_bits_num;
        for (u = 0; u < data_loop; u++) {
            if (display_packed_bits) {
=======
    ctx.display_index = dump_opts.display_ai;
    ctx.display_char  = dump_opts.display_char;
    if (dump_opts.display_data) {
        unsigned data_loop = 1;
        unsigned u;

        if (dump_opts.display_packed_bits)
            data_loop = packed_bits_num;
        for (u = 0; u < data_loop; u++) {
            if (dump_opts.display_packed_bits) {
>>>>>>> 18bbd3f0
                ctx.need_prefix = TRUE;
                h5tools_simple_prefix(rawoutstream, outputformat, &ctx, (hsize_t)0, 0);
                /* Render the element */
                h5tools_str_reset(&buffer);
                packed_data_mask   = packed_mask[u];
                packed_data_offset = packed_offset[u];
                packed_data_length = packed_length[u];
                h5tools_print_packed_bits(&buffer, type);
                h5tools_render_element(rawoutstream, outputformat, &ctx, &buffer, &curr_pos,
                                       (size_t)outputformat->line_ncols, (hsize_t)0, (hsize_t)0);
            }
            switch (H5Tget_class(type)) {
                case H5T_TIME:
                    ctx.indent_level++;

                    ctx.need_prefix = TRUE;
                    h5tools_simple_prefix(rawoutstream, outputformat, &ctx, (hsize_t)0, 0);
                    /* Render the element */
                    h5tools_str_reset(&buffer);
                    h5tools_str_append(&buffer, "DATA{ not yet implemented.}");
                    h5tools_render_element(rawoutstream, outputformat, &ctx, &buffer, &curr_pos,
                                           (size_t)outputformat->line_ncols, (hsize_t)0, (hsize_t)0);

                    ctx.indent_level--;
                    break;

                case H5T_INTEGER:
                case H5T_FLOAT:
                case H5T_STRING:
                case H5T_BITFIELD:
                case H5T_OPAQUE:
                case H5T_COMPOUND:
                case H5T_REFERENCE:
                case H5T_ENUM:
                case H5T_VLEN:
                case H5T_ARRAY: {
                    h5tools_dump_data(rawoutstream, outputformat, &ctx, did, TRUE);
                } break;

                case H5T_NO_CLASS:
                case H5T_NCLASSES:
                default:
                    error_msg("invalid H5TCLASS type\n");
                    break;
            } /* end switch */
        }     /* for(u=0; u<data_loop; u++) */
    }
    H5Tclose(type);

    if (!bin_output) {
        attr_iteration(did, attr_crt_order_flags);
    }
    ctx.indent_level--;
    dump_indent -= COL;

    ctx.need_prefix = TRUE;
    h5tools_simple_prefix(rawoutstream, outputformat, &ctx, (hsize_t)0, 0);

    /* Render the element */
    h5tools_str_reset(&buffer);
    if (HDstrlen(h5tools_dump_header_format->datasetblockend)) {
        h5tools_str_append(&buffer, "%s", h5tools_dump_header_format->datasetblockend);
        if (HDstrlen(h5tools_dump_header_format->datasetend))
            h5tools_str_append(&buffer, " ");
    }
    if (HDstrlen(h5tools_dump_header_format->datasetend))
        h5tools_str_append(&buffer, "%s", h5tools_dump_header_format->datasetend);
    h5tools_render_element(rawoutstream, outputformat, &ctx, &buffer, &curr_pos,
                           (size_t)outputformat->line_ncols, (hsize_t)0, (hsize_t)0);

    h5tools_str_close(&buffer);
}

/*-------------------------------------------------------------------------
 * Function:    dump_data
 *
 * Purpose:     Dump attribute or dataset data
 *
 * Return:      void
 *-------------------------------------------------------------------------
 */
void
dump_data(hid_t obj_id, int obj_data, struct subset_t *sset, int display_index)
{
    h5tools_context_t ctx; /* print context  */
    h5tool_format_t * outputformat = &h5tools_dataformat;
    h5tool_format_t   string_dataformat;
    int               print_dataset = FALSE;

    string_dataformat = *outputformat;

    if (fp_format) {
        string_dataformat.fmt_double = fp_format;
        string_dataformat.fmt_float  = fp_format;
    }

    if (h5tools_nCols == 0) {
        string_dataformat.line_ncols    = 65535;
        string_dataformat.line_per_line = 1;
    }
    else
        string_dataformat.line_ncols = h5tools_nCols;

<<<<<<< HEAD
    string_dataformat.do_escape = display_escape;
=======
    string_dataformat.do_escape = dump_opts.display_escape;
>>>>>>> 18bbd3f0
    outputformat                = &string_dataformat;

    HDmemset(&ctx, 0, sizeof(ctx));
    ctx.indent_level  = dump_indent / COL;
    ctx.cur_column    = dump_indent;
    ctx.sset          = sset;
    ctx.display_index = display_index;
<<<<<<< HEAD
    ctx.display_char  = display_char;
=======
    ctx.display_char  = dump_opts.display_char;
>>>>>>> 18bbd3f0

    if (obj_data == DATASET_DATA)
        print_dataset = TRUE;
    h5tools_dump_data(rawoutstream, outputformat, &ctx, obj_id, print_dataset);
}

/*-------------------------------------------------------------------------
 * Function:    dump_fcpl
 *
 * Purpose:     prints file creation property list information
 *
 * Return:      void
 *-------------------------------------------------------------------------
 */
void
dump_fcpl(hid_t fid)
{
    hid_t                 fcpl;         /* file creation property list ID */
    hsize_t               userblock;    /* userblock size retrieved from FCPL */
    size_t                off_size;     /* size of offsets in the file */
    size_t                len_size;     /* size of lengths in the file */
    H5F_fspace_strategy_t fs_strategy;  /* file space strategy */
    hbool_t               fs_persist;   /* Persisting free-space or not */
    hsize_t               fs_threshold; /* free-space section threshold */
    hsize_t               fsp_size;     /* file space page size */
    H5F_info2_t           finfo;        /* file information */
#ifdef SHOW_FILE_DRIVER
    hid_t fapl;      /* file access property list ID */
    hid_t fdriver;   /* file driver */
    char  dname[32]; /* buffer to store driver name */
#endif
    unsigned sym_lk;    /* symbol table B-tree leaf 'K' value */
    unsigned sym_ik;    /* symbol table B-tree internal 'K' value */
    unsigned istore_ik; /* indexed storage B-tree internal 'K' value */

<<<<<<< HEAD
=======
    hbool_t supported = FALSE;

    /* Dumping the information here only makes sense for the native
     * VOL connector. The only VOL call here is H5Fget_info(), so we'll
     * use that as a proxy for "native-ness". If that isn't supported, we'll
     * just return.
     */
    H5VLquery_optional(fid, H5VL_SUBCLS_FILE, H5VL_NATIVE_FILE_GET_INFO, &supported);

    if (!supported)
        return;

>>>>>>> 18bbd3f0
    fcpl = H5Fget_create_plist(fid);
    H5Fget_info2(fid, &finfo);
    H5Pget_userblock(fcpl, &userblock);
    H5Pget_sizes(fcpl, &off_size, &len_size);
    H5Pget_sym_k(fcpl, &sym_ik, &sym_lk);
    H5Pget_istore_k(fcpl, &istore_ik);
    H5Pget_file_space_strategy(fcpl, &fs_strategy, &fs_persist, &fs_threshold);
    H5Pget_file_space_page_size(fcpl, &fsp_size);
    H5Pclose(fcpl);
#ifdef SHOW_FILE_DRIVER
    fapl    = h5_fileaccess();
    fdriver = H5Pget_driver(fapl);
    H5Pclose(fapl);
#endif

    /*-------------------------------------------------------------------------
     * SUPER_BLOCK
     *-------------------------------------------------------------------------
     */
    PRINTSTREAM(rawoutstream, "\n%s %s\n", SUPER_BLOCK, BEGIN);
    indentation(dump_indent + COL);
    PRINTSTREAM(rawoutstream, "%s %u\n", "SUPERBLOCK_VERSION", finfo.super.version);
    indentation(dump_indent + COL);
    PRINTSTREAM(rawoutstream, "%s %u\n", "FREELIST_VERSION", finfo.free.version);
    indentation(dump_indent + COL);
    PRINTSTREAM(rawoutstream, "%s %u\n", "SYMBOLTABLE_VERSION",
                0); /* Retain this for backward compatibility, for now (QAK) */
    indentation(dump_indent + COL);
    PRINTSTREAM(rawoutstream, "%s %u\n", "OBJECTHEADER_VERSION", finfo.sohm.version);
    indentation(dump_indent + COL);
    PRINTSTREAM(rawoutstream, "%s %zu\n", "OFFSET_SIZE", off_size);
    indentation(dump_indent + COL);
    PRINTSTREAM(rawoutstream, "%s %zu\n", "LENGTH_SIZE", len_size);
    indentation(dump_indent + COL);
    PRINTSTREAM(rawoutstream, "%s %u\n", "BTREE_RANK", sym_ik);
    indentation(dump_indent + COL);
    PRINTSTREAM(rawoutstream, "%s %d\n", "BTREE_LEAF", sym_lk);

#ifdef SHOW_FILE_DRIVER
    if (H5FD_CORE == fdriver)
        HDstrcpy(dname, "H5FD_CORE");
#ifdef H5_HAVE_DIRECT
    else if (H5FD_DIRECT == fdriver)
        HDstrcpy(dname, "H5FD_DIRECT");
#endif
    else if (H5FD_FAMILY == fdriver)
        HDstrcpy(dname, "H5FD_FAMILY");
    else if (H5FD_LOG == fdriver)
        HDstrcpy(dname, "H5FD_LOG");
    else if (H5FD_MPIO == fdriver)
        HDstrcpy(dname, "H5FD_MPIO");
    else if (H5FD_MULTI == fdriver)
        HDstrcpy(dname, "H5FD_MULTI");
    else if (H5FD_SEC2 == fdriver)
        HDstrcpy(dname, "H5FD_SEC2");
    else if (H5FD_STDIO == fdriver)
        HDstrcpy(dname, "H5FD_STDIO");
    else
        HDstrcpy(dname, "Unknown driver");

        /* Take out this because the driver used can be different from the
         * standard output. */
        /*indentation(dump_indent + COL);
        PRINTSTREAM(rawoutstream, "%s %s\n","FILE_DRIVER", dname);*/
#endif
    indentation(dump_indent + COL);
    PRINTSTREAM(rawoutstream, "%s %u\n", "ISTORE_K", istore_ik);

    indentation(dump_indent + COL);
    if (fs_strategy == H5F_FSPACE_STRATEGY_FSM_AGGR) {
        PRINTSTREAM(rawoutstream, "%s %s\n", "FILE_SPACE_STRATEGY", "H5F_FSPACE_STRATEGY_FSM_AGGR");
    }
    else if (fs_strategy == H5F_FSPACE_STRATEGY_PAGE) {
        PRINTSTREAM(rawoutstream, "%s %s\n", "FILE_SPACE_STRATEGY", "H5F_FSPACE_STRATEGY_PAGE");
    }
    else if (fs_strategy == H5F_FSPACE_STRATEGY_AGGR) {
        PRINTSTREAM(rawoutstream, "%s %s\n", "FILE_SPACE_STRATEGY", "H5F_FSPACE_STRATEGY_AGGR");
    }
    else if (fs_strategy == H5F_FSPACE_STRATEGY_NONE) {
        PRINTSTREAM(rawoutstream, "%s %s\n", "FILE_SPACE_STRATEGY", "H5F_FSPACE_STRATEGY_NONE");
    }
    else
        PRINTSTREAM(rawoutstream, "%s %s\n", "FILE_SPACE_STRATEGY", "Unknown strategy");
    indentation(dump_indent + COL);
    PRINTSTREAM(rawoutstream, "%s %s\n", "FREE_SPACE_PERSIST", fs_persist ? "TRUE" : "FALSE");
    indentation(dump_indent + COL);
<<<<<<< HEAD
    PRINTSTREAM(rawoutstream, "%s %Hu\n", "FREE_SPACE_SECTION_THRESHOLD", fs_threshold);
    indentation(dump_indent + COL);
    PRINTSTREAM(rawoutstream, "%s %Hu\n", "FILE_SPACE_PAGE_SIZE", fsp_size);
=======
    PRINTSTREAM(rawoutstream, "%s %" PRIuHSIZE "\n", "FREE_SPACE_SECTION_THRESHOLD", fs_threshold);
    indentation(dump_indent + COL);
    PRINTSTREAM(rawoutstream, "%s %" PRIuHSIZE "\n", "FILE_SPACE_PAGE_SIZE", fsp_size);
>>>>>>> 18bbd3f0

    /*-------------------------------------------------------------------------
     * USER_BLOCK
     *-------------------------------------------------------------------------
     */
    indentation(dump_indent + COL);
    PRINTSTREAM(rawoutstream, "USER_BLOCK %s\n", BEGIN);
    indentation(dump_indent + COL + COL);
<<<<<<< HEAD
    PRINTSTREAM(rawoutstream, "%s %Hu\n", "USERBLOCK_SIZE", userblock);
=======
    PRINTSTREAM(rawoutstream, "%s %" PRIuHSIZE "\n", "USERBLOCK_SIZE", userblock);
>>>>>>> 18bbd3f0
    indentation(dump_indent + COL);
    PRINTSTREAM(rawoutstream, "%s\n", END);

    PRINTSTREAM(rawoutstream, "%s", END);
}

/*-------------------------------------------------------------------------
 * Function:    dump_fcontents
 *
 * Purpose:     prints all objects
 *
 * Return:      void
 *-------------------------------------------------------------------------
 */
void
dump_fcontents(hid_t fid)
{
    PRINTSTREAM(rawoutstream, "%s %s\n", FILE_CONTENTS, BEGIN);

    /* special case of unamed types in root group */
    if (unamedtype) {
        unsigned u;

        for (u = 0; u < type_table->nobjs; u++) {
            if (!type_table->objs[u].recorded) {
                char *obj_tok_str = NULL;

                H5Otoken_to_str(fid, &type_table->objs[u].obj_token, &obj_tok_str);
                PRINTSTREAM(rawoutstream, " %-10s /#%s\n", "datatype", obj_tok_str);
                H5free_memory(obj_tok_str);
            }
        }
    }

    /* print objects in the files */
    h5trav_print(fid);

    PRINTSTREAM(rawoutstream, " %s\n", END);
}

static herr_t
attr_search(hid_t oid, const char *attr_name, const H5A_info_t H5_ATTR_UNUSED *ainfo, void *_op_data)
{
    herr_t             ret = SUCCEED;
    int                j;
    char *             obj_op_name;
    char *             obj_name;
    trav_attr_udata_t *attr_data = (trav_attr_udata_t *)_op_data;
    const char *       buf       = attr_data->path;
    const char *       op_name   = attr_data->op_name;

    j = (int)HDstrlen(op_name) - 1;
    /* find the last / */
    while (j >= 0) {
        if (op_name[j] == '/' && (j == 0 || (j > 0 && op_name[j - 1] != '\\')))
            break;
        j--;
    }

    obj_op_name = h5tools_str_replace(op_name + j + 1, "\\/", "/");

    if (obj_op_name == NULL) {
        h5tools_setstatus(EXIT_FAILURE);
        ret = FAIL;
    }
    else {
        if (HDstrcmp(attr_name, obj_op_name) == 0) {
            size_t u, v, w;

            /* object name */
            u        = HDstrlen(buf);
            v        = HDstrlen(op_name);
            w        = u + 1 + v + 1 + 2;
            obj_name = (char *)HDmalloc(w);
            if (obj_name == NULL) {
                h5tools_setstatus(EXIT_FAILURE);
                ret = FAIL;
            }
            else {
                HDmemset(obj_name, '\0', w);
                if (op_name[0] != '/') {
                    HDstrncat(obj_name, buf, u + 1);
                    if (buf[u - 1] != '/')
                        HDstrncat(obj_name, "/", (size_t)2);
                }
                HDstrncat(obj_name, op_name, v + 1);

                handle_attributes(oid, obj_name, NULL, 0, NULL);
                HDfree(obj_name);
            }
        }
        HDfree(obj_op_name);
    }
    return ret;
} /* end attr_search() */

static herr_t
obj_search(const char *path, const H5O_info2_t *oi, const char H5_ATTR_UNUSED *already_visited,
           void *_op_data)
{
    trav_handle_udata_t *handle_data = (trav_handle_udata_t *)_op_data;
    const char *         op_name     = handle_data->op_name;
    trav_attr_udata_t    attr_data;

    attr_data.path    = path;
    attr_data.op_name = op_name;
    H5Aiterate_by_name(handle_data->fid, path, H5_INDEX_NAME, H5_ITER_INC, NULL, attr_search,
                       (void *)&attr_data, H5P_DEFAULT);

    if (HDstrcmp(path, op_name) == 0) {
        switch (oi->type) {
            case H5O_TYPE_GROUP:
                handle_groups(handle_data->fid, path, NULL, 0, NULL);
                break;

            case H5O_TYPE_DATASET:
                handle_datasets(handle_data->fid, path, NULL, 0, NULL);
                break;

            case H5O_TYPE_NAMED_DATATYPE:
                handle_datatypes(handle_data->fid, path, NULL, 0, NULL);
                break;

            case H5O_TYPE_MAP:
            case H5O_TYPE_UNKNOWN:
            case H5O_TYPE_NTYPES:
            default:
                error_msg("unknown object type value\n");
                h5tools_setstatus(EXIT_FAILURE);
        } /* end switch */
    }

    return 0;
} /* end obj_search() */

static herr_t
lnk_search(const char *path, const H5L_info2_t *li, void *_op_data)
{
    size_t               search_len;
    size_t               k;
    char *               search_name;
    trav_handle_udata_t *handle_data = (trav_handle_udata_t *)_op_data;
    const char *         op_name     = handle_data->op_name;

    search_len = HDstrlen(op_name);
    if (search_len > 0 && op_name[0] != '/')
        k = 2;
    else
        k = 1;
    search_name = (char *)HDmalloc(search_len + k);
    if (search_name == NULL) {
        error_msg("creating temporary link\n");
        h5tools_setstatus(EXIT_FAILURE);
    }
    else {
        if (k == 2) {
            HDstrcpy(search_name, "/");
            HDstrncat(search_name, op_name, search_len + 1);
        }
        else
            HDstrncpy(search_name, op_name, search_len + 1);
        search_name[search_len + k - 1] = '\0';

        if (HDstrcmp(path, search_name) == 0) {
            switch (li->type) {
                case H5L_TYPE_SOFT:
                case H5L_TYPE_EXTERNAL:
                    handle_links(handle_data->fid, op_name, NULL, 0, NULL);
                    break;

                case H5L_TYPE_HARD:
                case H5L_TYPE_MAX:
                case H5L_TYPE_ERROR:
                default:
                    error_msg("unknown link type value\n");
                    h5tools_setstatus(EXIT_FAILURE);
                    break;
            } /* end switch() */
        }
        HDfree(search_name);
    }
    return 0;
} /* end lnk_search() */

/*-------------------------------------------------------------------------
 * Function:    handle_paths
 *
 * Purpose:     Handle objects from the command.
 *
 * Return:      void
 *-------------------------------------------------------------------------
 */
void
handle_paths(hid_t fid, const char *path_name, void H5_ATTR_UNUSED *data, int H5_ATTR_UNUSED pe,
             const char H5_ATTR_UNUSED *display_name)
{
    hid_t gid = H5I_INVALID_HID;

    if ((gid = H5Gopen2(fid, "/", H5P_DEFAULT)) < 0) {
        error_msg("unable to open root group\n");
        h5tools_setstatus(EXIT_FAILURE);
    }
    else {
        hid_t               gcpl_id;
        unsigned            crt_order_flags;
        unsigned            attr_crt_order_flags;
        trav_handle_udata_t handle_udata; /* User data for traversal */

        if ((gcpl_id = H5Gget_create_plist(gid)) < 0) {
            error_msg("error in getting group creation property list ID\n");
            h5tools_setstatus(EXIT_FAILURE);
        }

        /* query the group creation properties for attributes */
        if (H5Pget_attr_creation_order(gcpl_id, &attr_crt_order_flags) < 0) {
            error_msg("error in getting group creation properties\n");
            h5tools_setstatus(EXIT_FAILURE);
        }

        /* query the group creation properties */
        if (H5Pget_link_creation_order(gcpl_id, &crt_order_flags) < 0) {
            error_msg("error in getting group creation properties\n");
            h5tools_setstatus(EXIT_FAILURE);
        }

        if (H5Pclose(gcpl_id) < 0) {
            error_msg("error in closing group creation property list ID\n");
            h5tools_setstatus(EXIT_FAILURE);
        }

        handle_udata.fid     = fid;
        handle_udata.op_name = path_name;
        if (h5trav_visit(fid, "/", TRUE, TRUE, obj_search, lnk_search, &handle_udata, H5O_INFO_BASIC) < 0) {
            error_msg("error traversing information\n");
            h5tools_setstatus(EXIT_FAILURE);
        }
    }
}

/*-------------------------------------------------------------------------
 * Function:    handle_attributes
 *
 * Purpose:     Handle the attributes from the command.
 *
 * Return:      void
 *-------------------------------------------------------------------------
 */
void
handle_attributes(hid_t fid, const char *attr, void H5_ATTR_UNUSED *data, int H5_ATTR_UNUSED pe,
                  const char H5_ATTR_UNUSED *display_name)
{
    hid_t             oid       = H5I_INVALID_HID;
    hid_t             attr_id   = H5I_INVALID_HID;
    char *            obj_name  = NULL;
    char *            attr_name = NULL;
    int               j;
    h5tools_str_t     buffer; /* string into which to render   */
    h5tools_context_t ctx;    /* print context  */
    h5tool_format_t * outputformat = &h5tools_dataformat;
    h5tool_format_t   string_dataformat;
    hsize_t           curr_pos = 0; /* total data element position   */

    j        = (int)HDstrlen(attr) - 1;
    obj_name = (char *)HDmalloc((size_t)j + 2);
    if (obj_name == NULL)
        goto error;

    /* find the last / */
    while (j >= 0) {
        if (attr[j] == '/' && (j == 0 || (j > 0 && attr[j - 1] != '\\')))
            break;
        j--;
    }

    /* object name */
    if (j == -1)
        HDstrcpy(obj_name, "/");
    else {
        HDstrncpy(obj_name, attr, (size_t)j + 1);
        obj_name[j + 1] = '\0';
    } /* end else */

    dump_indent += COL;
    HDmemset(&ctx, 0, sizeof(ctx));
    ctx.indent_level  = dump_indent / COL;
    ctx.cur_column    = dump_indent;
<<<<<<< HEAD
    ctx.display_index = display_ai;
    ctx.display_char  = display_char;
=======
    ctx.display_index = dump_opts.display_ai;
    ctx.display_char  = dump_opts.display_char;
>>>>>>> 18bbd3f0

    string_dataformat = *outputformat;

    if (fp_format) {
        string_dataformat.fmt_double = fp_format;
        string_dataformat.fmt_float  = fp_format;
    }

    if (h5tools_nCols == 0) {
        string_dataformat.line_ncols    = 65535;
        string_dataformat.line_per_line = 1;
    }
    else
        string_dataformat.line_ncols = h5tools_nCols;

<<<<<<< HEAD
    string_dataformat.do_escape = display_escape;
=======
    string_dataformat.do_escape = dump_opts.display_escape;
>>>>>>> 18bbd3f0
    outputformat                = &string_dataformat;

    attr_name = h5tools_str_replace(attr + j + 1, "\\/", "/");

    /* handle error case: cannot open the object with the attribute */
    if ((oid = H5Oopen(fid, obj_name, H5P_DEFAULT)) < 0) {
        /* setup */
        HDmemset(&buffer, 0, sizeof(h5tools_str_t));

        ctx.need_prefix = TRUE;

        /* Render the element */
        h5tools_str_reset(&buffer);
        h5tools_str_append(&buffer, "%s \"%s\" %s", h5tools_dump_header_format->attributebegin, attr,
                           h5tools_dump_header_format->attributeblockbegin);
        h5tools_render_element(rawoutstream, outputformat, &ctx, &buffer, &curr_pos,
                               (size_t)outputformat->line_ncols, (hsize_t)0, (hsize_t)0);

        error_msg("unable to open object \"%s\"\n", obj_name);

        ctx.need_prefix = TRUE;
        /* Render the element */
        h5tools_str_reset(&buffer);
        if (HDstrlen(h5tools_dump_header_format->attributeblockend)) {
            h5tools_str_append(&buffer, "%s", h5tools_dump_header_format->attributeblockend);
            if (HDstrlen(h5tools_dump_header_format->attributeend))
                h5tools_str_append(&buffer, " ");
        }
        if (HDstrlen(h5tools_dump_header_format->attributeend))
            h5tools_str_append(&buffer, "%s", h5tools_dump_header_format->attributeend);
        h5tools_render_element(rawoutstream, outputformat, &ctx, &buffer, &curr_pos,
                               (size_t)outputformat->line_ncols, (hsize_t)0, (hsize_t)0);

        h5tools_str_close(&buffer);

        goto error;
    } /* end if */

    attr_id          = H5Aopen(oid, attr_name, H5P_DEFAULT);
<<<<<<< HEAD
    oid_output       = display_oid;
    data_output      = display_data;
    attr_data_output = display_attr_data;
=======
    oid_output       = dump_opts.display_oid;
    data_output      = dump_opts.display_data;
    attr_data_output = dump_opts.display_attr_data;
>>>>>>> 18bbd3f0

    h5dump_type_table = type_table;
    h5tools_dump_attribute(rawoutstream, outputformat, &ctx, attr_name, attr_id);
    h5dump_type_table = NULL;

    if (attr_id < 0) {
        goto error;
    }

    /* Close object */
    if (H5Oclose(oid) < 0) {
        goto error;
    } /* end if */

    HDfree(obj_name);
    HDfree(attr_name);
    dump_indent -= COL;
    return;

error:
    h5tools_setstatus(EXIT_FAILURE);
    if (obj_name)
        HDfree(obj_name);

    if (attr_name)
        HDfree(attr_name);

    H5E_BEGIN_TRY
    {
        H5Oclose(oid);
        H5Aclose(attr_id);
    }
    H5E_END_TRY;
    dump_indent -= COL;
}

/*-------------------------------------------------------------------------
 * Function:    handle_datasets
 *
 * Purpose:     Handle the datasets from the command.
 *
 * Return:      void
 *-------------------------------------------------------------------------
 */
void
handle_datasets(hid_t fid, const char *dset, void *data, int pe, const char *display_name)
{
    H5O_info2_t      oinfo;
    hid_t            dsetid;
    hid_t            dapl_id   = H5P_DEFAULT; /* dataset access property list ID */
    struct subset_t *sset      = (struct subset_t *)data;
    const char *     real_name = display_name ? display_name : dset;

<<<<<<< HEAD
    if (display_data) {
        if ((dapl_id = H5Pcreate(H5P_DATASET_ACCESS)) < 0) {
            error_msg("error in creating default access property list ID\n");
        }
        if (display_vds_first) {
            if (H5Pset_virtual_view(dapl_id, H5D_VDS_FIRST_MISSING) < 0)
                error_msg("error in setting access property list ID, virtual_view\n");
        }
        if (vds_gap_size > 0) {
            if (H5Pset_virtual_printf_gap(dapl_id, (hsize_t)vds_gap_size) < 0)
=======
    if (dump_opts.display_data) {
        if ((dapl_id = H5Pcreate(H5P_DATASET_ACCESS)) < 0) {
            error_msg("error in creating default access property list ID\n");
        }
        if (dump_opts.display_vds_first) {
            if (H5Pset_virtual_view(dapl_id, H5D_VDS_FIRST_MISSING) < 0)
                error_msg("error in setting access property list ID, virtual_view\n");
        }
        if (dump_opts.vds_gap_size > 0) {
            if (H5Pset_virtual_printf_gap(dapl_id, (hsize_t)dump_opts.vds_gap_size) < 0)
>>>>>>> 18bbd3f0
                error_msg("error in setting access property list ID, virtual_printf_gap\n");
        }
    }
    if ((dsetid = H5Dopen2(fid, dset, dapl_id)) < 0) {
        if (pe)
            handle_links(fid, dset, data, pe, display_name);
        return;
    } /* end if */

    if (sset) {
        unsigned int i;
        unsigned int ndims;
        hid_t        sid       = H5Dget_space(dsetid);
        int          ndims_res = H5Sget_simple_extent_ndims(sid);

        H5Sclose(sid);
        if (ndims_res < 0) {
            error_msg("H5Sget_simple_extent_ndims failed\n");
            h5tools_setstatus(EXIT_FAILURE);
            return;
        }
        ndims = (unsigned)ndims_res;

        if (!sset->start.data || !sset->stride.data || !sset->count.data || !sset->block.data) {
            /* they didn't specify a ``stride'' or ``block''. default to 1 in all
             * dimensions */
            if (!sset->start.data) {
                /* default to (0, 0, ...) for the start coord */
                sset->start.data = (hsize_t *)HDcalloc((size_t)ndims, sizeof(hsize_t));
                sset->start.len  = ndims;
            }

            if (!sset->stride.data) {
                sset->stride.data = (hsize_t *)HDcalloc((size_t)ndims, sizeof(hsize_t));
                sset->stride.len  = ndims;
                for (i = 0; i < ndims; i++)
                    sset->stride.data[i] = 1;
            }

            if (!sset->count.data) {
                sset->count.data = (hsize_t *)HDcalloc((size_t)ndims, sizeof(hsize_t));
                sset->count.len  = ndims;
                for (i = 0; i < ndims; i++)
                    sset->count.data[i] = 1;
            }

            if (!sset->block.data) {
                sset->block.data = (hsize_t *)HDcalloc((size_t)ndims, sizeof(hsize_t));
                sset->block.len  = ndims;
                for (i = 0; i < ndims; i++)
                    sset->block.data[i] = 1;
            }
        }

        /*-------------------------------------------------------------------------
         * check for dimension overflow
         *-------------------------------------------------------------------------
         */
        if (sset->start.len > ndims) {
            error_msg("number of start dims (%u) exceed dataset dims (%u)\n", sset->start.len, ndims);
            h5tools_setstatus(EXIT_FAILURE);
            return;
        }
        if (sset->stride.len > ndims) {
            error_msg("number of stride dims (%u) exceed dataset dims (%u)\n", sset->stride.len, ndims);
            h5tools_setstatus(EXIT_FAILURE);
            return;
        }
        if (sset->count.len > ndims) {
            error_msg("number of count dims (%u) exceed dataset dims (%u)\n", sset->count.len, ndims);
            h5tools_setstatus(EXIT_FAILURE);
            return;
        }
        if (sset->block.len > ndims) {
            error_msg("number of block dims (%u) exceed dataset dims (%u)\n", sset->block.len, ndims);
            h5tools_setstatus(EXIT_FAILURE);
            return;
        }

        /*-------------------------------------------------------------------------
         * check for block overlap
         *-------------------------------------------------------------------------
         */
        for (i = 0; i < ndims; i++) {
            if (sset->count.data[i] > 1) {
                if (sset->stride.data[i] < sset->block.data[i]) {
                    error_msg("wrong subset selection; blocks overlap\n");
                    h5tools_setstatus(EXIT_FAILURE);
                    return;
                } /* end if */
            }     /* end if */
        }         /* end for */
    }             /* end if */

    H5Oget_info3(dsetid, &oinfo, H5O_INFO_BASIC);
    if (oinfo.rc > 1 || hit_elink) {
        obj_t *found_obj; /* Found object */

        found_obj = search_obj(dset_table, &oinfo.token);

        if (found_obj) {
            if (found_obj->displayed) {
                PRINTVALSTREAM(rawoutstream, "\n");
                indentation(dump_indent);
                begin_obj(h5tools_dump_header_format->datasetbegin, real_name,
                          h5tools_dump_header_format->datasetblockbegin);
                PRINTVALSTREAM(rawoutstream, "\n");
                indentation(dump_indent + COL);
                PRINTSTREAM(rawoutstream, "%s \"%s\"\n", HARDLINK, found_obj->objname);
                indentation(dump_indent);
                end_obj(h5tools_dump_header_format->datasetend, h5tools_dump_header_format->datasetblockend);
            }
            else {
                found_obj->displayed = TRUE;
                dump_indent += COL;
                dump_dataset(dsetid, real_name, sset);
                dump_indent -= COL;
            }
        }
        else
            h5tools_setstatus(EXIT_FAILURE);
    }
    else {
        dump_indent += COL;
        dump_dataset(dsetid, real_name, sset);
        dump_indent -= COL;
    }
    if (dapl_id != H5P_DEFAULT)
        H5Pclose(dapl_id);
    if (H5Dclose(dsetid) < 0)
        h5tools_setstatus(EXIT_FAILURE);
}

/*-------------------------------------------------------------------------
 * Function:    handle_groups
 *
 * Purpose:     Handle the groups from the command.
 *
 * Return:      void
 *-------------------------------------------------------------------------
 */
void
handle_groups(hid_t fid, const char *group, void H5_ATTR_UNUSED *data, int pe, const char *display_name)
{
    hid_t       gid;
    const char *real_name = display_name ? display_name : group;

    if ((gid = H5Gopen2(fid, group, H5P_DEFAULT)) < 0) {
        if (pe) {
            PRINTVALSTREAM(rawoutstream, "\n");
            begin_obj(h5tools_dump_header_format->groupbegin, real_name,
                      h5tools_dump_header_format->groupblockbegin);
            PRINTVALSTREAM(rawoutstream, "\n");
            indentation(COL);
            error_msg("unable to open group \"%s\"\n", real_name);
            end_obj(h5tools_dump_header_format->groupend, h5tools_dump_header_format->groupblockend);
            h5tools_setstatus(EXIT_FAILURE);
        }
    }
    else {
        size_t new_len = HDstrlen(group) + 1;

        if (prefix_len <= new_len) {
            prefix_len = new_len;
            prefix     = (char *)HDrealloc(prefix, prefix_len);
        } /* end if */

        HDstrcpy(prefix, group);

        dump_indent += COL;
        dump_group(gid, real_name);
        dump_indent -= COL;

        if (H5Gclose(gid) < 0)
            h5tools_setstatus(EXIT_FAILURE);
    } /* end else */
} /* end handle_groups() */

/*-------------------------------------------------------------------------
 * Function:    handle_links
 *
 * Purpose:     Handle soft or UD links from the command.
 *
 * Return:      void
 *-------------------------------------------------------------------------
 */
void
handle_links(hid_t fid, const char *links, void H5_ATTR_UNUSED *data, int H5_ATTR_UNUSED pe,
             const char H5_ATTR_UNUSED *display_name)
{
    H5L_info2_t linfo;

    if (H5Lget_info2(fid, links, &linfo, H5P_DEFAULT) < 0) {
        error_msg("unable to get link info from \"%s\"\n", links);
        h5tools_setstatus(EXIT_FAILURE);
    }
    else if (linfo.type == H5L_TYPE_HARD) {
        error_msg("\"%s\" is a hard link\n", links);
        h5tools_setstatus(EXIT_FAILURE);
    }
    else {
        char *buf = (char *)HDmalloc(linfo.u.val_size);
        PRINTVALSTREAM(rawoutstream, "\n");

        switch (linfo.type) {
            case H5L_TYPE_SOFT: /* Soft link */
                begin_obj(h5tools_dump_header_format->softlinkbegin, links,
                          h5tools_dump_header_format->softlinkblockbegin);
                PRINTVALSTREAM(rawoutstream, "\n");
                indentation(COL);
                if (H5Lget_val(fid, links, buf, linfo.u.val_size, H5P_DEFAULT) >= 0) {
                    PRINTSTREAM(rawoutstream, "LINKTARGET \"%s\"\n", buf);
                }
                else {
                    error_msg("h5dump error: unable to get link value for \"%s\"\n", links);
                    h5tools_setstatus(EXIT_FAILURE);
                }
                end_obj(h5tools_dump_header_format->softlinkend,
                        h5tools_dump_header_format->softlinkblockend);
                break;

            case H5L_TYPE_EXTERNAL:
                begin_obj(h5tools_dump_header_format->extlinkbegin, links,
                          h5tools_dump_header_format->extlinkblockbegin);
                PRINTVALSTREAM(rawoutstream, "\n");
                if (H5Lget_val(fid, links, buf, linfo.u.val_size, H5P_DEFAULT) >= 0) {
                    const char *elink_file;
                    const char *elink_path;

                    if (H5Lunpack_elink_val(buf, linfo.u.val_size, NULL, &elink_file, &elink_path) >= 0) {
                        indentation(COL);
                        PRINTSTREAM(rawoutstream, "TARGETFILE \"%s\"\n", elink_file);
                        indentation(COL);
                        PRINTSTREAM(rawoutstream, "TARGETPATH \"%s\"\n", elink_path);
                    }
                    else {
                        error_msg("h5dump error: unable to unpack external link value for \"%s\"\n", links);
                        h5tools_setstatus(EXIT_FAILURE);
                    }
                }
                else {
                    error_msg("h5dump error: unable to get external link value for \"%s\"\n", links);
                    h5tools_setstatus(EXIT_FAILURE);
                }
                end_obj(h5tools_dump_header_format->extlinkend, h5tools_dump_header_format->extlinkblockend);
                break;

            case H5L_TYPE_ERROR:
            case H5L_TYPE_MAX:
            case H5L_TYPE_HARD:
            default:
                begin_obj(h5tools_dump_header_format->udlinkbegin, links,
                          h5tools_dump_header_format->udlinkblockbegin);
                PRINTVALSTREAM(rawoutstream, "\n");
                indentation(COL);
                PRINTSTREAM(rawoutstream, "LINKCLASS %d\n", linfo.type);
                end_obj(h5tools_dump_header_format->udlinkend, h5tools_dump_header_format->udlinkblockend);
                break;
        } /* end switch */
        HDfree(buf);
    } /* end else */
}

/*-------------------------------------------------------------------------
 * Function:    handle_datatypes
 *
 * Purpose:     Handle the datatypes from the command.
 *
 * Return:      void
 *-------------------------------------------------------------------------
 */
void
handle_datatypes(hid_t fid, const char *type, void H5_ATTR_UNUSED *data, int pe, const char *display_name)
{
    hid_t       type_id;
    const char *real_name = display_name ? display_name : type;

    if ((type_id = H5Topen2(fid, type, H5P_DEFAULT)) < 0) {
        /* check if type is unamed datatype */
        unsigned idx = 0;

        while (idx < type_table->nobjs) {
            char name[128];

            if (!type_table->objs[idx].recorded) {
<<<<<<< HEAD
                char *obj_addr_string = NULL;
=======
                char *obj_tok_str = NULL;
>>>>>>> 18bbd3f0

                /* unamed datatype */
                H5Otoken_to_str(fid, &type_table->objs[idx].obj_token, &obj_tok_str);
                HDsprintf(name, "/#%s", obj_tok_str);
                H5free_memory(obj_tok_str);

                if (!HDstrcmp(name, real_name))
                    break;
            } /* end if */

            idx++;
        } /* end while */

        if (idx == type_table->nobjs) {
            if (pe) {
                /* unknown type */
                PRINTVALSTREAM(rawoutstream, "\n");
                begin_obj(h5tools_dump_header_format->datatypebegin, real_name,
                          h5tools_dump_header_format->datatypeblockbegin);
                PRINTVALSTREAM(rawoutstream, "\n");
                indentation(COL);
                error_msg("unable to open datatype \"%s\"\n", real_name);
                end_obj(h5tools_dump_header_format->datatypeend,
                        h5tools_dump_header_format->datatypeblockend);
                h5tools_setstatus(EXIT_FAILURE);
            }
        }
        else {
            hid_t dsetid = H5Dopen2(fid, type_table->objs[idx].objname, H5P_DEFAULT);
            type_id      = H5Dget_type(dsetid);

            dump_indent += COL;
            dump_named_datatype(type_id, real_name);
            dump_indent -= COL;

            H5Tclose(type_id);
            H5Dclose(dsetid);
        }
    }
    else {
        dump_indent += COL;
        dump_named_datatype(type_id, real_name);
        dump_indent -= COL;

        if (H5Tclose(type_id) < 0)
            h5tools_setstatus(EXIT_FAILURE);
    }
}

/*-------------------------------------------------------------------------
 * Function:    dump_extlink
 *
 * Purpose:     Dump an external link
 *      Function does not directly open the target file,
 *      it initializes a new set of tables for the external file.
 *      Errors are suppressed.
 *
 *-------------------------------------------------------------------------
 */
static int
dump_extlink(hid_t group, const char *linkname, const char *objname)
{
    hid_t       oid;
    H5O_info2_t oi;
    table_t *   old_group_table = group_table;
    table_t *   old_dset_table  = dset_table;
    table_t *   old_type_table  = type_table;
    hbool_t     old_hit_elink;
    ssize_t     idx;

    /* Open target object */
    if ((oid = H5Oopen(group, linkname, H5P_DEFAULT)) < 0)
        goto fail;

    /* Get object info */
    if (H5Oget_info3(oid, &oi, H5O_INFO_BASIC) < 0) {
        H5Oclose(oid);
        goto fail;
    }

    /* Check if we have visited this file already */
    if ((idx = table_list_visited(oi.fileno)) < 0) {
        /* We have not visited this file, build object tables */
        if ((idx = table_list_add(oid, oi.fileno)) < 0) {
            H5Oclose(oid);
            goto fail;
        }
    }

    /* Do not recurse through an external link into the original file (idx=0) */
    if (idx) {
        /* Update table pointers */
        group_table = table_list.tables[idx].group_table;
        dset_table  = table_list.tables[idx].dset_table;
        type_table  = table_list.tables[idx].type_table;

        /* We will now traverse the external link, set this global to indicate this */
        old_hit_elink = hit_elink;
        hit_elink     = TRUE;

        /* add some indentation to distinguish that these objects are external */
        dump_indent += COL;

        /* Recurse into the external file */
        switch (oi.type) {
            case H5O_TYPE_GROUP:
                handle_groups(group, linkname, NULL, 0, objname);
                break;

            case H5O_TYPE_DATASET:
                handle_datasets(group, linkname, NULL, 0, objname);
                break;

            case H5O_TYPE_NAMED_DATATYPE:
                handle_datatypes(group, linkname, NULL, 0, objname);
                break;

            case H5O_TYPE_MAP:
            case H5O_TYPE_UNKNOWN:
            case H5O_TYPE_NTYPES:
            default:
                h5tools_setstatus(EXIT_FAILURE);
        }

        dump_indent -= COL;

        /* Reset table pointers */
        group_table = old_group_table;
        dset_table  = old_dset_table;
        type_table  = old_type_table;

        /* Reset hit_elink */
        hit_elink = old_hit_elink;
    } /* end if */

    if (H5Idec_ref(oid) < 0)
        h5tools_setstatus(EXIT_FAILURE);

    return SUCCEED;

fail:
    return FAIL;
}<|MERGE_RESOLUTION|>--- conflicted
+++ resolved
@@ -103,15 +103,6 @@
     HDmemset(&ctx, 0, sizeof(ctx));
     ctx.indent_level  = dump_indent / COL;
     ctx.cur_column    = dump_indent;
-<<<<<<< HEAD
-    ctx.display_index = display_ai;
-    ctx.display_char  = display_char;
-
-    attr_id          = H5Aopen(oid, attr_name, H5P_DEFAULT);
-    oid_output       = display_oid;
-    data_output      = display_data;
-    attr_data_output = display_attr_data;
-=======
     ctx.display_index = dump_opts.display_ai;
     ctx.display_char  = dump_opts.display_char;
 
@@ -119,7 +110,6 @@
     oid_output       = dump_opts.display_oid;
     data_output      = dump_opts.display_data;
     attr_data_output = dump_opts.display_attr_data;
->>>>>>> 18bbd3f0
 
     string_dataformat = *outputformat;
 
@@ -135,11 +125,7 @@
     else
         string_dataformat.line_ncols = h5tools_nCols;
 
-<<<<<<< HEAD
-    string_dataformat.do_escape = display_escape;
-=======
     string_dataformat.do_escape = dump_opts.display_escape;
->>>>>>> 18bbd3f0
     outputformat                = &string_dataformat;
 
     h5dump_type_table = type_table;
@@ -198,11 +184,7 @@
     else
         string_dataformat.line_ncols = h5tools_nCols;
 
-<<<<<<< HEAD
-    string_dataformat.do_escape = display_escape;
-=======
     string_dataformat.do_escape = dump_opts.display_escape;
->>>>>>> 18bbd3f0
     outputformat                = &string_dataformat;
 
     /* Build the object's path name */
@@ -259,18 +241,6 @@
                 break;
 
             case H5O_TYPE_DATASET:
-<<<<<<< HEAD
-                if (display_data) {
-                    if ((dapl_id = H5Pcreate(H5P_DATASET_ACCESS)) < 0) {
-                        error_msg("error in creating default access property list ID\n");
-                    }
-                    if (display_vds_first) {
-                        if (H5Pset_virtual_view(dapl_id, H5D_VDS_FIRST_MISSING) < 0)
-                            error_msg("error in setting access property list ID, virtual_view\n");
-                    }
-                    if (vds_gap_size > 0) {
-                        if (H5Pset_virtual_printf_gap(dapl_id, (hsize_t)vds_gap_size) < 0)
-=======
                 if (dump_opts.display_data) {
                     if ((dapl_id = H5Pcreate(H5P_DATASET_ACCESS)) < 0) {
                         error_msg("error in creating default access property list ID\n");
@@ -281,7 +251,6 @@
                     }
                     if (dump_opts.vds_gap_size > 0) {
                         if (H5Pset_virtual_printf_gap(dapl_id, (hsize_t)dump_opts.vds_gap_size) < 0)
->>>>>>> 18bbd3f0
                             error_msg("error in setting access property list ID, virtual_printf_gap\n");
                     }
                 }
@@ -609,11 +578,7 @@
 {
     /* attribute iteration: if there is a request to do H5_INDEX_CRT_ORDER and tracking order is set
        in the group for attributes, then, sort by creation order, otherwise by name */
-<<<<<<< HEAD
-    if (include_attrs) {
-=======
     if (dump_opts.include_attrs) {
->>>>>>> 18bbd3f0
         if ((sort_by == H5_INDEX_CRT_ORDER) && (attr_crt_order_flags & H5P_CRT_ORDER_TRACKED)) {
             if (H5Aiterate2(gid, sort_by, sort_order, NULL, dump_attr_cb, NULL) < 0) {
                 error_msg("error getting attribute information\n");
@@ -690,11 +655,7 @@
     else
         string_dataformat.line_ncols = h5tools_nCols;
 
-<<<<<<< HEAD
-    string_dataformat.do_escape = display_escape;
-=======
     string_dataformat.do_escape = dump_opts.display_escape;
->>>>>>> 18bbd3f0
     outputformat                = &string_dataformat;
 
     if ((tcpl_id = H5Tget_create_plist(tid)) < 0) {
@@ -850,11 +811,7 @@
     else
         string_dataformat.line_ncols = h5tools_nCols;
 
-<<<<<<< HEAD
-    string_dataformat.do_escape = display_escape;
-=======
     string_dataformat.do_escape = dump_opts.display_escape;
->>>>>>> 18bbd3f0
     outputformat                = &string_dataformat;
 
     ctx.need_prefix = TRUE;
@@ -875,11 +832,7 @@
         /* dump unamed type in root group */
         for (u = 0; u < type_table->nobjs; u++)
             if (!type_table->objs[u].recorded) {
-<<<<<<< HEAD
-                char *obj_addr_str = NULL;
-=======
                 char *obj_tok_str = NULL;
->>>>>>> 18bbd3f0
 
                 dset = H5Dopen2(gid, type_table->objs[u].objname, H5P_DEFAULT);
                 type = H5Dget_type(dset);
@@ -894,11 +847,7 @@
             }
     } /* end if */
 
-<<<<<<< HEAD
-    if (display_oid)
-=======
     if (dump_opts.display_oid)
->>>>>>> 18bbd3f0
         h5tools_dump_oid(rawoutstream, outputformat, &ctx, gid);
 
     h5tools_dump_comment(rawoutstream, outputformat, &ctx, gid);
@@ -995,11 +944,7 @@
     else
         string_dataformat.line_ncols = h5tools_nCols;
 
-<<<<<<< HEAD
-    string_dataformat.do_escape = display_escape;
-=======
     string_dataformat.do_escape = dump_opts.display_escape;
->>>>>>> 18bbd3f0
     outputformat                = &string_dataformat;
 
     if ((dcpl_id = H5Dget_create_plist(did)) < 0) {
@@ -1040,19 +985,11 @@
     h5tools_dump_dataspace(rawoutstream, outputformat, &ctx, space);
     H5Sclose(space);
 
-<<<<<<< HEAD
-    if (display_oid) {
-        h5tools_dump_oid(rawoutstream, outputformat, &ctx, did);
-    }
-
-    if (display_dcpl) {
-=======
     if (dump_opts.display_oid) {
         h5tools_dump_oid(rawoutstream, outputformat, &ctx, did);
     }
 
     if (dump_opts.display_dcpl) {
->>>>>>> 18bbd3f0
         h5dump_type_table = type_table;
         h5tools_dump_dcpl(rawoutstream, outputformat, &ctx, dcpl_id, type, did);
         h5dump_type_table = NULL;
@@ -1060,18 +997,6 @@
     H5Pclose(dcpl_id);
 
     ctx.sset          = sset;
-<<<<<<< HEAD
-    ctx.display_index = display_ai;
-    ctx.display_char  = display_char;
-    if (display_data) {
-        unsigned data_loop = 1;
-        unsigned u;
-
-        if (display_packed_bits)
-            data_loop = packed_bits_num;
-        for (u = 0; u < data_loop; u++) {
-            if (display_packed_bits) {
-=======
     ctx.display_index = dump_opts.display_ai;
     ctx.display_char  = dump_opts.display_char;
     if (dump_opts.display_data) {
@@ -1082,7 +1007,6 @@
             data_loop = packed_bits_num;
         for (u = 0; u < data_loop; u++) {
             if (dump_opts.display_packed_bits) {
->>>>>>> 18bbd3f0
                 ctx.need_prefix = TRUE;
                 h5tools_simple_prefix(rawoutstream, outputformat, &ctx, (hsize_t)0, 0);
                 /* Render the element */
@@ -1186,11 +1110,7 @@
     else
         string_dataformat.line_ncols = h5tools_nCols;
 
-<<<<<<< HEAD
-    string_dataformat.do_escape = display_escape;
-=======
     string_dataformat.do_escape = dump_opts.display_escape;
->>>>>>> 18bbd3f0
     outputformat                = &string_dataformat;
 
     HDmemset(&ctx, 0, sizeof(ctx));
@@ -1198,11 +1118,7 @@
     ctx.cur_column    = dump_indent;
     ctx.sset          = sset;
     ctx.display_index = display_index;
-<<<<<<< HEAD
-    ctx.display_char  = display_char;
-=======
     ctx.display_char  = dump_opts.display_char;
->>>>>>> 18bbd3f0
 
     if (obj_data == DATASET_DATA)
         print_dataset = TRUE;
@@ -1238,8 +1154,6 @@
     unsigned sym_ik;    /* symbol table B-tree internal 'K' value */
     unsigned istore_ik; /* indexed storage B-tree internal 'K' value */
 
-<<<<<<< HEAD
-=======
     hbool_t supported = FALSE;
 
     /* Dumping the information here only makes sense for the native
@@ -1252,7 +1166,6 @@
     if (!supported)
         return;
 
->>>>>>> 18bbd3f0
     fcpl = H5Fget_create_plist(fid);
     H5Fget_info2(fid, &finfo);
     H5Pget_userblock(fcpl, &userblock);
@@ -1339,15 +1252,9 @@
     indentation(dump_indent + COL);
     PRINTSTREAM(rawoutstream, "%s %s\n", "FREE_SPACE_PERSIST", fs_persist ? "TRUE" : "FALSE");
     indentation(dump_indent + COL);
-<<<<<<< HEAD
-    PRINTSTREAM(rawoutstream, "%s %Hu\n", "FREE_SPACE_SECTION_THRESHOLD", fs_threshold);
-    indentation(dump_indent + COL);
-    PRINTSTREAM(rawoutstream, "%s %Hu\n", "FILE_SPACE_PAGE_SIZE", fsp_size);
-=======
     PRINTSTREAM(rawoutstream, "%s %" PRIuHSIZE "\n", "FREE_SPACE_SECTION_THRESHOLD", fs_threshold);
     indentation(dump_indent + COL);
     PRINTSTREAM(rawoutstream, "%s %" PRIuHSIZE "\n", "FILE_SPACE_PAGE_SIZE", fsp_size);
->>>>>>> 18bbd3f0
 
     /*-------------------------------------------------------------------------
      * USER_BLOCK
@@ -1356,11 +1263,7 @@
     indentation(dump_indent + COL);
     PRINTSTREAM(rawoutstream, "USER_BLOCK %s\n", BEGIN);
     indentation(dump_indent + COL + COL);
-<<<<<<< HEAD
-    PRINTSTREAM(rawoutstream, "%s %Hu\n", "USERBLOCK_SIZE", userblock);
-=======
     PRINTSTREAM(rawoutstream, "%s %" PRIuHSIZE "\n", "USERBLOCK_SIZE", userblock);
->>>>>>> 18bbd3f0
     indentation(dump_indent + COL);
     PRINTSTREAM(rawoutstream, "%s\n", END);
 
@@ -1647,13 +1550,8 @@
     HDmemset(&ctx, 0, sizeof(ctx));
     ctx.indent_level  = dump_indent / COL;
     ctx.cur_column    = dump_indent;
-<<<<<<< HEAD
-    ctx.display_index = display_ai;
-    ctx.display_char  = display_char;
-=======
     ctx.display_index = dump_opts.display_ai;
     ctx.display_char  = dump_opts.display_char;
->>>>>>> 18bbd3f0
 
     string_dataformat = *outputformat;
 
@@ -1669,11 +1567,7 @@
     else
         string_dataformat.line_ncols = h5tools_nCols;
 
-<<<<<<< HEAD
-    string_dataformat.do_escape = display_escape;
-=======
     string_dataformat.do_escape = dump_opts.display_escape;
->>>>>>> 18bbd3f0
     outputformat                = &string_dataformat;
 
     attr_name = h5tools_str_replace(attr + j + 1, "\\/", "/");
@@ -1713,15 +1607,9 @@
     } /* end if */
 
     attr_id          = H5Aopen(oid, attr_name, H5P_DEFAULT);
-<<<<<<< HEAD
-    oid_output       = display_oid;
-    data_output      = display_data;
-    attr_data_output = display_attr_data;
-=======
     oid_output       = dump_opts.display_oid;
     data_output      = dump_opts.display_data;
     attr_data_output = dump_opts.display_attr_data;
->>>>>>> 18bbd3f0
 
     h5dump_type_table = type_table;
     h5tools_dump_attribute(rawoutstream, outputformat, &ctx, attr_name, attr_id);
@@ -1775,18 +1663,6 @@
     struct subset_t *sset      = (struct subset_t *)data;
     const char *     real_name = display_name ? display_name : dset;
 
-<<<<<<< HEAD
-    if (display_data) {
-        if ((dapl_id = H5Pcreate(H5P_DATASET_ACCESS)) < 0) {
-            error_msg("error in creating default access property list ID\n");
-        }
-        if (display_vds_first) {
-            if (H5Pset_virtual_view(dapl_id, H5D_VDS_FIRST_MISSING) < 0)
-                error_msg("error in setting access property list ID, virtual_view\n");
-        }
-        if (vds_gap_size > 0) {
-            if (H5Pset_virtual_printf_gap(dapl_id, (hsize_t)vds_gap_size) < 0)
-=======
     if (dump_opts.display_data) {
         if ((dapl_id = H5Pcreate(H5P_DATASET_ACCESS)) < 0) {
             error_msg("error in creating default access property list ID\n");
@@ -1797,7 +1673,6 @@
         }
         if (dump_opts.vds_gap_size > 0) {
             if (H5Pset_virtual_printf_gap(dapl_id, (hsize_t)dump_opts.vds_gap_size) < 0)
->>>>>>> 18bbd3f0
                 error_msg("error in setting access property list ID, virtual_printf_gap\n");
         }
     }
@@ -2083,11 +1958,7 @@
             char name[128];
 
             if (!type_table->objs[idx].recorded) {
-<<<<<<< HEAD
-                char *obj_addr_string = NULL;
-=======
                 char *obj_tok_str = NULL;
->>>>>>> 18bbd3f0
 
                 /* unamed datatype */
                 H5Otoken_to_str(fid, &type_table->objs[idx].obj_token, &obj_tok_str);
