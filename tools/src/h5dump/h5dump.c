/* * * * * * * * * * * * * * * * * * * * * * * * * * * * * * * * * * * * * * *
 * Copyright by The HDF Group.                                               *
 * Copyright by the Board of Trustees of the University of Illinois.         *
 * All rights reserved.                                                      *
 *                                                                           *
 * This file is part of HDF5.  The full HDF5 copyright notice, including     *
 * terms governing use, modification, and redistribution, is contained in    *
 * the COPYING file, which can be found at the root of the source code       *
 * distribution tree, or in https://www.hdfgroup.org/licenses.               *
 * If you do not have access to either file, you may request a copy from     *
 * help@hdfgroup.org.                                                        *
 * * * * * * * * * * * * * * * * * * * * * * * * * * * * * * * * * * * * * * */

#include "h5dump.h"
#include "h5dump_ddl.h"
#include "h5dump_xml.h"

/* Name of tool */
#define PROGRAMNAME "h5dump"

const char *       outfname_g    = NULL;
static hbool_t     doxml_g       = FALSE;
static hbool_t     useschema_g   = TRUE;
static const char *xml_dtd_uri_g = NULL;

<<<<<<< HEAD
static hbool_t use_custom_vol_g         = FALSE;
static hbool_t use_custom_vfd_g         = FALSE;
static hbool_t get_onion_revision_count = FALSE;

static h5tools_vol_info_t vol_info_g;
static h5tools_vfd_info_t vfd_info_g;
=======
static hbool_t            use_custom_vol_g = FALSE;
static hbool_t            use_custom_vfd_g = FALSE;
static h5tools_vol_info_t vol_info_g       = {0};
static h5tools_vfd_info_t vfd_info_g       = {0};
>>>>>>> ca737ece

#ifdef H5_HAVE_ROS3_VFD
/* Default "anonymous" S3 configuration */
static H5FD_ros3_fapl_t ros3_fa_g = {
    1,     /* Structure Version */
    FALSE, /* Authenticate?     */
    "",    /* AWS Region        */
    "",    /* Access Key ID     */
    "",    /* Secret Access Key */
};
#endif /* H5_HAVE_ROS3_VFD */

#ifdef H5_HAVE_LIBHDFS
/* "Default" HDFS configuration */
static H5FD_hdfs_fapl_t hdfs_fa_g = {
    1,           /* Structure Version     */
    "localhost", /* Namenode Name         */
    0,           /* Namenode Port         */
    "",          /* Kerberos ticket cache */
    "",          /* User name             */
    2048,        /* Stream buffer size    */
};
#endif /* H5_HAVE_LIBHDFS */

static H5FD_onion_fapl_info_t onion_fa_g = {
    H5FD_ONION_FAPL_INFO_VERSION_CURR,
    H5P_DEFAULT,                   /* backing_fapl_id                */
    32,                            /* page_size                      */
    H5FD_ONION_STORE_TARGET_ONION, /* store_target                   */
    H5FD_ONION_FAPL_INFO_REVISION_ID_LATEST,
    0,            /* force_write_open               */
    0,            /* creation_flags                 */
    "input file", /* comment                        */
};

/* module-scoped variables for XML option */
#define DEFAULT_XSD "http://www.hdfgroup.org/HDF5/XML/schema/HDF5-File.xsd"
#define DEFAULT_DTD "http://www.hdfgroup.org/HDF5/XML/DTD/HDF5-File.dtd"

/* Standard DDL output */
static const dump_functions ddl_function_table = {
    dump_group, dump_named_datatype, dump_dataset, dump_dataspace, dump_datatype, dump_attr_cb, dump_data};

/* XML output */
static const dump_functions xml_function_table = {
    xml_dump_group,    xml_dump_named_datatype, xml_dump_dataset, xml_dump_dataspace,
    xml_dump_datatype, xml_dump_attr,           xml_dump_data};

/* internal functions */
static void init_prefix(char **prfx, size_t prfx_len);

/* a structure for handling the order command-line parameters come in */
struct handler_t {
    void (*func)(hid_t, const char *, void *, int, const char *);
    char *           obj;
    struct subset_t *subset_info;
};

/*
 * Command-line options: The user can specify short or long-named
 * parameters. The long-named ones can be partially spelled. When
 * adding more, make sure that they don't clash with each other.
 */
/* The following initialization makes use of C language concatenating */
/* "xxx" "yyy" into "xxxyyy". */
static const char *           s_opts   = "a:b*c:d:ef:g:hik:l:m:n*o*pq:rs:t:uvw:xyz:A*BCD:E*F:G:HM:N:O*RS:VX:";
static struct h5_long_options l_opts[] = {{"attribute", require_arg, 'a'},
                                          {"binary", optional_arg, 'b'},
                                          {"count", require_arg, 'c'},
                                          {"dataset", require_arg, 'd'},
                                          {"escape", no_arg, 'e'},
                                          {"filedriver", require_arg, 'f'},
                                          {"group", require_arg, 'g'},
                                          {"help", no_arg, 'h'},
                                          {"object-ids", no_arg, 'i'},
                                          {"block", require_arg, 'k'},
                                          {"soft-link", require_arg, 'l'},
                                          {"format", require_arg, 'm'},
                                          {"contents", optional_arg, 'n'},
                                          {"output", optional_arg, 'o'},
                                          {"properties", no_arg, 'p'},
                                          {"sort_by", require_arg, 'q'},
                                          {"string", no_arg, 'r'},
                                          {"start", require_arg, 's'},
                                          {"datatype", require_arg, 't'},
                                          {"use-dtd", no_arg, 'u'},
                                          {"vds-view-first-missing", no_arg, 'v'},
                                          {"width", require_arg, 'w'},
                                          {"xml", no_arg, 'x'},
                                          {"noindex", no_arg, 'y'},
                                          {"sort_order", require_arg, 'z'},
                                          {"onlyattr", optional_arg, 'A'},
                                          {"superblock", no_arg, 'B'},
                                          {"boot-block", no_arg, 'B'},
                                          {"no-compact-subset", no_arg, 'C'},
                                          {"xml-dtd", require_arg, 'D'},
                                          {"enable-error-stack", optional_arg, 'E'},
                                          {"form", require_arg, 'F'},
                                          {"vds-gap-size", require_arg, 'G'},
                                          {"header", no_arg, 'H'},
                                          {"packed-bits", require_arg, 'M'},
                                          {"any_path", require_arg, 'N'},
                                          {"ddl", optional_arg, 'O'},
                                          {"region", no_arg, 'R'},
                                          {"stride", require_arg, 'S'},
                                          {"version", no_arg, 'V'},
                                          {"xml-ns", require_arg, 'X'},
                                          {"s3-cred", require_arg, '$'},
                                          {"hdfs-attrs", require_arg, '#'},
                                          {"vol-value", require_arg, '1'},
                                          {"vol-name", require_arg, '2'},
                                          {"vol-info", require_arg, '3'},
                                          {"vfd-value", require_arg, '4'},
                                          {"vfd-name", require_arg, '5'},
                                          {"vfd-info", require_arg, '6'},
                                          {NULL, 0, '\0'}};

/*-------------------------------------------------------------------------
 * Function:    leave
 *
 * Purpose:     Shutdown MPI & HDF5 and call exit()
 *
 * Return:      Does not return
 *-------------------------------------------------------------------------
 */
static void
leave(int ret)
{
    h5tools_close();

    HDexit(ret);
}

/*-------------------------------------------------------------------------
 * Function:    usage
 *
 * Purpose:     Print the usage message about dumper
 *
 * Return:      void
 *-------------------------------------------------------------------------
 */
static void
usage(const char *prog)
{
    FLUSHSTREAM(rawoutstream);
    PRINTSTREAM(rawoutstream, "usage: %s [OPTIONS] files\n", prog);
    PRINTVALSTREAM(rawoutstream, "  OPTIONS\n");
    PRINTVALSTREAM(rawoutstream, "     -h,   --help         Print a usage message and exit\n");
    PRINTVALSTREAM(rawoutstream, "     -V,   --version      Print version number and exit\n");
    PRINTVALSTREAM(rawoutstream, "--------------- Error Options ---------------\n");
    PRINTVALSTREAM(rawoutstream,
                   "     --enable-error-stack Prints messages from the HDF5 error stack as they occur.\n");
    PRINTVALSTREAM(rawoutstream,
                   "                          Optional value 2 also prints file open errors.\n");
    PRINTVALSTREAM(rawoutstream, "                          Default setting disables any error reporting.\n");
    PRINTVALSTREAM(rawoutstream, "--------------- File Options ---------------\n");
    PRINTVALSTREAM(rawoutstream, "     -n,   --contents     Print a list of the file contents and exit\n");
    PRINTVALSTREAM(rawoutstream, "                          Optional value 1 also prints attributes.\n");
    PRINTVALSTREAM(rawoutstream, "     -B,   --superblock   Print the content of the super block\n");
    PRINTVALSTREAM(rawoutstream, "     -H,   --header       Print the header only; no data is displayed\n");
    PRINTVALSTREAM(rawoutstream, "     -f D, --filedriver=D Specify which driver to open the file with\n");
    PRINTVALSTREAM(rawoutstream, "     -o F, --output=F     Output raw data into file F\n");
    PRINTVALSTREAM(rawoutstream, "     -b B, --binary=B     Binary file output, of form B\n");
    PRINTVALSTREAM(rawoutstream, "     -O F, --ddl=F        Output ddl text into file F\n");
    PRINTVALSTREAM(rawoutstream,
                   "                          Use blank(empty) filename F to suppress ddl display\n");
    PRINTVALSTREAM(rawoutstream,
                   "     --s3-cred=<cred>     Supply S3 authentication information to \"ros3\" vfd.\n");
    PRINTVALSTREAM(rawoutstream,
                   "                          <cred> :: \"(<aws-region>,<access-id>,<access-key>)\"\n");
    PRINTVALSTREAM(rawoutstream,
                   "                          If absent or <cred> -> \"(,,)\", no authentication.\n");
    PRINTVALSTREAM(rawoutstream, "                          Has no effect if filedriver is not \"ros3\".\n");
    PRINTVALSTREAM(rawoutstream,
                   "     --hdfs-attrs=<attrs> Supply configuration information for HDFS file access.\n");
    PRINTVALSTREAM(rawoutstream, "                          For use with \"--filedriver=hdfs\"\n");
    PRINTVALSTREAM(rawoutstream, "                          <attrs> :: (<namenode name>,<namenode port>,\n");
    PRINTVALSTREAM(rawoutstream, "                                      <kerberos cache path>,<username>,\n");
    PRINTVALSTREAM(rawoutstream, "                                      <buffer size>)\n");
    PRINTVALSTREAM(rawoutstream,
                   "                          Any absent attribute will use a default value.\n");
    PRINTVALSTREAM(rawoutstream,
                   "     --vol-value          Value (ID) of the VOL connector to use for opening the\n");
    PRINTVALSTREAM(rawoutstream, "                          HDF5 file specified\n");
    PRINTVALSTREAM(rawoutstream,
                   "     --vol-name           Name of the VOL connector to use for opening the\n");
    PRINTVALSTREAM(rawoutstream, "                          HDF5 file specified\n");
    PRINTVALSTREAM(rawoutstream,
                   "     --vol-info           VOL-specific info to pass to the VOL connector used for\n");
    PRINTVALSTREAM(rawoutstream, "                          opening the HDF5 file specified\n");
    PRINTVALSTREAM(rawoutstream,
                   "     --vfd-value          Value (ID) of the VFL driver to use for opening the\n");
    PRINTVALSTREAM(rawoutstream, "                          HDF5 file specified\n");
    PRINTVALSTREAM(rawoutstream, "     --vfd-name           Name of the VFL driver to use for opening the\n");
    PRINTVALSTREAM(rawoutstream, "                          HDF5 file specified\n");
    PRINTVALSTREAM(rawoutstream,
                   "     --vfd-info           VFD-specific info to pass to the VFL driver used for\n");
    PRINTVALSTREAM(rawoutstream, "                          opening the HDF5 file specified\n");
    PRINTVALSTREAM(rawoutstream, "--------------- Object Options ---------------\n");
    PRINTVALSTREAM(rawoutstream, "     -a P, --attribute=P  Print the specified attribute\n");
    PRINTVALSTREAM(rawoutstream,
                   "                          If an attribute name contains a slash (/), escape the\n");
    PRINTVALSTREAM(rawoutstream, "                          slash with a preceding backslash (\\).\n");
    PRINTVALSTREAM(rawoutstream, "                          (See example section below.)\n");
    PRINTVALSTREAM(rawoutstream, "     -d P, --dataset=P    Print the specified dataset\n");
    PRINTVALSTREAM(rawoutstream, "     -g P, --group=P      Print the specified group and all members\n");
    PRINTVALSTREAM(rawoutstream, "     -l P, --soft-link=P  Print the value(s) of the specified soft link\n");
    PRINTVALSTREAM(rawoutstream, "     -t P, --datatype=P   Print the specified named datatype\n");
    PRINTVALSTREAM(
        rawoutstream,
        "     -N P, --any_path=P   Print any attribute, dataset, group, datatype, or link that matches P\n");
    PRINTVALSTREAM(rawoutstream,
                   "                          P can be the absolute path or just a relative path.\n");
    PRINTVALSTREAM(rawoutstream, "     -A,   --onlyattr     Print the header and value of attributes\n");
    PRINTVALSTREAM(rawoutstream,
                   "                          Optional value 0 suppresses printing attributes.\n");
    PRINTVALSTREAM(rawoutstream,
                   "     --vds-view-first-missing Set the VDS bounds to first missing mapped elements.\n");
    PRINTVALSTREAM(rawoutstream,
                   "     --vds-gap-size=N     Set the missing file gap size, N=non-negative integers\n");
    PRINTVALSTREAM(rawoutstream, "--------------- Object Property Options ---------------\n");
    PRINTVALSTREAM(rawoutstream, "     -i,   --object-ids   Print the object ids\n");
    PRINTVALSTREAM(rawoutstream,
                   "     -p,   --properties   Print dataset filters, storage layout and fill value\n");
    PRINTVALSTREAM(rawoutstream,
                   "     -M L, --packedbits=L Print packed bits as unsigned integers, using mask\n");
    PRINTVALSTREAM(rawoutstream,
                   "                          format L for an integer dataset specified with\n");
    PRINTVALSTREAM(rawoutstream,
                   "                          option -d. L is a list of offset,length values,\n");
    PRINTVALSTREAM(rawoutstream,
                   "                          separated by commas. Offset is the beginning bit in\n");
    PRINTVALSTREAM(rawoutstream,
                   "                          the data value and length is the number of bits of\n");
    PRINTVALSTREAM(rawoutstream, "                          the mask.\n");
    PRINTVALSTREAM(rawoutstream, "     -R,   --region       Print dataset pointed by region references\n");
    PRINTVALSTREAM(rawoutstream, "--------------- Formatting Options ---------------\n");
    PRINTVALSTREAM(rawoutstream, "     -e,   --escape       Escape non printing characters\n");
    PRINTVALSTREAM(rawoutstream, "     -r,   --string       Print 1-byte integer datasets as ASCII\n");
    PRINTVALSTREAM(rawoutstream, "     -y,   --noindex      Do not print array indices with the data\n");
    PRINTVALSTREAM(rawoutstream, "     -m T, --format=T     Set the floating point output format\n");
    PRINTVALSTREAM(rawoutstream, "     -q Q, --sort_by=Q    Sort groups and attributes by index Q\n");
    PRINTVALSTREAM(rawoutstream, "     -z Z, --sort_order=Z Sort groups and attributes by order Z\n");
    PRINTVALSTREAM(rawoutstream,
                   "     --no-compact-subset  Disable compact form of subsetting and allow the use\n");
    PRINTVALSTREAM(rawoutstream, "                          of \"[\" in dataset names.\n");
    PRINTVALSTREAM(rawoutstream,
                   "     -w N, --width=N      Set the number of columns of output. A value of 0 (zero)\n");
    PRINTVALSTREAM(rawoutstream,
                   "                          sets the number of columns to the maximum (65535).\n");
    PRINTVALSTREAM(rawoutstream, "                          Default width is 80 columns.\n");
    PRINTVALSTREAM(rawoutstream, "--------------- XML Options ---------------\n");
    PRINTVALSTREAM(rawoutstream, "     -x,   --xml          Output in XML using Schema\n");
    PRINTVALSTREAM(rawoutstream, "     -u,   --use-dtd      Output in XML using DTD\n");
    PRINTVALSTREAM(rawoutstream, "     -D U, --xml-dtd=U    Use the DTD or schema at U\n");
    PRINTVALSTREAM(rawoutstream, "     -X S, --xml-ns=S     (XML Schema) Use qualified names n the XML\n");
    PRINTVALSTREAM(rawoutstream, "                          \":\": no namespace, default: \"hdf5:\"\n");
    PRINTVALSTREAM(rawoutstream,
                   "                          E.g., to dump a file called \"-f\", use h5dump -- -f\n");
    PRINTVALSTREAM(rawoutstream, "\n");
    PRINTVALSTREAM(rawoutstream, "--------------- Subsetting Options ---------------\n");
    PRINTVALSTREAM(rawoutstream, " Subsetting is available by using the following options with a dataset\n");
    PRINTVALSTREAM(rawoutstream, " option. Subsetting is done by selecting a hyperslab from the data.\n");
    PRINTVALSTREAM(rawoutstream, " Thus, the options mirror those for performing a hyperslab selection.\n");
    PRINTVALSTREAM(
        rawoutstream,
        " One of the START, COUNT, STRIDE, or BLOCK parameters are mandatory if you do subsetting.\n");
    PRINTVALSTREAM(rawoutstream,
                   " The STRIDE, COUNT, and BLOCK parameters are optional and will default to 1 in\n");
    PRINTVALSTREAM(rawoutstream,
                   " each dimension. START is optional and will default to 0 in each dimension.\n");
    PRINTVALSTREAM(rawoutstream, "\n");
    PRINTVALSTREAM(rawoutstream,
                   "      -s START,  --start=START    Offset of start of subsetting selection\n");
    PRINTVALSTREAM(rawoutstream, "      -S STRIDE, --stride=STRIDE  Hyperslab stride\n");
    PRINTVALSTREAM(rawoutstream,
                   "      -c COUNT,  --count=COUNT    Number of blocks to include in selection\n");
    PRINTVALSTREAM(rawoutstream, "      -k BLOCK,  --block=BLOCK    Size of block in hyperslab\n");
    PRINTVALSTREAM(
        rawoutstream,
        "  START, COUNT, STRIDE, and BLOCK - is a list of integers the number of which are equal to the\n");
    PRINTVALSTREAM(rawoutstream, "      number of dimensions in the dataspace being queried\n");
    PRINTVALSTREAM(rawoutstream,
                   "      (Alternate compact form of subsetting is described in the Reference Manual)\n");
    PRINTVALSTREAM(rawoutstream, "\n");
    PRINTVALSTREAM(rawoutstream, "--------------- Option Argument Conventions ---------------\n");
    PRINTVALSTREAM(rawoutstream, "  D - is the file driver to use in opening the file. Acceptable values\n");
    PRINTVALSTREAM(
        rawoutstream,
        "      are \"sec2\", \"family\", \"split\", \"multi\", \"direct\", and \"stream\". Without\n");
    PRINTVALSTREAM(rawoutstream, "      the file driver flag, the file will be opened with each driver in\n");
    PRINTVALSTREAM(rawoutstream, "      turn and in the order specified above until one driver succeeds\n");
    PRINTVALSTREAM(rawoutstream, "      in opening the file.\n");
    PRINTVALSTREAM(rawoutstream,
                   "      See examples below for family, split, and multi driver special file name usage.\n");
    PRINTVALSTREAM(rawoutstream, "\n");
    PRINTVALSTREAM(rawoutstream, "  F - is a filename.\n");
    PRINTVALSTREAM(rawoutstream, "  P - is the full path from the root group to the object.\n");
    PRINTVALSTREAM(rawoutstream, "  N - is an integer greater than 1.\n");
    PRINTVALSTREAM(rawoutstream, "  T - is a string containing the floating point format, e.g '%%.3f'\n");
    PRINTVALSTREAM(rawoutstream, "  U - is a URI reference (as defined in [IETF RFC 2396],\n");
    PRINTVALSTREAM(rawoutstream, "        updated by [IETF RFC 2732])\n");
    PRINTVALSTREAM(rawoutstream,
                   "  B - is the form of binary output: NATIVE for a memory type, FILE for the\n");
    PRINTVALSTREAM(rawoutstream,
                   "        file type, LE or BE for pre-existing little or big endian types.\n");
    PRINTVALSTREAM(rawoutstream, "        Must be used with -o (output file) and it is recommended that\n");
    PRINTVALSTREAM(rawoutstream,
                   "        -d (dataset) is used. B is an optional argument, defaults to NATIVE\n");
    PRINTVALSTREAM(rawoutstream,
                   "  Q - is the sort index type. It can be \"creation_order\" or \"name\" (default)\n");
    PRINTVALSTREAM(rawoutstream,
                   "  Z - is the sort order type. It can be \"descending\" or \"ascending\" (default)\n");
    PRINTVALSTREAM(rawoutstream, "\n");
    PRINTVALSTREAM(rawoutstream, "--------------- Examples ---------------\n");
    PRINTVALSTREAM(rawoutstream, "\n");
    PRINTVALSTREAM(rawoutstream, "  1) Attribute foo of the group /bar_none in file quux.h5\n");
    PRINTVALSTREAM(rawoutstream, "\n");
    PRINTVALSTREAM(rawoutstream, "      h5dump -a /bar_none/foo quux.h5\n");
    PRINTVALSTREAM(rawoutstream, "\n");
    PRINTVALSTREAM(rawoutstream, "     Attribute \"high/low\" of the group /bar_none in the file quux.h5\n");
    PRINTVALSTREAM(rawoutstream, "\n");
    PRINTVALSTREAM(rawoutstream, "      h5dump -a \"/bar_none/high\\/low\" quux.h5\n");
    PRINTVALSTREAM(rawoutstream, "\n");
    PRINTVALSTREAM(rawoutstream, "  2) Selecting a subset from dataset /foo in file quux.h5\n");
    PRINTVALSTREAM(rawoutstream, "\n");
    PRINTVALSTREAM(rawoutstream,
                   "      h5dump -d /foo -s \"0,1\" -S \"1,1\" -c \"2,3\" -k \"2,2\" quux.h5\n");
    PRINTVALSTREAM(rawoutstream, "\n");
    PRINTVALSTREAM(rawoutstream, "  3) Saving dataset 'dset' in file quux.h5 to binary file 'out.bin'\n");
    PRINTVALSTREAM(rawoutstream, "        using a little-endian type\n");
    PRINTVALSTREAM(rawoutstream, "\n");
    PRINTVALSTREAM(rawoutstream, "      h5dump -d /dset -b LE -o out.bin quux.h5\n");
    PRINTVALSTREAM(rawoutstream, "\n");
    PRINTVALSTREAM(rawoutstream,
                   "  4) Display two packed bits (bits 0-1 and bits 4-6) in the dataset /dset\n");
    PRINTVALSTREAM(rawoutstream, "\n");
    PRINTVALSTREAM(rawoutstream, "      h5dump -d /dset -M 0,1,4,3 quux.h5\n");
    PRINTVALSTREAM(rawoutstream, "\n");
    PRINTVALSTREAM(rawoutstream, "  5) Dataset foo in files file1.h5 file2.h5 file3.h5\n");
    PRINTVALSTREAM(rawoutstream, "\n");
    PRINTVALSTREAM(rawoutstream, "      h5dump -d /foo file1.h5 file2.h5 file3.h5\n");
    PRINTVALSTREAM(rawoutstream, "\n");
    PRINTVALSTREAM(rawoutstream, "  6) Dataset foo in split files splitfile-m.h5 splitfile-r.h5\n");
    PRINTVALSTREAM(rawoutstream, "\n");
    PRINTVALSTREAM(rawoutstream, "      h5dump -d /foo -f split splitfile\n");
    PRINTVALSTREAM(rawoutstream, "\n");
    PRINTVALSTREAM(
        rawoutstream,
        "  7) Dataset foo in multi files mf-s.h5, mf-b.h5, mf-r.h5, mf-g.h5, mf-l.h5 and mf-o.h5\n");
    PRINTVALSTREAM(rawoutstream, "\n");
    PRINTVALSTREAM(rawoutstream, "      h5dump -d /foo -f multi mf\n");
    PRINTVALSTREAM(rawoutstream, "\n");
    PRINTVALSTREAM(rawoutstream,
                   "  8) Dataset foo in family files fam00000.h5 fam00001.h5 and fam00002.h5\n");
    PRINTVALSTREAM(rawoutstream, "\n");
    PRINTVALSTREAM(rawoutstream, "      h5dump -d /foo -f family fam%%05d.h5\n");
    PRINTVALSTREAM(rawoutstream, "\n");
}

/*-------------------------------------------------------------------------
 * Function:    table_list_add
 *
 * Purpose:     Add a new set of tables
 *
 * Return:      index of added table on success, -1 on failure
 *-------------------------------------------------------------------------
 */
ssize_t
table_list_add(hid_t oid, unsigned long file_no)
{
    size_t      idx; /* Index of table to use */
    find_objs_t info;

    /* Allocate space if necessary */
    if (table_list.nused == table_list.nalloc) {
        h5dump_table_items_t *tmp_ptr;

        table_list.nalloc = MAX(1, table_list.nalloc * 2);
        if (NULL == (tmp_ptr = (h5dump_table_items_t *)HDrealloc(
                         table_list.tables, table_list.nalloc * sizeof(table_list.tables[0]))))
            return -1;
        table_list.tables = tmp_ptr;
    } /* end if */

    /* Append it */
    idx                           = table_list.nused++;
    table_list.tables[idx].fileno = file_no;
    table_list.tables[idx].oid    = oid;
    if (H5Iinc_ref(oid) < 0) {
        table_list.nused--;
        return -1;
    }
    if (init_objs(oid, &info, &table_list.tables[idx].group_table, &table_list.tables[idx].dset_table,
                  &table_list.tables[idx].type_table) < 0) {
        H5Idec_ref(oid);
        table_list.nused--;
        return -1;
    }

#ifdef H5DUMP_DEBUG
    dump_tables(&info);
#endif /* H5DUMP_DEBUG */

    return ((ssize_t)idx);
} /* end table_list_add() */

/*-------------------------------------------------------------------------
 * Function:    table_list_visited
 *
 * Purpose:     Check if a table already exists for the specified fileno
 *
 * Return:      The index of the matching table, or -1 if no matches found
 *-------------------------------------------------------------------------
 */
H5_ATTR_PURE ssize_t
table_list_visited(unsigned long file_no)
{
    size_t u; /* Local index variable */

    /* Look for table */
    for (u = 0; u < table_list.nused; u++)
        /* Check for fileno value already in array */
        if (table_list.tables[u].fileno == file_no)
            return ((ssize_t)u);

    /* Didn't find table */
    return (-1);
} /* end table_list_visited() */

/*-------------------------------------------------------------------------
 * Function:    table_list_free
 *
 * Purpose:     Frees the table list
 *
 * Return:      void
 *-------------------------------------------------------------------------
 */
static void
table_list_free(void)
{
    size_t u; /* Local index variable */

    /* Iterate over tables */
    for (u = 0; u < table_list.nused; u++) {
        /* Release object id */
        if (H5Idec_ref(table_list.tables[u].oid) < 0)
            h5tools_setstatus(EXIT_FAILURE);

        /* Free each table */
        free_table(table_list.tables[u].group_table);
        free_table(table_list.tables[u].dset_table);
        free_table(table_list.tables[u].type_table);
    }

    /* Free the table list */
    HDfree(table_list.tables);
    table_list.tables = NULL;
    table_list.nalloc = table_list.nused = 0;
} /* end table_list_free() */

/*-------------------------------------------------------------------------
 * Function:    set_binary_form
 *
 * Purpose:     set the binary form of output by translating from a string input
 *              parameter to a integer return value
 *
 * Return:      integer form of binary output or -1 if none found
 *-------------------------------------------------------------------------
 */
static int
set_binary_form(const char *form)
{
    int bform = -1;

    if (HDstrcmp(form, "NATIVE") == 0 || HDstrcmp(form, "MEMORY") == 0) {
        /* native form */
        bform = 0;
    }
    else if (HDstrcmp(form, "FILE") == 0) /* file type form */
        bform = 1;
    else if (HDstrcmp(form, "LE") == 0) /* convert to little endian */
        bform = 2;
    else if (HDstrcmp(form, "BE") == 0) /* convert to big endian */
        bform = 3;

    return bform;
}

/*-------------------------------------------------------------------------
 * Function:    set_sort_by
 *
 * Purpose:     set the "by" form of sorting by translating from a string input
 *              parameter to a H5_index_t return value
 *              current sort values are [creation_order | name]
 *
 * Return:      H5_index_t form of sort or H5_INDEX_UNKNOWN if none found
 *-------------------------------------------------------------------------
 */
static H5_index_t
set_sort_by(const char *form)
{
    H5_index_t idx_type = H5_INDEX_UNKNOWN;

    if (HDstrcmp(form, "name") == 0) /* H5_INDEX_NAME */
        idx_type = H5_INDEX_NAME;
    else if (HDstrcmp(form, "creation_order") == 0) /* H5_INDEX_CRT_ORDER */
        idx_type = H5_INDEX_CRT_ORDER;

    return idx_type;
}

/*-------------------------------------------------------------------------
 * Function:    set_sort_order
 *
 * Purpose:     set the order of sorting by translating from a string input
 *              parameter to a H5_iter_order_t return value
 *              current order values are [ascending | descending ]
 *
 * Return:      H5_iter_order_t form of order or H5_ITER_UNKNOWN if none found
 *-------------------------------------------------------------------------
 */
static H5_iter_order_t
set_sort_order(const char *form)
{
    H5_iter_order_t iter_order = H5_ITER_UNKNOWN;

    if (HDstrcmp(form, "ascending") == 0) /* H5_ITER_INC */
        iter_order = H5_ITER_INC;
    else if (HDstrcmp(form, "descending") == 0) /* H5_ITER_DEC */
        iter_order = H5_ITER_DEC;

    return iter_order;
}

/*-------------------------------------------------------------------------
 * Function:    parse_hsize_list
 *
 * Purpose:     Parse a list of comma or space separated integers and return
 *              them in a list. The string being passed into this function
 *              should be at the start of the list you want to parse. You are
 *              responsible for freeing the array returned from here.
 *
 *              Lists in the so-called "terse" syntax are separated by
 *              semicolons (;). The lists themselves can be separated by
 *              either commas (,) or white spaces.
 *
 * Return:      <none>
 *-------------------------------------------------------------------------
 */
static void
parse_hsize_list(const char *h_list, subset_d *d)
{
    hsize_t *    p_list;
    const char * ptr;
    unsigned int size_count = 0;
    unsigned int i          = 0;
    unsigned int last_digit = 0;

    if (!h_list || !*h_list || *h_list == ';')
        return;

    /* count how many integers do we have */
    for (ptr = h_list; ptr && *ptr && *ptr != ';' && *ptr != ']'; ptr++)
        if (HDisdigit(*ptr)) {
            if (!last_digit)
                /* the last read character wasn't a digit */
                size_count++;

            last_digit = 1;
        }
        else
            last_digit = 0;

    if (size_count == 0)
        /* there aren't any integers to read */
        return;

    /* allocate an array for the integers in the list */
    p_list = (hsize_t *)HDcalloc(size_count, sizeof(hsize_t));

    for (ptr = h_list; i < size_count && ptr && *ptr && *ptr != ';' && *ptr != ']'; ptr++)
        if (HDisdigit(*ptr)) {
            /* we should have an integer now */
            p_list[i++] = (hsize_t)HDstrtoull(ptr, NULL, 0);

            while (HDisdigit(*ptr))
                /* scroll to end of integer */
                ptr++;
        }
    d->data = p_list;
    d->len  = size_count;
}

/*-------------------------------------------------------------------------
 * Function:    parse_subset_params
 *
 * Purpose:     Parse the so-called "terse" syntax for specifying subsetting parameters.
 *
 * Return:      Success:    struct subset_t object
 *              Failure:    NULL
 *-------------------------------------------------------------------------
 */
static struct subset_t *
parse_subset_params(const char *dset)
{
    struct subset_t *s = NULL;
    char *           brace;

    if (!dump_opts.disable_compact_subset && ((brace = HDstrrchr(dset, '[')) != NULL)) {
        *brace++ = '\0';

        s = (struct subset_t *)HDcalloc(1, sizeof(struct subset_t));
        parse_hsize_list(brace, &s->start);

        while (*brace && *brace != ';')
            brace++;

        if (*brace)
            brace++;

        parse_hsize_list(brace, &s->stride);

        while (*brace && *brace != ';')
            brace++;

        if (*brace)
            brace++;

        parse_hsize_list(brace, &s->count);

        while (*brace && *brace != ';')
            brace++;

        if (*brace)
            brace++;

        parse_hsize_list(brace, &s->block);
    }

    return s;
}

/*-------------------------------------------------------------------------
 * Function:    parse_mask_list
 *
 * Purpose:     Parse a list of comma or space separated integers and fill
 *              the packed_bits list and counter. The string being passed into this function
 *              should be at the start of the list you want to parse.
 *
 * Return:      Success:        SUCCEED
 *              Failure:        FAIL
 *-------------------------------------------------------------------------
 */
static int
parse_mask_list(const char *h_list)
{
    int                soffset_value;
    unsigned           offset_value;
    int                slength_value;
    unsigned           length_value;
    unsigned long long temp_mask;
    const char *       ptr = NULL;

    /* sanity check */
    if (h_list) {
        HDmemset(packed_mask, 0, sizeof(packed_mask));

        packed_bits_num = 0;
        /* scan in pair of offset,length separated by commas. */
        ptr = h_list;
        while (*ptr) {
            /* scan for an offset which is an unsigned int */
            if (!HDisdigit(*ptr)) {
                error_msg("Bad mask list(%s)\n", h_list);
                return FAIL;
            }
            soffset_value = HDatoi(ptr);
            offset_value  = (unsigned)soffset_value;
            if (soffset_value < 0 || offset_value >= PACKED_BITS_SIZE_MAX) {
                error_msg("Packed Bit offset value(%d) must be between 0 and %u\n", soffset_value,
                          (unsigned)(PACKED_BITS_SIZE_MAX - 1));
                return FAIL;
            }

            /* skip to end of integer */
            while (HDisdigit(*++ptr))
                ;
            /* Look for the common separator */
            if (*ptr++ != ',') {
                error_msg("Bad mask list(%s), missing expected comma separator.\n", h_list);
                return FAIL;
            }

            /* scan for a length which is a positive int */
            if (!HDisdigit(*ptr)) {
                error_msg("Bad mask list(%s)\n", h_list);
                return FAIL;
            }
            slength_value = HDatoi(ptr);
            if (slength_value <= 0) {
                error_msg("Packed Bit length value(%d) must be positive.\n", slength_value);
                return FAIL;
            }
            length_value = (unsigned)slength_value;
            if ((offset_value + length_value) > PACKED_BITS_SIZE_MAX) {
                error_msg("Packed Bit offset+length value(%u) too large. Max is %u\n",
                          offset_value + length_value, (unsigned)PACKED_BITS_SIZE_MAX);
                return FAIL;
            }

            /* skip to end of int */
            while (HDisdigit(*++ptr))
                ;

            /* store the offset,length pair */
            if (packed_bits_num >= PACKED_BITS_MAX) {
                /* too many requests */
                error_msg("Too many masks requested (max. %d). Mask list(%s)\n", PACKED_BITS_MAX, h_list);
                return FAIL;
            }
            packed_offset[packed_bits_num] = offset_value;
            packed_length[packed_bits_num] = length_value;
            /* create the bit mask by left shift 1's by length, then negate it. */
            /* After packed_mask is calculated, packed_length is not needed but  */
            /* keep it for debug purpose. */
            temp_mask = ~0ULL;
            if (length_value < (int)(8 * sizeof(unsigned long long))) {
                temp_mask                    = temp_mask << length_value;
                packed_mask[packed_bits_num] = ~temp_mask;
            }
            else
                packed_mask[packed_bits_num] = temp_mask;
            packed_bits_num++;

            /* skip a possible comma separator */
            if (*ptr == ',') {
                if (!(*++ptr)) {
                    /* unexpected end of string */
                    error_msg("Bad mask list(%s), unexpected end of string.\n", h_list);
                    return FAIL;
                }
            }
        }
        if (packed_bits_num > PACKED_BITS_MAX) {
            error_msg("Maximum number of packed bits exceeded\n");
            return FAIL;
        }
        if (packed_bits_num == 0) {
            /* got no masks! */
            error_msg("Bad mask list(%s)\n", h_list);
            return FAIL;
        }
        return SUCCEED;
    }
    else {
        error_msg("Bad mask list argument\n");
        return FAIL;
    }
}

/*-------------------------------------------------------------------------
 * Function:    free_handler
 *
 * Purpose:     Convenience function to free the handler_t structures. Needs a
 *              length variable (LEN) to know how many in the array it needs
 *              to free
 *
 * Return:      Nothing
 *-------------------------------------------------------------------------
 */
static void
free_handler(struct handler_t *hand, int len)
{
    int i;

    if (hand) {
        for (i = 0; i < len; i++) {
            if (hand[i].obj) {
                HDfree(hand[i].obj);
                hand[i].obj = NULL;
            }

            if (hand[i].subset_info) {
                if (hand[i].subset_info->start.data)
                    HDfree(hand[i].subset_info->start.data);
                if (hand[i].subset_info->stride.data)
                    HDfree(hand[i].subset_info->stride.data);
                if (hand[i].subset_info->count.data)
                    HDfree(hand[i].subset_info->count.data);
                if (hand[i].subset_info->block.data)
                    HDfree(hand[i].subset_info->block.data);

                HDfree(hand[i].subset_info);
                hand[i].subset_info = NULL;
            }
        }

        HDfree(hand);
    }
}

/*-------------------------------------------------------------------------
 * Function:    parse_command_line
 *
 * Purpose:     Parse the command line for the h5dumper.
 *
 * Return:      Success:    A pointer to an array of handler_t structures.
 *                          These contain all the information needed to dump
 *                          the necessary object.
 *              Failure:    Exits program with EXIT_FAILURE value.
 *-------------------------------------------------------------------------
 */
static struct handler_t *
parse_command_line(int argc, const char *const *argv)
{
    struct handler_t *hand      = NULL;
    struct handler_t *last_dset = NULL;
    int               i;
    int               opt;
    int               last_was_dset = FALSE;

    /* no arguments */
    if (argc == 1) {
        usage(h5tools_getprogname());
        goto error;
    }

    /* this will be plenty big enough to hold the info */
    if ((hand = (struct handler_t *)HDcalloc((size_t)argc, sizeof(struct handler_t))) == NULL) {
        goto error;
    }

    /* parse command line options */
    while ((opt = H5_get_option(argc, argv, s_opts, l_opts)) != EOF) {
parse_start:
        switch ((char)opt) {
            case 'R':
                dump_opts.display_region = TRUE;
                region_output            = TRUE;
                break;
            case 'B':
                dump_opts.display_bb = TRUE;
                last_was_dset        = FALSE;
                break;
            case 'n':
                dump_opts.display_fi = TRUE;
                last_was_dset        = FALSE;
                if (H5_optarg != NULL)
                    h5trav_set_verbose(HDatoi(H5_optarg));
                break;
            case 'p':
                dump_opts.display_dcpl = TRUE;
                break;
            case 'y':
                dump_opts.display_ai = FALSE;
                break;
            case 'e':
                dump_opts.display_escape = TRUE;
                break;
            case 'H':
                dump_opts.display_data      = FALSE;
                dump_opts.display_attr_data = FALSE;
                last_was_dset               = FALSE;
                break;
            case 'A':
                if (H5_optarg != NULL) {
                    if (0 == HDatoi(H5_optarg))
                        dump_opts.include_attrs = FALSE;
                }
                else {
                    dump_opts.display_data      = FALSE;
                    dump_opts.display_attr_data = TRUE;
                    last_was_dset               = FALSE;
                }
                break;
            case 'i':
                dump_opts.display_oid = TRUE;
                last_was_dset         = FALSE;
                break;
            case 'r':
                dump_opts.display_char = TRUE;
                break;
            case 'V':
                print_version(h5tools_getprogname());
                free_handler(hand, argc);
                hand = NULL;
                h5tools_setstatus(EXIT_SUCCESS);
                goto done;
                break;
            case 'w': {
                int sh5tools_nCols = HDatoi(H5_optarg);

                if (sh5tools_nCols <= 0)
                    h5tools_nCols = 65535;
                else
                    h5tools_nCols = (unsigned)sh5tools_nCols;
                last_was_dset = FALSE;
            } break;
            case 'N':
                dump_opts.display_all = 0;

                for (i = 0; i < argc; i++)
                    if (!hand[i].func) {
                        hand[i].func = handle_paths;
                        hand[i].obj  = HDstrdup(H5_optarg);
                        break;
                    }

                last_was_dset = FALSE;
                break;
            case 'a':
                dump_opts.display_all = 0;

                for (i = 0; i < argc; i++)
                    if (!hand[i].func) {
                        hand[i].func = handle_attributes;
                        hand[i].obj  = HDstrdup(H5_optarg);
                        break;
                    }

                last_was_dset = FALSE;
                break;
            case 'd':
                dump_opts.display_all = 0;

                for (i = 0; i < argc; i++)
                    if (!hand[i].func) {
                        hand[i].func        = handle_datasets;
                        hand[i].obj         = HDstrdup(H5_optarg);
                        hand[i].subset_info = parse_subset_params(hand[i].obj);
                        last_dset           = &hand[i];
                        break;
                    }

                last_was_dset = TRUE;
                break;
            case 'f':
                vfd_info_g.type   = VFD_BY_NAME;
                vfd_info_g.u.name = H5_optarg;
                vfd_info_g.info   = NULL;
                use_custom_vfd_g  = TRUE;
                break;
            case 'g':
                dump_opts.display_all = 0;

                for (i = 0; i < argc; i++)
                    if (!hand[i].func) {
                        hand[i].func = handle_groups;
                        hand[i].obj  = HDstrdup(H5_optarg);
                        break;
                    }

                last_was_dset = FALSE;
                break;
            case 'l':
                dump_opts.display_all = 0;

                for (i = 0; i < argc; i++)
                    if (!hand[i].func) {
                        hand[i].func = handle_links;
                        hand[i].obj  = HDstrdup(H5_optarg);
                        break;
                    }

                last_was_dset = FALSE;
                break;
            case 't':
                dump_opts.display_all = 0;

                for (i = 0; i < argc; i++)
                    if (!hand[i].func) {
                        hand[i].func = handle_datatypes;
                        hand[i].obj  = HDstrdup(H5_optarg);
                        break;
                    }

                last_was_dset = FALSE;
                break;

            case 'O':
                if (h5tools_set_output_file(H5_optarg, 0) < 0) {
                    usage(h5tools_getprogname());
                    goto error;
                }
                break;

            case 'o':
                if (bin_output) {
                    if (h5tools_set_data_output_file(H5_optarg, 1) < 0) {
                        usage(h5tools_getprogname());
                        goto error;
                    }
                }
                else {
                    if (dump_opts.display_attr_data && !dump_opts.display_data) {
                        if (h5tools_set_attr_output_file(H5_optarg, 0) < 0) {
                            usage(h5tools_getprogname());
                            goto error;
                        }
                    }
                    if (dump_opts.display_data || dump_opts.display_all) {
                        if (h5tools_set_data_output_file(H5_optarg, 0) < 0) {
                            usage(h5tools_getprogname());
                            goto error;
                        }
                    }
                }

                dump_opts.usingdasho = TRUE;
                last_was_dset        = FALSE;
                outfname_g           = H5_optarg;
                break;

            case 'b':
                if (H5_optarg != NULL) {
                    if ((bin_form = set_binary_form(H5_optarg)) < 0) {
                        /* failed to set binary form */
                        usage(h5tools_getprogname());
                        goto error;
                    }
                }
                bin_output = TRUE;
                if (outfname_g != NULL) {
                    if (h5tools_set_data_output_file(outfname_g, 1) < 0) {
                        /* failed to set output file */
                        usage(h5tools_getprogname());
                        goto error;
                    }

                    last_was_dset = FALSE;
                }
                break;

            case 'q':
                if ((sort_by = set_sort_by(H5_optarg)) < 0) {
                    /* failed to set "sort by" form */
                    usage(h5tools_getprogname());
                    goto error;
                }
                break;

            case 'z':
                if ((sort_order = set_sort_order(H5_optarg)) < 0) {
                    /* failed to set "sort order" form */
                    usage(h5tools_getprogname());
                    goto error;
                }
                break;

            case 'M':
                if (!last_was_dset) {
                    error_msg("option \"-%c\" can only be used after --dataset option\n", opt);
                    goto error;
                }
                if (parse_mask_list(H5_optarg) != SUCCEED) {
                    usage(h5tools_getprogname());
                    goto error;
                }
                dump_opts.display_packed_bits = TRUE;
                break;
            case 'v':
                dump_opts.display_vds_first = TRUE;
                break;
            case 'G':
                dump_opts.vds_gap_size = HDatoi(H5_optarg);
                if (dump_opts.vds_gap_size < 0) {
                    usage(h5tools_getprogname());
                    goto error;
                }
                break;

            /** begin XML parameters **/
            case 'x':
                /* select XML output */
                doxml_g                    = TRUE;
                useschema_g                = TRUE;
                h5tools_dump_header_format = NULL;
                dump_function_table        = &xml_function_table;
                h5tools_nCols              = 0;
                break;
            case 'u':
                doxml_g                    = TRUE;
                useschema_g                = FALSE;
                xmlnsprefix                = "";
                h5tools_dump_header_format = NULL;
                dump_function_table        = &xml_function_table;
                h5tools_nCols              = 0;
                break;
            case 'D':
                /* specify alternative XML DTD or schema */
                /* To Do: check format of this value?  */
                xml_dtd_uri_g = H5_optarg;
                h5tools_nCols = 0;
                break;

            case 'm':
                /* specify alternative floating point printing format */
                fp_format     = H5_optarg;
                h5tools_nCols = 0;
                break;

            case 'X':
                /* specify XML namespace (default="hdf5:"), or none */
                /* To Do: check format of this value?  */
                if (!useschema_g) {
                    usage(h5tools_getprogname());
                    goto error;
                }
                if (HDstrcmp(H5_optarg, ":") == 0)
                    xmlnsprefix = "";
                else
                    xmlnsprefix = H5_optarg;
                h5tools_nCols = 0;
                break;
            /** end XML parameters **/

            /** begin subsetting parameters **/
            case 's':
            case 'S':
            case 'c':
            case 'k': {
                struct subset_t *s;

                if (!last_was_dset) {
                    error_msg("option \"-%c\" can only be used after --dataset option\n", opt);
                    goto error;
                }

                if (last_dset->subset_info) {
                    /*
                     * This overrides the "terse" syntax if they actually mixed
                     * the two.
                     */
                    s = last_dset->subset_info;
                }
                else {
                    last_dset->subset_info = s = (struct subset_t *)HDcalloc(1, sizeof(struct subset_t));
                }

                /*
                 * slightly convoluted, but...we are only interested in options
                 * for subsetting: "--start", "--stride", "--count", and "--block"
                 * which can come in any order. If we run out of parameters (EOF)
                 * or run into one which isn't a subsetting parameter (NOT s, S,
                 * c, or K), then we exit the do-while look, set the subset_info
                 * to the structure we've been filling. If we've reached the end
                 * of the options, we exit the parsing (goto parse_end) otherwise,
                 * since we've "read" the next option, we need to parse it. So we
                 * jump to the beginning of the switch statement (goto parse_start).
                 */
                do {
                    switch ((char)opt) {
                        case 's':
                            if (s->start.data) {
                                HDfree(s->start.data);
                                s->start.data = NULL;
                            }
                            parse_hsize_list(H5_optarg, &s->start);
                            break;
                        case 'S':
                            if (s->stride.data) {
                                HDfree(s->stride.data);
                                s->stride.data = NULL;
                            }
                            parse_hsize_list(H5_optarg, &s->stride);
                            break;
                        case 'c':
                            if (s->count.data) {
                                HDfree(s->count.data);
                                s->count.data = NULL;
                            }
                            parse_hsize_list(H5_optarg, &s->count);
                            break;
                        case 'k':
                            if (s->block.data) {
                                HDfree(s->block.data);
                                s->block.data = NULL;
                            }
                            parse_hsize_list(H5_optarg, &s->block);
                            break;
                        default:
                            goto end_collect;
                    }
                } while ((opt = H5_get_option(argc, argv, s_opts, l_opts)) != EOF);

end_collect:
                last_was_dset = FALSE;

                if (opt != EOF)
                    goto parse_start;
                else
                    goto parse_end;
            }
                /** end subsetting parameters **/

            case 'E':
                if (H5_optarg != NULL)
                    enable_error_stack = HDatoi(H5_optarg);
                else
                    enable_error_stack = 1;
                break;
            case 'C':
                dump_opts.disable_compact_subset = TRUE;
                break;
            case 'h':
                usage(h5tools_getprogname());
                free_handler(hand, argc);
                hand = NULL;
                h5tools_setstatus(EXIT_SUCCESS);
                goto done;

            case '$':
#ifdef H5_HAVE_ROS3_VFD
                if (h5tools_parse_ros3_fapl_tuple(H5_optarg, ',', &ros3_fa_g) < 0) {
                    error_msg("failed to parse S3 VFD credential info\n");
                    usage(h5tools_getprogname());
                    free_handler(hand, argc);
                    hand = NULL;
                    h5tools_setstatus(EXIT_FAILURE);
                    goto done;
                }

                vfd_info_g.info = &ros3_fa_g;
#else
                error_msg("Read-Only S3 VFD not enabled.\n");
                h5tools_setstatus(EXIT_FAILURE);
                goto done;
#endif
                break;

            case '#':
#ifdef H5_HAVE_LIBHDFS
                if (h5tools_parse_hdfs_fapl_tuple(H5_optarg, ',', &hdfs_fa_g) < 0) {
                    error_msg("failed to parse HDFS VFD configuration info\n");
                    usage(h5tools_getprogname());
                    free_handler(hand, argc);
                    hand = NULL;
                    h5tools_setstatus(EXIT_FAILURE);
                    goto done;
                }

                vfd_info_g.info = &hdfs_fa_g;
#else
                error_msg("HDFS VFD not enabled.\n");
                h5tools_setstatus(EXIT_FAILURE);
                goto done;
#endif
                break;

            case '1':
                vol_info_g.type    = VOL_BY_VALUE;
                vol_info_g.u.value = (H5VL_class_value_t)HDatoi(H5_optarg);
                use_custom_vol_g   = TRUE;
                break;

            case '2':
                vol_info_g.type   = VOL_BY_NAME;
                vol_info_g.u.name = H5_optarg;
                use_custom_vol_g  = TRUE;
                break;

            case '3':
                vol_info_g.info_string = H5_optarg;
                break;

            case '4':
                vfd_info_g.type    = VFD_BY_VALUE;
                vfd_info_g.u.value = (H5FD_class_value_t)HDatoi(H5_optarg);
                use_custom_vfd_g   = TRUE;
                break;

            case '5':
                vfd_info_g.type   = VFD_BY_NAME;
                vfd_info_g.u.name = H5_optarg;
                use_custom_vfd_g  = TRUE;
                break;

            case '6':
                vfd_info_g.info = (const void *)H5_optarg;
                break;

            case '?':
            default:
                usage(h5tools_getprogname());
                goto error;
        }
    }

    /* If the file uses the onion VFD, get the revision number */
    if (vfd_info_g.u.name && !HDstrcmp(vfd_info_g.u.name, "onion")) {

        if (vfd_info_g.info) {
            if (!HDstrcmp(vfd_info_g.info, "revision_count"))
                get_onion_revision_count = TRUE;
            else {
                errno                   = 0;
                onion_fa_g.revision_num = HDstrtoull(vfd_info_g.info, NULL, 10);
                if (errno == ERANGE) {
                    HDprintf("Invalid onion revision specified\n");
                    goto error;
                }

                HDprintf("Using revision %" PRIu64 "\n", onion_fa_g.revision_num);
            }
        }
        else
            onion_fa_g.revision_num = 0;

        vfd_info_g.info = &onion_fa_g;
    }

parse_end:
    /* check for file name to be processed */
    if (argc <= H5_optind) {
        error_msg("missing file name\n");
        usage(h5tools_getprogname());
        goto error;
    }
done:
    return hand;

error:
    if (hand) {
        free_handler(hand, argc);
        hand = NULL;
    }
    h5tools_setstatus(EXIT_FAILURE);

    return hand;
}

/*-------------------------------------------------------------------------
 * Function:    main
 *
 * Purpose:     HDF5 dumper
 *
 * Return:      Success:    0
 *              Failure:    1
 *-------------------------------------------------------------------------
 */
int
main(int argc, char *argv[])
{
    hid_t             fid     = H5I_INVALID_HID;
    hid_t             gid     = H5I_INVALID_HID;
    hid_t             fapl_id = H5P_DEFAULT;
    H5O_info2_t       oi;
    struct handler_t *hand = NULL;
    int               i;
    unsigned          u;
    char *            fname = NULL;

    h5tools_setprogname(PROGRAMNAME);
    h5tools_setstatus(EXIT_SUCCESS);
    h5tools_dump_header_format = &h5tools_standardformat;
    dump_function_table        = &ddl_function_table;
    dump_indent                = 0;

    /* Initialize h5tools lib */
    h5tools_init();

    if ((hand = parse_command_line(argc, (const char *const *)argv)) == NULL) {
        goto done;
    }

    if (bin_output && outfname_g == NULL) {
        error_msg("binary output requires a file name, use -o <filename>\n");
        h5tools_setstatus(EXIT_FAILURE);
        goto done;
    }

    /* Check for conflicting options */
    if (doxml_g) {
        if (!dump_opts.display_all) {
            error_msg("option \"%s\" not available for XML\n", "to display selected objects");
            h5tools_setstatus(EXIT_FAILURE);
            goto done;
        }
        else if (dump_opts.display_bb) {
            error_msg("option \"%s\" not available for XML\n", "--boot-block");
            h5tools_setstatus(EXIT_FAILURE);
            goto done;
        }
        else if (dump_opts.display_oid == 1) {
            error_msg("option \"%s\" not available for XML\n", "--object-ids");
            h5tools_setstatus(EXIT_FAILURE);
            goto done;
        }
        else if (dump_opts.display_char == TRUE) {
            error_msg("option \"%s\" not available for XML\n", "--string");
            h5tools_setstatus(EXIT_FAILURE);
            goto done;
        }
        else if (dump_opts.usingdasho) {
            error_msg("option \"%s\" not available for XML\n", "--output");
            h5tools_setstatus(EXIT_FAILURE);
            goto done;
        }
    }
    else {
        if (xml_dtd_uri_g) {
            warn_msg("option \"%s\" only applies with XML: %s\n", "--xml-dtd", xml_dtd_uri_g);
        }
    }

    if (argc <= H5_optind) {
        error_msg("missing file name\n");
        usage(h5tools_getprogname());
        h5tools_setstatus(EXIT_FAILURE);
        goto done;
    }

    /* enable error reporting if command line option */
    h5tools_error_report();

    /* Initialize indexing options */
    h5trav_set_index(sort_by, sort_order);

    if (use_custom_vol_g || use_custom_vfd_g) {
        if ((fapl_id = h5tools_get_fapl(H5P_DEFAULT, use_custom_vol_g ? &vol_info_g : NULL,
                                        use_custom_vfd_g ? &vfd_info_g : NULL)) < 0) {
            error_msg("unable to create FAPL for file access\n");
            h5tools_setstatus(EXIT_FAILURE);
            goto done;
        }
    }

    while (H5_optind < argc) {
        fname = HDstrdup(argv[H5_optind++]);

        /* A short cut to get the revision count of an onion file without opening the file */
        if (get_onion_revision_count && H5FD_ONION == H5Pget_driver(fapl_id)) {
            size_t revision_count = 0;

            if (H5FDonion_get_revision_count(fname, fapl_id, &revision_count) < 0) {
                error_msg("unable to create FAPL for file access\n");
                h5tools_setstatus(EXIT_FAILURE);
                goto done;
            }

            printf("The number of revisions for the onion file is %lu\n", revision_count);
            goto done;
        }
        else
            fid = h5tools_fopen(fname, H5F_ACC_RDONLY, fapl_id, (fapl_id != H5P_DEFAULT), NULL, 0);

        if (fid < 0) {
            error_msg("unable to open file \"%s\"\n", fname);
            h5tools_setstatus(EXIT_FAILURE);
            goto done;
        }

        /* allocate and initialize internal data structure */
        init_prefix(&prefix, prefix_len);

        /* Prepare to find objects that might be targets of a reference */
        fill_ref_path_table(fid);

        if (doxml_g) {
            /* initialize XML */
            /* reset prefix! */
            HDstrcpy(prefix, "");

            /* make sure the URI is initialized to something */
            if (xml_dtd_uri_g == NULL) {
                if (useschema_g) {
                    xml_dtd_uri_g = DEFAULT_XSD;
                }
                else {
                    xml_dtd_uri_g = DEFAULT_DTD;
                    xmlnsprefix   = "";
                }
            }
            else {
                if (useschema_g && HDstrcmp(xmlnsprefix, "") != 0) {
                    error_msg(
                        "Cannot set Schema URL for a qualified namespace--use -X or -U option with -D \n");
                    h5tools_setstatus(EXIT_FAILURE);
                    goto done;
                }
            }
        }

        /* Get object info for root group */
        if (H5Oget_info_by_name3(fid, "/", &oi, H5O_INFO_BASIC, H5P_DEFAULT) < 0) {
            error_msg("internal error (file %s:line %d)\n", __FILE__, __LINE__);
            h5tools_setstatus(EXIT_FAILURE);
            goto done;
        }

        /* Initialize object tables */
        if (table_list_add(fid, oi.fileno) < 0) {
            error_msg("internal error (file %s:line %d)\n", __FILE__, __LINE__);
            h5tools_setstatus(EXIT_FAILURE);
            goto done;
        }
        group_table = table_list.tables[0].group_table;
        dset_table  = table_list.tables[0].dset_table;
        type_table  = table_list.tables[0].type_table;

        /* does there exist unnamed committed datatype */
        for (u = 0; u < type_table->nobjs; u++)
            if (!type_table->objs[u].recorded) {
                unamedtype = 1;
                break;
            } /* end if */

        /* start to dump - display file header information */
        if (!doxml_g) {
            begin_obj(h5tools_dump_header_format->filebegin, fname,
                      h5tools_dump_header_format->fileblockbegin);
        }
        else {
            PRINTVALSTREAM(rawoutstream, "<?xml version=\"1.0\" encoding=\"UTF-8\"?>\n");

            /* alternative first element, depending on schema or DTD. */
            if (useschema_g) {
                if (HDstrcmp(xmlnsprefix, "") == 0) {
                    PRINTSTREAM(rawoutstream,
                                "<HDF5-File xmlns:xsi=\"http://www.w3.org/2001/XMLSchema-instance\" "
                                "xsi:noNamespaceSchemaLocation=\"%s\">\n",
                                xml_dtd_uri_g);
                }
                else {
                    /*  TO DO: make -url option work in this case (may need new option) */
                    char *ns;
                    char *indx;

                    ns   = HDstrdup(xmlnsprefix);
                    indx = HDstrrchr(ns, (int)':');
                    if (indx)
                        *indx = '\0';

                    PRINTSTREAM(rawoutstream,
                                "<%sHDF5-File xmlns:%s=\"http://hdfgroup.org/HDF5/XML/schema/HDF5-File.xsd\" "
                                "xmlns:xsi=\"http://www.w3.org/2001/XMLSchema-instance\" "
                                "xsi:schemaLocation=\"http://hdfgroup.org/HDF5/XML/schema/HDF5-File "
                                "http://www.hdfgroup.org/HDF5/XML/schema/HDF5-File.xsd\">\n",
                                xmlnsprefix, ns);
                    HDfree(ns);
                }
            }
            else {
                PRINTSTREAM(rawoutstream, "<!DOCTYPE HDF5-File PUBLIC \"HDF5-File.dtd\" \"%s\">\n",
                            xml_dtd_uri_g);
                PRINTVALSTREAM(rawoutstream, "<HDF5-File>\n");
            }
        }

        if (!doxml_g) {
            if (dump_opts.display_fi) {
                PRINTVALSTREAM(rawoutstream, "\n");
                dump_fcontents(fid);
                end_obj(h5tools_dump_header_format->fileend, h5tools_dump_header_format->fileblockend);
                PRINTVALSTREAM(rawoutstream, "\n");
                goto done;
            }

            if (dump_opts.display_bb)
                dump_fcpl(fid);
        }

        if (dump_opts.display_all) {
            if ((gid = H5Gopen2(fid, "/", H5P_DEFAULT)) < 0) {
                error_msg("unable to open root group\n");
                h5tools_setstatus(EXIT_FAILURE);
            }
            else {
                if (!doxml_g)
                    dump_indent += COL;
                dump_function_table->dump_group_function(gid, "/");
                if (!doxml_g)
                    dump_indent -= COL;
                PRINTVALSTREAM(rawoutstream, "\n");
            }

            if (H5Gclose(gid) < 0) {
                error_msg("unable to close root group\n");
                h5tools_setstatus(EXIT_FAILURE);
            }
        }
        else {
            /* Note: this option is not supported for XML */
            if (doxml_g) {
                error_msg("internal error (file %s:line %d)\n", __FILE__, __LINE__);
                h5tools_setstatus(EXIT_FAILURE);
                goto done;
            } /* end if */

            for (i = 0; i < argc; i++) {
                if (hand[i].func) {
                    hand[i].func(fid, hand[i].obj, hand[i].subset_info, 1, NULL);
                }
            }
            PRINTVALSTREAM(rawoutstream, "\n");
        }

        if (!doxml_g) {
            end_obj(h5tools_dump_header_format->fileend, h5tools_dump_header_format->fileblockend);
            PRINTVALSTREAM(rawoutstream, "\n");
        }
        else {
            PRINTSTREAM(rawoutstream, "</%sHDF5-File>\n", xmlnsprefix);
        }
        /* Free tables for objects */
        table_list_free();

        if (fid >= 0)
            if (H5Fclose(fid) < 0)
                h5tools_setstatus(EXIT_FAILURE);

        if (prefix) {
            HDfree(prefix);
            prefix = NULL;
        }
        if (fname) {
            HDfree(fname);
            fname = NULL;
        }
    } /* end while */

    if (hand)
        free_handler(hand, argc);

    /* To Do:  clean up XML table */

    leave(h5tools_getstatus());

done:
    /* Free tables for objects */
    table_list_free();

    if (fapl_id != H5P_DEFAULT && 0 < H5Pclose(fapl_id)) {
        error_msg("Can't close fapl entry\n");
        h5tools_setstatus(EXIT_FAILURE);
    }

    if (fid >= 0)
        if (H5Fclose(fid) < 0)
            h5tools_setstatus(EXIT_FAILURE);

    if (prefix) {
        HDfree(prefix);
        prefix = NULL;
    }
    if (fname) {
        HDfree(fname);
        fname = NULL;
    }

    if (hand)
        free_handler(hand, argc);

    /* To Do:  clean up XML table */

    leave(h5tools_getstatus());
} /* main */

/*-------------------------------------------------------------------------
 * Function:    init_prefix
 *
 * Purpose:     allocate and initialize prefix
 *
 * Return:      void
 *
 * Modifications:
 *
 *-------------------------------------------------------------------------
 */
static void
init_prefix(char **prfx, size_t prfx_len)
{
    if (prfx_len > 0)
        *prfx = (char *)HDcalloc(prfx_len, 1);
    else
        error_msg("unable to allocate prefix buffer\n");
}

/*-------------------------------------------------------------------------
 * Function:    add_prefix
 *
 * Purpose:     Add object to prefix
 *
 * Return:      void
 *
 *-------------------------------------------------------------------------
 */
void
add_prefix(char **prfx, size_t *prfx_len, const char *name)
{
    size_t new_len = HDstrlen(*prfx) + HDstrlen(name) + 2;

    /* Check if we need more space */
    if (*prfx_len <= new_len) {
        *prfx_len = new_len + 1;
        *prfx     = (char *)HDrealloc(*prfx, *prfx_len);
    }

    /* Append object name to prefix */
    HDstrcat(HDstrcat(*prfx, "/"), name);
} /* end add_prefix */<|MERGE_RESOLUTION|>--- conflicted
+++ resolved
@@ -23,19 +23,13 @@
 static hbool_t     useschema_g   = TRUE;
 static const char *xml_dtd_uri_g = NULL;
 
-<<<<<<< HEAD
-static hbool_t use_custom_vol_g         = FALSE;
-static hbool_t use_custom_vfd_g         = FALSE;
-static hbool_t get_onion_revision_count = FALSE;
-
-static h5tools_vol_info_t vol_info_g;
-static h5tools_vfd_info_t vfd_info_g;
-=======
-static hbool_t            use_custom_vol_g = FALSE;
-static hbool_t            use_custom_vfd_g = FALSE;
+static hbool_t use_custom_vol_g = FALSE;
+static hbool_t use_custom_vfd_g = FALSE;
+
 static h5tools_vol_info_t vol_info_g       = {0};
 static h5tools_vfd_info_t vfd_info_g       = {0};
->>>>>>> ca737ece
+
+static hbool_t get_onion_revision_count = FALSE;
 
 #ifdef H5_HAVE_ROS3_VFD
 /* Default "anonymous" S3 configuration */
