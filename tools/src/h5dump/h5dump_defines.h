--- conflicted
+++ resolved
@@ -50,8 +50,4 @@
 #define H5_SZIP_MSB_OPTION_MASK 16
 #define H5_SZIP_RAW_OPTION_MASK 128
 
-<<<<<<< HEAD
-#endif /* !H5DUMP_DEFINES_H__ */
-=======
-#endif /* H5DUMP_DEFINES_H */
->>>>>>> 18bbd3f0
+#endif /* H5DUMP_DEFINES_H */