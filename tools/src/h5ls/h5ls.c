--- conflicted
+++ resolved
@@ -95,13 +95,8 @@
 
     0, /*skip_first */
 
-<<<<<<< HEAD
-    0,                           /*obj_hidefileno */
-    "-%lu:" H5_PRINTF_HADDR_FMT, /*obj_format */
-=======
     0,                  /*obj_hidefileno */
     "-%lu:%" PRIuHADDR, /*obj_format */
->>>>>>> 18bbd3f0
 
     0,            /*dset_hidefileno */
     "DSET-%s ",   /*dset_format */
@@ -433,14 +428,6 @@
         else if (H5Tequal(type, H5T_NATIVE_DOUBLE) == TRUE) {
             h5tools_str_append(buffer, "native double");
         }
-<<<<<<< HEAD
-#if H5_SIZEOF_LONG_DOUBLE != 0
-        else if (H5Tequal(type, H5T_NATIVE_LDOUBLE) == TRUE) {
-            h5tools_str_append(buffer, "native long double");
-        }
-#endif
-=======
->>>>>>> 18bbd3f0
         else if (H5Tequal(type, H5T_NATIVE_INT8) == TRUE) {
             h5tools_str_append(buffer, "native int8_t");
         }
@@ -973,11 +960,7 @@
                 /*On SGI Altix(cobalt), wrong values were printed out with "value+i*dst_size"
                  *strangely, unless use another pointer "copy".*/
                 copy = value + i * dst_size;
-<<<<<<< HEAD
-                h5tools_str_append(buffer, "%" H5_PRINTF_LL_WIDTH "d", *((long long *)((void *)copy)));
-=======
                 h5tools_str_append(buffer, "%lld", *((long long *)((void *)copy)));
->>>>>>> 18bbd3f0
             }
         }
 
@@ -1305,250 +1288,6 @@
     /* Unknown type */
     h5tools_str_append(buffer, "%lu-byte class-%u unknown", (unsigned long)H5Tget_size(type),
                        (unsigned)data_class);
-<<<<<<< HEAD
-}
-
-/*
- *
- */
-static void
-dump_reference(FILE *stream, const h5tool_format_t *info, h5tools_context_t *ctx, hid_t container,
-               H5R_ref_t *ref_buf, int ndims)
-{
-    hid_t             new_obj_id   = H5I_INVALID_HID;
-    hid_t             new_obj_sid  = H5I_INVALID_HID;
-    hsize_t           elmt_counter = 0;  /*counts the # elements printed. */
-    size_t            ncols        = 80; /* available output width        */
-    int               i;
-    hsize_t           curr_pos = 0; /* total data element position   */
-    h5tools_str_t     buffer;       /* string into which to render   */
-    h5tools_context_t datactx;      /* print context  */
-
-    H5TOOLS_START_DEBUG("");
-
-    datactx = *ctx; /* print context  */
-    /* Assume entire data space to be printed */
-    if (datactx.ndims > 0)
-        for (i = 0; (unsigned)i < datactx.ndims; i++)
-            datactx.p_min_idx[i] = 0;
-    datactx.need_prefix = TRUE;
-
-    HDmemset(&buffer, 0, sizeof(h5tools_str_t));
-    for (i = 0; i < ndims; i++, datactx.cur_elmt++, elmt_counter++) {
-        H5O_type_t obj_type = -1; /* Object type */
-        H5R_type_t ref_type;      /* Reference type */
-
-        H5TOOLS_DEBUG("reference loop:%d with curr_pos=%ld", i, curr_pos);
-
-        datactx.need_prefix = TRUE;
-        h5tools_str_reset(&buffer);
-        H5TOOLS_DEBUG("reference loop - h5tools_str_sprint with H5T_STD_REF:%d", i);
-        h5tools_str_sprint(&buffer, info, container, H5T_STD_REF, &ref_buf[i], &datactx);
-        h5tools_render_element(stream, info, &datactx, &buffer, &curr_pos, (size_t)ncols, (hsize_t)i,
-                               (hsize_t)ndims);
-
-        ref_type = H5Rget_type((const H5R_ref_t *)&ref_buf[i]);
-        switch (ref_type) {
-            case H5R_OBJECT1:
-                H5TOOLS_DEBUG("ref_type is H5R_OBJECT1");
-                if (H5Rget_obj_type3((const H5R_ref_t *)&ref_buf[i], H5P_DEFAULT, &obj_type) >= 0) {
-                    switch (obj_type) {
-                        case H5O_TYPE_DATASET:
-                            if ((new_obj_id = H5Ropen_object((const H5R_ref_t *)&ref_buf[i], H5P_DEFAULT,
-                                                             H5P_DEFAULT)) >= 0) {
-                                datactx.indent_level++;
-                                h5tools_dump_dset(stream, info, &datactx, new_obj_id);
-                                datactx.indent_level--;
-                                if (H5Dclose(new_obj_id) < 0)
-                                    H5TOOLS_INFO("H5Dclose H5R_OBJECT1:H5O_TYPE_DATASET failed");
-                                if (H5Rdestroy(&ref_buf[i]) < 0)
-                                    H5TOOLS_INFO("H5Rdestroy H5R_OBJECT1:H5O_TYPE_DATASET failed");
-                            }
-                            else
-                                H5TOOLS_INFO("H5Ropen_object H5R_OBJECT1:H5O_TYPE_DATASET failed");
-                            break;
-
-                        case H5O_TYPE_GROUP:
-                        case H5O_TYPE_NAMED_DATATYPE:
-                        case H5O_TYPE_MAP:
-                        case H5O_TYPE_UNKNOWN:
-                        case H5O_TYPE_NTYPES:
-                        default:
-                            break;
-                    } /* end switch */
-                }
-                else
-                    H5TOOLS_INFO("H5Rget_obj_type3 H5R_OBJECT1 failed");
-                break;
-            case H5R_DATASET_REGION1:
-                H5TOOLS_DEBUG("ref_type is H5R_DATASET_REGION1");
-                if ((new_obj_id = H5Ropen_object((const H5R_ref_t *)&ref_buf[i], H5P_DEFAULT, H5P_DEFAULT)) >=
-                    0) {
-                    datactx.indent_level++;
-                    h5tools_dump_dset(stream, info, &datactx, new_obj_id);
-                    datactx.indent_level--;
-                    if (H5Dclose(new_obj_id) < 0)
-                        H5TOOLS_INFO("H5Dclose H5R_DATASET_REGION1 failed");
-                    if (H5Rdestroy(&ref_buf[i]) < 0)
-                        H5TOOLS_INFO("H5Rdestroy H5R_DATASET_REGION1 failed");
-                }
-                else
-                    H5TOOLS_INFO("H5Ropen_object H5R_DATASET_REGION1 failed");
-                break;
-            case H5R_OBJECT2:
-                H5TOOLS_DEBUG("ref_type is H5R_OBJECT2");
-                if (H5Rget_obj_type3((const H5R_ref_t *)&ref_buf[i], H5P_DEFAULT, &obj_type) >= 0) {
-                    switch (obj_type) {
-                        case H5O_TYPE_GROUP:
-                            break;
-
-                        case H5O_TYPE_DATASET:
-                            if ((new_obj_id = H5Ropen_object((const H5R_ref_t *)&ref_buf[i], H5P_DEFAULT,
-                                                             H5P_DEFAULT)) >= 0) {
-                                datactx.indent_level++;
-                                h5tools_dump_dset(stream, info, &datactx, new_obj_id);
-                                datactx.indent_level--;
-                                if (H5Oclose(new_obj_id) < 0)
-                                    H5TOOLS_INFO("H5Oclose H5R_OBJECT2 failed");
-                                if (H5Rdestroy(&ref_buf[i]) < 0)
-                                    H5TOOLS_INFO("H5Rdestroy H5R_OBJECT2 failed");
-                            }
-                            else
-                                H5TOOLS_INFO("H5Ropen_object H5R_OBJECT2 failed");
-                            break;
-
-                        case H5O_TYPE_NAMED_DATATYPE:
-                            break;
-
-                        case H5O_TYPE_MAP:
-                        case H5O_TYPE_UNKNOWN:
-                        case H5O_TYPE_NTYPES:
-                        default:
-                            break;
-                    } /* end switch */
-                }
-                else
-                    H5TOOLS_INFO("H5Rget_obj_type3 H5R_OBJECT2 failed");
-                break;
-            case H5R_DATASET_REGION2:
-                H5TOOLS_DEBUG("ref_type is H5R_DATASET_REGION2");
-
-                if (info->line_ncols > 0)
-                    ncols = info->line_ncols;
-
-                /* if (new_obj_id < 0) - could mean that no reference was written do not throw failure */
-                if ((new_obj_id = H5Ropen_object((const H5R_ref_t *)&ref_buf[i], H5P_DEFAULT, H5P_DEFAULT)) <
-                    0)
-                    H5TOOLS_INFO("H5Ropen_object H5R_DATASET_REGION2 failed");
-                else {
-                    if ((new_obj_sid =
-                             H5Ropen_region((const H5R_ref_t *)&ref_buf[i], H5P_DEFAULT, H5P_DEFAULT)) >= 0) {
-                        if (h5tools_is_zero(&ref_buf[i], H5Tget_size(H5T_STD_REF))) {
-                            H5TOOLS_DEBUG("NULL H5R_DATASET_REGION2");
-
-                            h5tools_str_reset(&buffer);
-                            h5tools_str_append(&buffer, " {");
-                            h5tools_render_element(stream, info, &datactx, &buffer, &curr_pos, (size_t)ncols,
-                                                   (hsize_t)0, (hsize_t)0);
-
-                            datactx.need_prefix = TRUE;
-                            datactx.indent_level++;
-                            h5tools_str_reset(&buffer);
-                            h5tools_str_append(&buffer, "NULL");
-                            h5tools_render_element(stream, info, &datactx, &buffer, &curr_pos, (size_t)ncols,
-                                                   (hsize_t)0, (hsize_t)0);
-                            datactx.indent_level--;
-                            datactx.need_prefix = TRUE;
-
-                            h5tools_str_reset(&buffer);
-                            h5tools_str_append(&buffer, "}");
-                            h5tools_render_element(stream, info, &datactx, &buffer, &curr_pos, (size_t)ncols,
-                                                   (hsize_t)0, (hsize_t)0);
-                        }
-                        else {
-                            H5S_sel_type region_type;
-
-                            region_type = H5Sget_select_type(new_obj_sid);
-                            if (region_type == H5S_SEL_POINTS) {
-                                /* Print point information */
-                                H5TOOLS_DEBUG("H5S_SEL_POINTS H5R_DATASET_REGION2");
-                                h5tools_dump_region_data_points(new_obj_sid, new_obj_id, stream, info,
-                                                                &datactx, &buffer, &curr_pos, ncols,
-                                                                (hsize_t)i, elmt_counter);
-                            }
-                            else if (region_type == H5S_SEL_HYPERSLABS) {
-                                /* Print block information */
-                                H5TOOLS_DEBUG("H5S_SEL_HYPERSLABS H5R_DATASET_REGION2");
-                                h5tools_dump_region_data_blocks(new_obj_sid, new_obj_id, stream, info,
-                                                                &datactx, &buffer, &curr_pos, ncols,
-                                                                (hsize_t)i, elmt_counter);
-                            }
-                            else
-                                H5TOOLS_INFO("invalid region type");
-                        } /* end else to if (h5tools_is_zero(... */
-                        if (H5Sclose(new_obj_sid) < 0)
-                            H5TOOLS_INFO("H5Sclose H5R_DATASET_REGION2 failed");
-                    }
-                    else
-                        H5TOOLS_INFO("H5Ropen_region H5R_DATASET_REGION2 failed");
-                    if (H5Dclose(new_obj_id) < 0)
-                        H5TOOLS_INFO("H5Dclose H5R_DATASET_REGION2 failed");
-                    if (H5Rdestroy(&ref_buf[i]) < 0)
-                        H5TOOLS_INFO("H5Rdestroy H5R_DATASET_REGION2 failed");
-                }
-                break;
-            case H5R_ATTR:
-                H5TOOLS_DEBUG("ref_type is H5R_ATTR");
-                if ((new_obj_id = H5Ropen_attr((const H5R_ref_t *)&ref_buf[i], H5P_DEFAULT, H5P_DEFAULT)) >=
-                    0) {
-                    h5tools_dump_region_attribute(new_obj_id, stream, info, &datactx, &buffer, &curr_pos,
-                                                  (size_t)ncols, (hsize_t)0, (hsize_t)0);
-                    if (H5Aclose(new_obj_id) < 0)
-                        H5TOOLS_INFO("H5Aclose H5R_ATTR failed");
-                    if (H5Rdestroy(&ref_buf[i]) < 0)
-                        H5TOOLS_INFO("H5Rdestroy H5R_ATTR failed");
-                }
-                else {
-                    H5TOOLS_DEBUG("NULL H5R_ATTR");
-
-                    h5tools_str_reset(&buffer);
-                    h5tools_str_append(&buffer, " {");
-                    h5tools_render_element(stream, info, &datactx, &buffer, &curr_pos, (size_t)ncols,
-                                           (hsize_t)0, (hsize_t)0);
-
-                    datactx.need_prefix = TRUE;
-                    datactx.indent_level++;
-                    h5tools_str_reset(&buffer);
-                    h5tools_str_append(&buffer, "NULL");
-                    h5tools_render_element(stream, info, &datactx, &buffer, &curr_pos, (size_t)ncols,
-                                           (hsize_t)0, (hsize_t)0);
-                    datactx.indent_level--;
-                    datactx.need_prefix = TRUE;
-
-                    h5tools_str_reset(&buffer);
-                    h5tools_str_append(&buffer, "}");
-                    h5tools_render_element(stream, info, &datactx, &buffer, &curr_pos, (size_t)ncols,
-                                           (hsize_t)0, (hsize_t)0);
-
-                    H5TOOLS_INFO("H5Ropen_attr H5R_ATTR failed");
-                }
-                break;
-            case H5R_BADTYPE:
-            case H5R_MAXTYPE:
-            default:
-                break;
-        } /* end switch */
-
-        H5TOOLS_DEBUG("finished reference loop:%d", i);
-    } /* end for(i = 0; i < ndims; i++, ctx->cur_elmt++, elmt_counter++) */
-
-    h5tools_str_close(&buffer);
-
-    PRINTVALSTREAM(stream, "\n");
-
-    H5TOOLS_ENDDEBUG("");
-=======
->>>>>>> 18bbd3f0
 }
 
 /*-------------------------------------------------------------------------
@@ -1566,10 +1305,6 @@
     hid_t             space  = H5I_INVALID_HID;
     hsize_t           total_size[H5S_MAX_RANK];
     int               ndims;
-<<<<<<< HEAD
-    size_t            i;
-=======
->>>>>>> 18bbd3f0
     char              string_prefix[64];
     static char       fmt_double[16];
     static char       fmt_float[16];
@@ -1580,11 +1315,7 @@
     h5tool_format_t * info    = &ls_dataformat;
     H5R_ref_t *       ref_buf = NULL;
 
-<<<<<<< HEAD
-    H5TOOLS_START_DEBUG("");
-=======
     H5TOOLS_START_DEBUG(" ");
->>>>>>> 18bbd3f0
 
     f_type = H5Dget_type(dset);
     space  = H5Dget_space(dset);
@@ -1743,10 +1474,6 @@
     hid_t             space  = H5I_INVALID_HID;
     hsize_t           total_size[H5S_MAX_RANK];
     int               ndims;
-<<<<<<< HEAD
-    size_t            i;
-=======
->>>>>>> 18bbd3f0
     char              string_prefix[64];
     static char       fmt_double[16];
     static char       fmt_float[16];
@@ -1757,11 +1484,7 @@
     h5tool_format_t * info    = &ls_dataformat;
     H5R_ref_t *       ref_buf = NULL;
 
-<<<<<<< HEAD
-    H5TOOLS_START_DEBUG("");
-=======
     H5TOOLS_START_DEBUG(" ");
->>>>>>> 18bbd3f0
 
     f_type = H5Aget_type(attr);
     space  = H5Aget_space(attr);
@@ -1938,11 +1661,7 @@
     h5tools_context_t ctx;          /* print context  */
     h5tool_format_t * info = &ls_dataformat;
 
-<<<<<<< HEAD
-    H5TOOLS_START_DEBUG("");
-=======
     H5TOOLS_START_DEBUG(" ");
->>>>>>> 18bbd3f0
 
     HDmemset(&ctx, 0, sizeof(ctx));
     HDmemset(&buffer, 0, sizeof(h5tools_str_t));
@@ -2184,16 +1903,9 @@
                             print_string(&buffer, f_name, TRUE);
                         }
                         else {
-<<<<<<< HEAD
-                            h5tools_str_append(&buffer,
-                                               "        #%03d %10" H5_PRINTF_LL_WIDTH
-                                               "u %10" H5_PRINTF_LL_WIDTH "u %10" H5_PRINTF_LL_WIDTH "u ",
-                                               i, total, (hsize_t)f_offset, f_size);
-=======
                             h5tools_str_append(
                                 &buffer, "        #%03d %10" PRIuHSIZE " %10" PRIuHSIZE " %10" PRIuHSIZE " ",
                                 i, total, (hsize_t)f_offset, f_size);
->>>>>>> 18bbd3f0
                             print_string(&buffer, f_name, TRUE);
                         }
                         h5tools_str_append(&buffer, "\n");
@@ -2271,11 +1983,7 @@
                                    HSIZE_T_FORMAT " logical byte%s, " HSIZE_T_FORMAT " allocated byte%s",
                                    total, 1 == total ? "" : "s", used, 1 == used ? "" : "s");
                 if (used > 0) {
-<<<<<<< HEAD
-                    utilization = ((double)total * (double)100.0f) / (double)used;
-=======
                     utilization = ((double)total * 100.0) / (double)used;
->>>>>>> 18bbd3f0
                     h5tools_str_append(&buffer, ", %1.2f%% utilization", utilization);
                 }
         }
@@ -2416,11 +2124,7 @@
                                (hsize_t)0, (hsize_t)0);
     } /* end if */
     else {
-<<<<<<< HEAD
-        hid_t obj = H5I_INVALID_HID; /* ID of object opened */
-=======
         hid_t obj_id = H5I_INVALID_HID; /* ID of object opened */
->>>>>>> 18bbd3f0
 
         /* Open the object.  Not all objects can be opened.  If this is the case
          * then return right away.
@@ -2448,18 +2152,11 @@
         /* Show detailed information about the object, beginning with information
          * which is common to all objects. */
         if (verbose_g > 0) {
-<<<<<<< HEAD
-            size_t  buf_size     = 0;
-            char *  comment      = NULL;
-            char *  obj_addr_str = NULL;
-            ssize_t cmt_bufsize  = -1;
-=======
             size_t  buf_size    = 0;
             char *  comment     = NULL;
             char *  obj_tok_str = NULL;
             ssize_t cmt_bufsize = -1;
             hbool_t supported   = FALSE;
->>>>>>> 18bbd3f0
 
             /* Display attributes */
             H5TOOLS_DEBUG("Display attributes");
@@ -2495,28 +2192,6 @@
                 } /* end if */
             }     /* end if */
 
-<<<<<<< HEAD
-            /* Object comment */
-            cmt_bufsize = H5Oget_comment(obj, comment, buf_size);
-
-            /* if the actual length of the comment is longer than cmt_bufsize, then call
-             * H5Oget_comment again with the correct value.
-             * If the call to H5Oget_comment returned an error, skip this block */
-            if (cmt_bufsize > 0) {
-                comment = (char *)HDmalloc((size_t)cmt_bufsize + 1); /* new_size including null terminator */
-                if (comment) {
-                    cmt_bufsize = H5Oget_comment(obj, comment, (size_t)cmt_bufsize);
-                    if (cmt_bufsize > 0) {
-                        comment[cmt_bufsize] = 0;
-                        h5tools_str_reset(&buffer);
-                        h5tools_str_append(&buffer, "    %-10s \"", "Comment:");
-                        print_string(&buffer, comment, FALSE);
-                        h5tools_str_append(&buffer, "\"\n");
-                        h5tools_render_element(rawoutstream, info, &ctx, &buffer, &curr_pos,
-                                               (size_t)info->line_ncols, (hsize_t)0, (hsize_t)0);
-                    } /* end if */
-                    HDfree(comment);
-=======
             /* Only emit comments if the VOL connector supports that */
             H5VLquery_optional(obj_id, H5VL_SUBCLS_OBJECT, H5VL_NATIVE_OBJECT_GET_COMMENT, &supported);
 
@@ -2544,7 +2219,6 @@
                         } /* end if */
                         HDfree(comment);
                     }
->>>>>>> 18bbd3f0
                 }
             }
         } /* end if */
@@ -2968,22 +2642,6 @@
 int
 main(int argc, const char *argv[])
 {
-<<<<<<< HEAD
-    hid_t       file_id = H5I_INVALID_HID;
-    char *      fname = NULL, *oname = NULL, *x;
-    const char *s = NULL;
-    char *      rest;
-    int         argno;
-    static char root_name[] = "/";
-    char        drivername[50];
-    const char *preferred_driver = NULL;
-    int         err_exit         = 0;
-    hid_t       fapl_id          = H5P_DEFAULT;
-    H5E_auto2_t func;
-    H5E_auto2_t tools_func;
-    void *      edata;
-    void *      tools_edata;
-=======
     hid_t              file_id = H5I_INVALID_HID;
     char *             fname = NULL, *oname = NULL, *x = NULL;
     const char *       s = NULL;
@@ -2996,7 +2654,6 @@
     hid_t              fapl_id          = H5P_DEFAULT;
     hbool_t            custom_vol_fapl  = FALSE;
     h5tools_vol_info_t vol_info;
->>>>>>> 18bbd3f0
 
 #ifdef H5_HAVE_ROS3_VFD
     /* Default "anonymous" S3 configuration */
@@ -3092,8 +2749,6 @@
         }
         else if (!HDstrncmp(argv[argno], "--vfd=", (size_t)6)) {
             preferred_driver = argv[argno] + 6;
-<<<<<<< HEAD
-=======
         }
         else if (!HDstrncmp(argv[argno], "--vol-value=", (size_t)12)) {
             vol_info.type    = VOL_BY_VALUE;
@@ -3107,7 +2762,6 @@
         }
         else if (!HDstrncmp(argv[argno], "--vol-info=", (size_t)11)) {
             vol_info.info_string = argv[argno] + 11;
->>>>>>> 18bbd3f0
         }
         else if (!HDstrncmp(argv[argno], "--width=", (size_t)8)) {
             width_g = (int)HDstrtol(argv[argno] + 8, &rest, 0);
@@ -3165,24 +2819,9 @@
             }
         }
         else if (!HDstrncmp(argv[argno], "--s3-cred=", (size_t)10)) {
-<<<<<<< HEAD
-#ifndef H5_HAVE_ROS3_VFD
-            HDfprintf(rawerrorstream, "Error: Read-Only S3 VFD is not enabled\n\n");
-            usage();
-            leave(EXIT_FAILURE);
-#else
-            unsigned    nelems     = 0;
-            char *      start      = NULL;
-            char *      s3cred_src = NULL;
-            char **     s3cred     = NULL;
-            char const *ccred[3];
-            /* try to parse s3 credentials tuple
-             */
-=======
 #ifdef H5_HAVE_ROS3_VFD
             char const *start = NULL;
 
->>>>>>> 18bbd3f0
             start = strchr(argv[argno], '=');
             if (start == NULL) {
                 HDfprintf(rawerrorstream,
@@ -3198,33 +2837,6 @@
                 usage();
                 leave(EXIT_FAILURE);
             }
-<<<<<<< HEAD
-            HDfree(s3cred);
-            HDfree(s3cred_src);
-#endif /* H5_HAVE_ROS3_VFD */
-        }
-        else if (!HDstrncmp(argv[argno], "--hdfs-attrs=", (size_t)13)) {
-#ifndef H5_HAVE_LIBHDFS
-            PRINTVALSTREAM(rawoutstream, "The HDFS VFD is not enabled.\n");
-            leave(EXIT_FAILURE);
-#else
-            /* Parse received configuration data and set fapl config struct */
-
-            hbool_t       _debug    = FALSE;
-            unsigned      nelems    = 0;
-            char const *  start     = NULL;
-            char *        props_src = NULL;
-            char **       props     = NULL;
-            unsigned long k         = 0;
-
-            /* try to parse tuple
-             */
-            if (_debug) {
-                HDfprintf(stderr, "configuring hdfs...\n");
-            }
-            start = argv[argno] + 13; /* should never segfault: worst case of */
-            if (*start != '(') {      /* null-termintor after '='.            */
-=======
 #else
             HDfprintf(rawerrorstream, "Error: Read-Only S3 VFD is not enabled\n\n");
             usage();
@@ -3234,7 +2846,6 @@
         else if (!HDstrncmp(argv[argno], "--hdfs-attrs=", (size_t)13)) {
 #ifdef H5_HAVE_LIBHDFS
             char const *start = NULL;
->>>>>>> 18bbd3f0
 
             start = argv[argno] + 13; /* should never segfault: worst case of */
             if (*start != '(') {      /* null-termintor after '='.            */
@@ -3247,66 +2858,11 @@
                 usage();
                 leave(EXIT_FAILURE);
             }
-<<<<<<< HEAD
-            if (_debug) {
-                HDfprintf(stderr, "    got hdfs-attrs tuple: `(%s,%s,%s,%s,%s)`\n", props[0], props[1],
-                          props[2], props[3], props[4]);
-            }
-
-            /* Populate fapl configuration structure with given properties.
-             * WARNING: No error-checking is done on length of input strings...
-             *          Silent overflow is possible, albeit unlikely.
-             */
-            if (HDstrncmp(props[0], "", 1)) {
-                if (_debug) {
-                    HDfprintf(stderr, "    setting namenode name: %s\n", props[0]);
-                }
-                HDstrncpy(hdfs_fa.namenode_name, (const char *)props[0], HDstrlen(props[0]));
-            }
-            if (HDstrncmp(props[1], "", 1)) {
-                k = strtoul((const char *)props[1], NULL, 0);
-                if (errno == ERANGE) {
-                    HDfprintf(stderr, "    supposed port number wasn't.\n");
-                    leave(EXIT_FAILURE);
-                }
-                if (_debug) {
-                    HDfprintf(stderr, "    setting namenode port: %lu\n", k);
-                }
-                hdfs_fa.namenode_port = (int32_t)k;
-            }
-            if (HDstrncmp(props[2], "", 1)) {
-                if (_debug) {
-                    HDfprintf(stderr, "    setting kerb cache path: %s\n", props[2]);
-                }
-                HDstrncpy(hdfs_fa.kerberos_ticket_cache, (const char *)props[2], HDstrlen(props[2]));
-            }
-            if (HDstrncmp(props[3], "", 1)) {
-                if (_debug) {
-                    HDfprintf(stderr, "    setting username: %s\n", props[3]);
-                }
-                HDstrncpy(hdfs_fa.user_name, (const char *)props[3], HDstrlen(props[3]));
-            }
-            if (HDstrncmp(props[4], "", 1)) {
-                k = HDstrtoul((const char *)props[4], NULL, 0);
-                if (errno == ERANGE) {
-                    HDfprintf(stderr, "    supposed buffersize number wasn't.\n");
-                    leave(EXIT_FAILURE);
-                }
-                if (_debug) {
-                    HDfprintf(stderr, "    setting stream buffer size: %lu\n", k);
-                }
-                hdfs_fa.stream_buffer_size = (int32_t)k;
-            }
-            HDfree(props);
-            HDfree(props_src);
-#endif /* H5_HAVE_LIBHDFS */
-=======
 #else
             HDfprintf(rawerrorstream, "Error: The HDFS VFD is not enabled\n\n");
             usage();
             leave(EXIT_FAILURE);
 #endif
->>>>>>> 18bbd3f0
         }
         else if ('-' != argv[argno][1]) {
             /* Single-letter switches */
@@ -3413,20 +2969,6 @@
     if (preferred_driver) {
         h5tools_vfd_info_t vfd_info;
 
-<<<<<<< HEAD
-        if (!HDstrcmp(preferred_driver, "ros3")) {
-#ifndef H5_HAVE_ROS3_VFD
-            HDfprintf(rawerrorstream, "Error: Read-Only S3 VFD not enabled.\n\n");
-            usage();
-            leave(EXIT_FAILURE);
-#else
-            conf_fa = (void *)&ros3_fa;
-#endif /* H5_HAVE_ROS3_VFD */
-        }
-        else if (!HDstrcmp(preferred_driver, "hdfs")) {
-#ifndef H5_HAVE_LIBHDFS
-            PRINTVALSTREAM(rawoutstream, "The HDFS VFD is not enabled.\n");
-=======
         vfd_info.info = NULL;
         vfd_info.name = preferred_driver;
 
@@ -3435,7 +2977,6 @@
             vfd_info.info = (void *)&ros3_fa;
 #else
             HDfprintf(rawerrorstream, "Error: Read-Only S3 VFD is not enabled\n\n");
->>>>>>> 18bbd3f0
             leave(EXIT_FAILURE);
 #endif
         }
@@ -3478,18 +3019,8 @@
         file_id = H5I_INVALID_HID;
 
         while (fname && *fname) {
-<<<<<<< HEAD
-            if (fapl_id != H5P_DEFAULT) {
-                file_id = H5Fopen(fname, H5F_ACC_RDONLY, fapl_id);
-            }
-            else {
-                file_id = h5tools_fopen(fname, H5F_ACC_RDONLY, H5P_DEFAULT, preferred_driver, drivername,
-                                        sizeof drivername);
-            }
-=======
             file_id = h5tools_fopen(fname, H5F_ACC_RDONLY, fapl_id, (fapl_id == H5P_DEFAULT) ? FALSE : TRUE,
                                     drivername, sizeof drivername);
->>>>>>> 18bbd3f0
 
             if (file_id >= 0) {
                 if (verbose_g)
@@ -3567,10 +3098,6 @@
                 print_obj_name(&buffer, &iter, oname, "**NOT FOUND**");
                 h5tools_render_element(rawoutstream, info, &ctx, &buffer, &curr_pos, (size_t)info->line_ncols,
                                        (hsize_t)0, (hsize_t)0);
-<<<<<<< HEAD
-                H5Eset_auto2(H5E_DEFAULT, func, edata);
-=======
->>>>>>> 18bbd3f0
                 leave(EXIT_FAILURE);
             } /* end if */
         }     /* end if */
