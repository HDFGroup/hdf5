--- conflicted
+++ resolved
@@ -1267,49 +1267,29 @@
 
     switch (in->inputSize) {
         case 8:
-<<<<<<< HEAD
             if ((in->data = (VOIDP)malloc((size_t)len * sizeof(H5DT_INT8))) == NULL) {
-                (void)HDfprintf(stderr, "%s", err1);
-=======
-            if ((in->data = (VOIDP)HDmalloc((size_t)len * sizeof(H5DT_INT8))) == NULL) {
                 (void)fprintf(stderr, "%s", err1);
->>>>>>> d87efd3a
                 return (-1);
             }
             break;
 
         case 16:
-<<<<<<< HEAD
             if ((in->data = (VOIDP)malloc((size_t)len * sizeof(H5DT_INT16))) == NULL) {
-                (void)HDfprintf(stderr, "%s", err1);
-=======
-            if ((in->data = (VOIDP)HDmalloc((size_t)len * sizeof(H5DT_INT16))) == NULL) {
                 (void)fprintf(stderr, "%s", err1);
->>>>>>> d87efd3a
                 return (-1);
             }
             break;
 
         case 32:
-<<<<<<< HEAD
             if ((in->data = (VOIDP)malloc((size_t)len * sizeof(H5DT_INT32))) == NULL) {
-                (void)HDfprintf(stderr, "%s", err1);
-=======
-            if ((in->data = (VOIDP)HDmalloc((size_t)len * sizeof(H5DT_INT32))) == NULL) {
                 (void)fprintf(stderr, "%s", err1);
->>>>>>> d87efd3a
                 return (-1);
             }
             break;
 
         case 64:
-<<<<<<< HEAD
             if ((in->data = (VOIDP)malloc((size_t)len * sizeof(H5DT_INT64))) == NULL) {
-                (void)HDfprintf(stderr, "%s", err1);
-=======
-            if ((in->data = (VOIDP)HDmalloc((size_t)len * sizeof(H5DT_INT64))) == NULL) {
                 (void)fprintf(stderr, "%s", err1);
->>>>>>> d87efd3a
                 return (-1);
             }
             break;
@@ -1334,49 +1314,29 @@
 
     switch (in->inputSize) {
         case 8:
-<<<<<<< HEAD
             if ((in->data = (VOIDP)malloc((size_t)len * sizeof(H5DT_UINT8))) == NULL) {
-                (void)HDfprintf(stderr, "%s", err1);
-=======
-            if ((in->data = (VOIDP)HDmalloc((size_t)len * sizeof(H5DT_UINT8))) == NULL) {
                 (void)fprintf(stderr, "%s", err1);
->>>>>>> d87efd3a
                 return (-1);
             }
             break;
 
         case 16:
-<<<<<<< HEAD
             if ((in->data = (VOIDP)malloc((size_t)len * sizeof(H5DT_UINT16))) == NULL) {
-                (void)HDfprintf(stderr, "%s", err1);
-=======
-            if ((in->data = (VOIDP)HDmalloc((size_t)len * sizeof(H5DT_UINT16))) == NULL) {
                 (void)fprintf(stderr, "%s", err1);
->>>>>>> d87efd3a
                 return (-1);
             }
             break;
 
         case 32:
-<<<<<<< HEAD
             if ((in->data = (VOIDP)malloc((size_t)len * sizeof(H5DT_UINT32))) == NULL) {
-                (void)HDfprintf(stderr, "%s", err1);
-=======
-            if ((in->data = (VOIDP)HDmalloc((size_t)len * sizeof(H5DT_UINT32))) == NULL) {
                 (void)fprintf(stderr, "%s", err1);
->>>>>>> d87efd3a
                 return (-1);
             }
             break;
 
         case 64:
-<<<<<<< HEAD
             if ((in->data = (VOIDP)malloc((size_t)len * sizeof(H5DT_UINT64))) == NULL) {
-                (void)HDfprintf(stderr, "%s", err1);
-=======
-            if ((in->data = (VOIDP)HDmalloc((size_t)len * sizeof(H5DT_UINT64))) == NULL) {
                 (void)fprintf(stderr, "%s", err1);
->>>>>>> d87efd3a
                 return (-1);
             }
             break;
@@ -1401,25 +1361,15 @@
 
     switch (in->inputSize) {
         case 32:
-<<<<<<< HEAD
             if ((in->data = (VOIDP)malloc((size_t)len * sizeof(H5DT_FLOAT32))) == NULL) {
-                (void)HDfprintf(stderr, "%s", err1);
-=======
-            if ((in->data = (VOIDP)HDmalloc((size_t)len * sizeof(H5DT_FLOAT32))) == NULL) {
                 (void)fprintf(stderr, "%s", err1);
->>>>>>> d87efd3a
                 return (-1);
             }
             break;
 
         case 64:
-<<<<<<< HEAD
             if ((in->data = (VOIDP)malloc((size_t)len * sizeof(H5DT_FLOAT64))) == NULL) {
-                (void)HDfprintf(stderr, "%s", err1);
-=======
-            if ((in->data = (VOIDP)HDmalloc((size_t)len * sizeof(H5DT_FLOAT64))) == NULL) {
                 (void)fprintf(stderr, "%s", err1);
->>>>>>> d87efd3a
                 return (-1);
             }
             break;
@@ -1871,13 +1821,8 @@
                 printf("h5dump STORAGE_LAYOUT %s found\n", temp);
 #endif
                 if (!HDstrcmp("CHUNKED", temp)) { /* CHUNKED */
-<<<<<<< HEAD
                     if ((in->sizeOfChunk = (hsize_t *)malloc((size_t)in->rank * sizeof(hsize_t))) == NULL) {
-                        (void)HDfprintf(stderr, "Unable to allocate dynamic memory.\n");
-=======
-                    if ((in->sizeOfChunk = (hsize_t *)HDmalloc((size_t)in->rank * sizeof(hsize_t))) == NULL) {
                         (void)fprintf(stderr, "Unable to allocate dynamic memory.\n");
->>>>>>> d87efd3a
                         goto error;
                     }
                     if (HDfscanf(strm, "%254s", temp) != 1) { /* start paren */
@@ -2620,13 +2565,8 @@
         i++;
     }
     in->rank = i + 1;
-<<<<<<< HEAD
     if ((in->sizeOfDimension = (hsize_t *)malloc((size_t)in->rank * sizeof(hsize_t))) == NULL) {
-        (void)HDfprintf(stderr, "%s", err1);
-=======
-    if ((in->sizeOfDimension = (hsize_t *)HDmalloc((size_t)in->rank * sizeof(hsize_t))) == NULL) {
         (void)fprintf(stderr, "%s", err1);
->>>>>>> d87efd3a
         return (-1);
     }
 
@@ -3596,13 +3536,8 @@
     const char *err2 =
         "No. of dimensions for which dimension sizes provided is not equal to provided rank.\n";
 
-<<<<<<< HEAD
     if ((in->sizeOfDimension = (hsize_t *)malloc((size_t)in->rank * sizeof(hsize_t))) == NULL) {
-        (void)HDfprintf(stderr, "%s", err1);
-=======
-    if ((in->sizeOfDimension = (hsize_t *)HDmalloc((size_t)in->rank * sizeof(hsize_t))) == NULL) {
         (void)fprintf(stderr, "%s", err1);
->>>>>>> d87efd3a
         return (-1);
     }
 
@@ -3627,13 +3562,8 @@
         "No. of dimensions for which chunked dimension sizes provided is not equal to provided rank.\n";
     const char *err3 = "The CHUNKED-DIMENSION-SIZES cannot exceed the sizes of DIMENSION-SIZES\n";
 
-<<<<<<< HEAD
     if ((in->sizeOfChunk = (hsize_t *)malloc((size_t)in->rank * sizeof(hsize_t))) == NULL) {
-        (void)HDfprintf(stderr, "%s", err1);
-=======
-    if ((in->sizeOfChunk = (hsize_t *)HDmalloc((size_t)in->rank * sizeof(hsize_t))) == NULL) {
         (void)fprintf(stderr, "%s", err1);
->>>>>>> d87efd3a
         return (-1);
     }
 
@@ -3665,13 +3595,8 @@
     const char *err3 = "The MAXIMUM-DIMENSIONS cannot be less than the sizes of DIMENSION-SIZES. Exception: "
                        "can be -1 to indicate unlimited size\n";
 
-<<<<<<< HEAD
     if ((in->maxsizeOfDimension = (hsize_t *)malloc((size_t)in->rank * sizeof(hsize_t))) == NULL) {
-        (void)HDfprintf(stderr, "%s", err1);
-=======
-    if ((in->maxsizeOfDimension = (hsize_t *)HDmalloc((size_t)in->rank * sizeof(hsize_t))) == NULL) {
         (void)fprintf(stderr, "%s", err1);
->>>>>>> d87efd3a
         return (-1);
     }
 
