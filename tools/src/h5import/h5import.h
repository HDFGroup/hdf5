/* * * * * * * * * * * * * * * * * * * * * * * * * * * * * * * * * * * * * * *
 * Copyright by The HDF Group.                                               *
 * Copyright by the Board of Trustees of the University of Illinois.         *
 * All rights reserved.                                                      *
 *                                                                           *
 * This file is part of HDF5.  The full HDF5 copyright notice, including     *
 * terms governing use, modification, and redistribution, is contained in    *
 * the COPYING file, which can be found at the root of the source code       *
 * distribution tree, or in https://www.hdfgroup.org/licenses.               *
 * If you do not have access to either file, you may request a copy from     *
 * help@hdfgroup.org.                                                        *
 * * * * * * * * * * * * * * * * * * * * * * * * * * * * * * * * * * * * * * */

/*
 *
 * Data and structure definitions for h5import
 *
 */

#ifndef H5IMPORT_H
#define H5IMPORT_H

/*
 * state table tokens
 */
#define FILNAME 0
/* filename */
#define OPT_o 1
/* output filename */
#define OPT_c 2  /* configuration filename */
#define OPT_h 3  /* request for explanation */
#define OPT_d 4  /* dimensions */
#define OPT_p 5  /* pathname */
#define OPT_t 6  /* data type */
#define OPT_s 7  /* data size */
#define ERR   20 /* invalid token */

#define MAX_GROUPS_IN_PATH   20
#define MAX_PATH_NAME_LENGTH 255
#define NUM_KEYS             15
#define MIN_NUM_DIMENSION    1
#define MAX_NUM_DIMENSION    32
#define BASE_10              10

#define PATH           0
#define INPUT_CLASS    1
#define INPUT_SIZE     2
#define RANK           3
#define DIM            4
#define OUTPUT_CLASS   5
#define OUTPUT_SIZE    6
#define OUTPUT_ARCH    7
#define OUTPUT_B_ORDER 8
#define CHUNK          9
#define COMPRESS       10
#define COMPRESS_PARAM 11
#define EXTERNALSTORE  12
#define EXTEND         13
#define INPUT_B_ORDER  14

/* data types */
#define H5DT_INT8    signed char
#define H5DT_INT16   short
#define H5DT_INT32   int
#define H5DT_FLOAT32 float
#define H5DT_FLOAT64 double
#define VOIDP        void *
#define H5DT_UINT8   unsigned char
#define H5DT_UINT16  unsigned short
#define H5DT_UINT32  unsigned int
#define H5DT_INT64   long long
#define H5DT_UINT64  unsigned H5DT_INT64

struct path_info {
    char group[MAX_GROUPS_IN_PATH][MAX_PATH_NAME_LENGTH];
    int  count;
};

struct Input {
    int              h5dumpInput;
    struct path_info path;
    int              inputClass;
    int              inputSize;
    int              inputArchitecture;
    int              inputByteOrder;
    int              rank;
    hsize_t *        sizeOfDimension;
    int              outputClass;
    int              outputSize;
    int              outputArchitecture;
    int              outputByteOrder;
    hsize_t *        sizeOfChunk;
    hsize_t *        maxsizeOfDimension;
    int              compressionType;
    int              compressionParam;
    char *           externFilename;
    VOIDP            data;
    int              configOptionVector[NUM_KEYS];
};

struct infilesformat {
    char         datafile[MAX_PATH_NAME_LENGTH];
    char         configfile[MAX_PATH_NAME_LENGTH];
    struct Input in;
    int          config; /* Configfile present? No - 0. Yes - 1 */
};

struct Options {
    struct infilesformat infiles[30];  /* structure to hold the list of input file names. Limited to 30*/
    char                 outfile[256]; /* output file name */
    int                  fcount;       /* number of input files */
};

char keytable[NUM_KEYS][30] = {"PATH",
                               "INPUT-CLASS",
                               "INPUT-SIZE",
                               "RANK",
                               "DIMENSION-SIZES",
                               "OUTPUT-CLASS",
                               "OUTPUT-SIZE",
                               "OUTPUT-ARCHITECTURE",
                               "OUTPUT-BYTE-ORDER",
                               "CHUNKED-DIMENSION-SIZES",
                               "COMPRESSION-TYPE",
                               "COMPRESSION-PARAM",
                               "EXTERNAL-STORAGE",
                               "MAXIMUM-DIMENSIONS",
                               "INPUT-BYTE-ORDER"};

static int state_table[15][8] = {
    /* token ordering: FILNAME      OPT_o   OPT_c  OPT_h  OPT_d  OPT_p  OPT_t  OPT_s   */

    /* state 0: start */
    {1, ERR, ERR, 6, ERR, ERR, ERR, ERR},

    /* state 1: input files */
    {ERR, ERR, 2, ERR, 7, ERR, ERR, ERR},

    /* state 2: -c[onfigfile] */
    {3, ERR, ERR, ERR, ERR, ERR, ERR, ERR},

    /* state 3: configfile */
    {1, 4, ERR, ERR, ERR, ERR, ERR, ERR},

    /* state 4: -o[utfile] */
    {5, ERR, ERR, ERR, ERR, ERR, ERR, ERR},

    /* state 5: outfile */
    {ERR, ERR, ERR, ERR, ERR, ERR, ERR, ERR},

    /* state 6: -h[elp] */
    {ERR, ERR, ERR, ERR, ERR, ERR, ERR, ERR},

    /* state 7: -d[ims] */
    {8, ERR, ERR, ERR, ERR, ERR, ERR, ERR},

    /* state 8: dimensions */
    {1, 4, ERR, ERR, ERR, 9, 11, 13},

    /* state 9: -p[ath] */
    {10, ERR, ERR, ERR, ERR, ERR, ERR, ERR},

    /* state 10: path name */
    {1, 4, ERR, ERR, ERR, ERR, 11, 13},

    /* state 11: -t[ype] */
    {12, ERR, ERR, ERR, ERR, ERR, ERR, ERR},

    /* state 12: data type */
    {1, 4, ERR, ERR, ERR, ERR, ERR, 13},

    /* state 13: -s[ize] */
    {14, ERR, ERR, ERR, ERR, ERR, ERR, ERR},

    /* state 14: data size */
    {1, 4, ERR, ERR, ERR, ERR, ERR, ERR}

};

/*
 *
 *  Function declarations for h5import
 *
 */
void usage(char *);
void setDefaultValues(struct Input *in, int count);
void help(char *);

hid_t createOutputDataType(struct Input *in);
hid_t createInputDataType(struct Input *in);

<<<<<<< HEAD
#endif /* H5IMPORT_H__ */
=======
#endif /* H5IMPORT_H */
>>>>>>> 18bbd3f0
<|MERGE_RESOLUTION|>--- conflicted
+++ resolved
@@ -189,8 +189,4 @@
 hid_t createOutputDataType(struct Input *in);
 hid_t createInputDataType(struct Input *in);
 
-<<<<<<< HEAD
-#endif /* H5IMPORT_H__ */
-=======
-#endif /* H5IMPORT_H */
->>>>>>> 18bbd3f0
+#endif /* H5IMPORT_H */