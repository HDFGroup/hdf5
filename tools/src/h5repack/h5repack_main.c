--- conflicted
+++ resolved
@@ -31,37 +31,6 @@
  * Command-line options: The user can specify short or long-named
  * parameters.
  */
-<<<<<<< HEAD
-static const char *        s_opts   = "hVvf:l:m:e:nLj:k:c:d:s:u:b:M:t:a:i:o:S:P:T:G:q:z:E";
-static struct long_options l_opts[] = {{"help", no_arg, 'h'},
-                                       {"version", no_arg, 'V'},
-                                       {"verbose", no_arg, 'v'},
-                                       {"filter", require_arg, 'f'},
-                                       {"layout", require_arg, 'l'},
-                                       {"minimum", require_arg, 'm'},
-                                       {"file", require_arg, 'e'},
-                                       {"native", no_arg, 'n'},
-                                       {"latest", no_arg, 'L'},
-                                       {"low", require_arg, 'j'},
-                                       {"high", require_arg, 'k'},
-                                       {"compact", require_arg, 'c'},
-                                       {"indexed", require_arg, 'd'},
-                                       {"ssize", require_arg, 's'},
-                                       {"ublock", require_arg, 'u'},
-                                       {"block", require_arg, 'b'},
-                                       {"metadata_block_size", require_arg, 'M'},
-                                       {"threshold", require_arg, 't'},
-                                       {"alignment", require_arg, 'a'},
-                                       {"infile", require_arg, 'i'},  /* for backward compability */
-                                       {"outfile", require_arg, 'o'}, /* for backward compability */
-                                       {"fs_strategy", require_arg, 'S'},
-                                       {"fs_persist", require_arg, 'P'},
-                                       {"fs_threshold", require_arg, 'T'},
-                                       {"fs_pagesize", require_arg, 'G'},
-                                       {"sort_by", require_arg, 'q'},
-                                       {"sort_order", require_arg, 'z'},
-                                       {"enable-error-stack", no_arg, 'E'},
-=======
 static const char *        s_opts   = "a:b:c:d:e:f:hi:j:k:l:m:no:q:s:t:u:vz:EG:LM:P:S:T:VXW1:2:3:4:5:6:";
 static struct long_options l_opts[] = {{"alignment", require_arg, 'a'},
                                        {"block", require_arg, 'b'},
@@ -99,7 +68,6 @@
                                        {"dst-vol-value", require_arg, '4'},
                                        {"dst-vol-name", require_arg, '5'},
                                        {"dst-vol-info", require_arg, '6'},
->>>>>>> 18bbd3f0
                                        {NULL, 0, '\0'}};
 
 /*-------------------------------------------------------------------------
@@ -218,14 +186,9 @@
     PRINTVALSTREAM(rawoutstream, "        1: This is H5F_LIBVER_V18 in H5F_libver_t struct\n");
     PRINTVALSTREAM(rawoutstream, "        2: This is H5F_LIBVER_V110 in H5F_libver_t struct\n");
     PRINTVALSTREAM(rawoutstream, "        3: This is H5F_LIBVER_V112 in H5F_libver_t struct\n");
-<<<<<<< HEAD
-    PRINTVALSTREAM(rawoutstream,
-                   "           (H5F_LIBVER_LATEST is aliased to H5F_LIBVER_V112 for this release\n");
-=======
     PRINTVALSTREAM(rawoutstream, "        4: This is H5F_LIBVER_V114 in H5F_libver_t struct\n");
     PRINTVALSTREAM(rawoutstream,
                    "           (H5F_LIBVER_LATEST is aliased to H5F_LIBVER_V114 for this release\n");
->>>>>>> 18bbd3f0
     PRINTVALSTREAM(rawoutstream, "\n");
     PRINTVALSTREAM(rawoutstream, "    FS_STRATEGY is a string indicating the file space strategy used:\n");
     PRINTVALSTREAM(rawoutstream, "        FSM_AGGR:\n");
@@ -404,11 +367,7 @@
             break;
 
         /* Info indicator must be for layout or filter */
-<<<<<<< HEAD
-        if (HDstrcmp(stype, "-l") && HDstrcmp(stype, "-f")) {
-=======
         if (HDstrcmp(stype, "-l") != 0 && HDstrcmp(stype, "-f") != 0) {
->>>>>>> 18bbd3f0
             error_msg("bad file format for %s", filename);
             h5tools_setstatus(EXIT_FAILURE);
             ret_value = EXIT_FAILURE;
@@ -525,10 +484,6 @@
 static int
 parse_command_line(int argc, const char **argv, pack_opt_t *options)
 {
-<<<<<<< HEAD
-    int bound, opt;
-    int ret_value = 0;
-=======
     h5tools_vol_info_t in_vol_info;
     h5tools_vol_info_t out_vol_info;
     hbool_t            custom_in_fapl  = FALSE;
@@ -540,7 +495,6 @@
     /* Initialize fapl info structs */
     HDmemset(&in_vol_info, 0, sizeof(h5tools_vol_info_t));
     HDmemset(&out_vol_info, 0, sizeof(h5tools_vol_info_t));
->>>>>>> 18bbd3f0
 
     /* parse command line options */
     while (EOF != (opt = get_option(argc, argv, s_opts, l_opts))) {
@@ -641,8 +595,6 @@
                     goto done;
                 }
                 options->high_bound = bound;
-<<<<<<< HEAD
-=======
                 break;
 
             case 'X':
@@ -651,7 +603,6 @@
 
             case 'W':
                 options->prune = TRUE;
->>>>>>> 18bbd3f0
                 break;
 
             case 'c':
@@ -850,8 +801,6 @@
         h5tools_setstatus(EXIT_FAILURE);
         ret_value = -1;
     }
-<<<<<<< HEAD
-=======
 
     /* Setup FAPL for input and output file accesses */
     if (custom_in_fapl) {
@@ -893,7 +842,6 @@
 
         options->fout_fapl = tmp_fapl;
     }
->>>>>>> 18bbd3f0
 
 done:
     return ret_value;
@@ -912,16 +860,8 @@
 int
 main(int argc, const char **argv)
 {
-<<<<<<< HEAD
-    pack_opt_t  options; /*the global options */
-    H5E_auto2_t func;
-    H5E_auto2_t tools_func;
-    void *      edata;
-    void *      tools_edata;
-=======
     pack_opt_t options; /*the global options */
     int        parse_ret;
->>>>>>> 18bbd3f0
 
     HDmemset(&options, 0, sizeof(pack_opt_t));
 
