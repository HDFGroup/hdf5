--- conflicted
+++ resolved
@@ -357,11 +357,7 @@
  */
 
 int
-<<<<<<< HEAD
-h5repack_cmp_pl(const char *fname1, const char *fname2)
-=======
 h5repack_cmp_pl(const char *fname1, hid_t fname1_fapl, const char *fname2, hid_t fname2_fapl)
->>>>>>> 18bbd3f0
 {
     hid_t         fid1   = H5I_INVALID_HID; /* file ID */
     hid_t         fid2   = H5I_INVALID_HID; /* file ID */
