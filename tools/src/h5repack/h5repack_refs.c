/* * * * * * * * * * * * * * * * * * * * * * * * * * * * * * * * * * * * * * *
 * Copyright by The HDF Group.                                               *
 * Copyright by the Board of Trustees of the University of Illinois.         *
 * All rights reserved.                                                      *
 *                                                                           *
 * This file is part of HDF5.  The full HDF5 copyright notice, including     *
 * terms governing use, modification, and redistribution, is contained in    *
 * the COPYING file, which can be found at the root of the source code       *
 * distribution tree, or in https://www.hdfgroup.org/licenses.               *
 * If you do not have access to either file, you may request a copy from     *
 * help@hdfgroup.org.                                                        *
 * * * * * * * * * * * * * * * * * * * * * * * * * * * * * * * * * * * * * * */

#include "h5repack.h"
#include "h5diff.h"
#include "h5tools.h"

/*-------------------------------------------------------------------------
 * local functions
 *-------------------------------------------------------------------------
 */

static const char *MapIdToName(hid_t refobj_id, trav_table_t *travt);
static int         copy_refs_attr(hid_t loc_in, hid_t loc_out, trav_table_t *travt, hid_t fidout);
static herr_t update_ref_value(hid_t obj_id, H5R_type_t ref_type, void *ref_in, hid_t fid_out, void *ref_out,
                               trav_table_t *travt);

/*-------------------------------------------------------------------------
 * Function: do_copy_refobjs
 *
 * Purpose:  duplicate all referenced HDF5 objects in the file
 *           and create hard links
 *
 * Return:   0, ok, -1 no
 *-------------------------------------------------------------------------
 */

int
do_copy_refobjs(hid_t fidin, hid_t fidout, trav_table_t *travt, pack_opt_t *options) /* repack options */
{
    hid_t        grp_in   = H5I_INVALID_HID; /* read group ID */
    hid_t        grp_out  = H5I_INVALID_HID; /* write group ID */
    hid_t        dset_in  = H5I_INVALID_HID; /* read dataset ID */
    hid_t        dset_out = H5I_INVALID_HID; /* write dataset ID */
    hid_t        type_in  = H5I_INVALID_HID; /* named type ID */
    hid_t        dcpl_id  = H5I_INVALID_HID; /* dataset creation property list ID */
    hid_t        space_id = H5I_INVALID_HID; /* space ID */
    hid_t        ftype_id = H5I_INVALID_HID; /* file data type ID */
    hid_t        mtype_id = H5I_INVALID_HID; /* memory data type ID */
    size_t       msize;                      /* memory size of memory type */
    hsize_t      nelmts;                     /* number of elements in dataset */
    int          rank;                       /* rank of dataset */
    hsize_t      dims[H5S_MAX_RANK];         /* dimensions of dataset */
    unsigned int i, j;
    int          k;
    named_dt_t * named_dt_head = NULL; /* Pointer to the stack of named datatypes copied */
    int          ret_value     = 0;

    /*-------------------------------------------------------------------------
     * browse
     *-------------------------------------------------------------------------
     */
    for (i = 0; i < travt->nobjs; i++) {
        switch (travt->objs[i].type) {
            /*-------------------------------------------------------------------------
             * H5TRAV_TYPE_GROUP
             *-------------------------------------------------------------------------
             */
            case H5TRAV_TYPE_GROUP:
                /*-------------------------------------------------------------------------
                 * copy referenced objects in attributes
                 *-------------------------------------------------------------------------
                 */
                if ((grp_out = H5Gopen2(fidout, travt->objs[i].name, H5P_DEFAULT)) < 0)
                    H5TOOLS_GOTO_ERROR((-1), "H5Gopen2 failed");

                if ((grp_in = H5Gopen2(fidin, travt->objs[i].name, H5P_DEFAULT)) < 0)
                    H5TOOLS_GOTO_ERROR((-1), "H5Gopen2 failed");

                if (copy_refs_attr(grp_in, grp_out, travt, fidout) < 0)
                    H5TOOLS_GOTO_ERROR((-1), "copy_refs_attr failed");

                if (H5Gclose(grp_out) < 0)
                    H5TOOLS_GOTO_ERROR((-1), "H5Gclose failed");
                if (H5Gclose(grp_in) < 0)
                    H5TOOLS_GOTO_ERROR((-1), "H5Gclose failed");

                /*-------------------------------------------------------------------------
                 * check for hard links
                 *-------------------------------------------------------------------------
                 */
                if (travt->objs[i].nlinks)
                    for (j = 0; j < travt->objs[i].nlinks; j++)
                        H5Lcreate_hard(fidout, travt->objs[i].name, H5L_SAME_LOC,
                                       travt->objs[i].links[j].new_name, H5P_DEFAULT, H5P_DEFAULT);
                break;

            /*-------------------------------------------------------------------------
             * H5TRAV_TYPE_DATASET
             *-------------------------------------------------------------------------
             */
            case H5TRAV_TYPE_DATASET:
                if ((dset_in = H5Dopen2(fidin, travt->objs[i].name, H5P_DEFAULT)) < 0)
                    H5TOOLS_GOTO_ERROR((-1), "H5Dopen2 failed");
                if ((space_id = H5Dget_space(dset_in)) < 0)
                    H5TOOLS_GOTO_ERROR((-1), "H5Dget_space failed");
                if ((ftype_id = H5Dget_type(dset_in)) < 0)
                    H5TOOLS_GOTO_ERROR((-1), "H5Dget_type failed");
                if ((dcpl_id = H5Dget_create_plist(dset_in)) < 0)
                    H5TOOLS_GOTO_ERROR((-1), "H5Dget_create_plist failed");
                if ((rank = H5Sget_simple_extent_ndims(space_id)) < 0)
                    H5TOOLS_GOTO_ERROR((-1), "H5Sget_simple_extent_ndims failed");
                if (H5Sget_simple_extent_dims(space_id, dims, NULL) < 0)
                    H5TOOLS_GOTO_ERROR((-1), "H5Sget_simple_extent_dims failed");
                nelmts = 1;
                for (k = 0; k < rank; k++)
                    nelmts *= dims[k];

                if ((mtype_id = H5Tget_native_type(ftype_id, H5T_DIR_DEFAULT)) < 0)
                    H5TOOLS_GOTO_ERROR((-1), "H5Tget_native_type failed");

                if ((msize = H5Tget_size(mtype_id)) == 0)
                    H5TOOLS_GOTO_ERROR((-1), "H5Tget_size failed");

                /*-------------------------------------------------------------------------
                 * check if the dataset creation property list has filters that
                 * are not registered in the current configuration
                 * 1) the external filters GZIP and SZIP might not be available
                 * 2) the internal filters might be turned off
                 *-------------------------------------------------------------------------
                 */
                if (h5tools_canreadf(NULL, dcpl_id) == 1) {
                    /*-------------------------------------------------------------------------
                     * test for a valid output dataset
                     *-------------------------------------------------------------------------
                     */
                    dset_out = FAIL;

                    /*-------------------------------------------------------------------------
                     * object references are a special case
                     * we cannot just copy the buffers, but instead we recreate the reference
                     *-------------------------------------------------------------------------
                     */
                    if (H5Tequal(mtype_id, H5T_STD_REF_OBJ)) {
                        hid_t       refobj_id = H5I_INVALID_HID;
                        hobj_ref_t *refbuf    = NULL; /* buffer for object references */
                        hobj_ref_t *buf       = NULL;
                        const char *refname;
                        unsigned    u;

                        /*-------------------------------------------------------------------------
                         * read to memory
                         *-------------------------------------------------------------------------
                         */
                        if (nelmts) {
                            buf = (hobj_ref_t *)HDmalloc((unsigned)(nelmts * msize));
                            if (buf == NULL) {
                                HDprintf("cannot read into memory\n");
                                H5TOOLS_GOTO_ERROR((-1), "HDmalloc failed");
                            } /* end if */
                            if (H5Dread(dset_in, mtype_id, H5S_ALL, H5S_ALL, H5P_DEFAULT, buf) < 0)
                                H5TOOLS_GOTO_ERROR((-1), "H5Dread failed");

                            refbuf = (hobj_ref_t *)HDcalloc((unsigned)nelmts, msize);
                            if (refbuf == NULL) {
                                HDprintf("cannot allocate memory\n");
                                H5TOOLS_GOTO_ERROR((-1), "HDcalloc failed");
                            } /* end if */
                            for (u = 0; u < nelmts; u++) {
                                H5E_BEGIN_TRY
                                {
                                    if ((refobj_id =
                                             H5Rdereference2(dset_in, H5P_DEFAULT, H5R_OBJECT, &buf[u])) < 0)
                                        continue;
                                }
                                H5E_END_TRY;

                                /* get the name. a valid name could only occur
                                 * in the second traversal of the file
                                 */
                                if ((refname = MapIdToName(refobj_id, travt)) != NULL) {
                                    /* create the reference, -1 parameter for objects */
                                    if (H5Rcreate(&refbuf[u], fidout, refname, H5R_OBJECT, (hid_t)-1) < 0)
                                        H5TOOLS_GOTO_ERROR((-1), "H5Rcreate failed");
                                    if (options->verbose) {
                                        HDprintf(FORMAT_OBJ, "dset", travt->objs[i].name);
                                        HDprintf("object <%s> object reference created to <%s>\n",
                                                 travt->objs[i].name, refname);
                                    }
                                } /*refname*/
                                if (H5Oclose(refobj_id) < 0)
                                    H5TOOLS_ERROR((-1), "H5Oclose refob failed");
                            } /* u */
                        }     /*nelmts*/

                        /*-------------------------------------------------------------------------
                         * create/write dataset/close
                         *-------------------------------------------------------------------------
                         */
                        if ((dset_out = H5Dcreate2(fidout, travt->objs[i].name, mtype_id, space_id,
                                                   H5P_DEFAULT, dcpl_id, H5P_DEFAULT)) < 0)
                            H5TOOLS_GOTO_ERROR((-1), "H5Dcreate2 failed");
                        if (nelmts)
                            if (H5Dwrite(dset_out, mtype_id, H5S_ALL, H5S_ALL, H5P_DEFAULT, refbuf) < 0)
                                H5TOOLS_GOTO_ERROR((-1), "H5Dwrite failed");

                        if (buf)
                            HDfree(buf);
                        if (refbuf)
                            HDfree(refbuf);

                        /*------------------------------------------------------
                         * copy attrs
                         *----------------------------------------------------*/
                        if (copy_attr(dset_in, dset_out, &named_dt_head, travt, options) < 0)
                            H5TOOLS_GOTO_ERROR((-1), "copy_attr failed");
                    } /*H5T_STD_REF_OBJ*/

                    /*-------------------------------------------------------------------------
                     * dataset region references
                     *-------------------------------------------------------------------------
                     */
                    else if (H5Tequal(mtype_id, H5T_STD_REF_DSETREG)) {
                        hid_t            refobj_id = H5I_INVALID_HID;
                        hdset_reg_ref_t *refbuf    = NULL; /* input buffer for region references */
                        hdset_reg_ref_t *buf       = NULL; /* output buffer */
                        const char *     refname;
                        unsigned         u;

                        /*-------------------------------------------------------------------------
                         * read input to memory
                         *-------------------------------------------------------------------------
                         */
                        if (nelmts) {
                            buf = (hdset_reg_ref_t *)HDmalloc((unsigned)(nelmts * msize));
                            if (buf == NULL) {
                                HDprintf("cannot read into memory\n");
                                H5TOOLS_GOTO_ERROR((-1), "HDmalloc failed");
                            } /* end if */
                            if (H5Dread(dset_in, mtype_id, H5S_ALL, H5S_ALL, H5P_DEFAULT, buf) < 0)
                                H5TOOLS_GOTO_ERROR((-1), "H5Dread failed");

                            /*-------------------------------------------------------------------------
                             * create output
                             *-------------------------------------------------------------------------
                             */
                            refbuf = (hdset_reg_ref_t *)HDcalloc(sizeof(hdset_reg_ref_t),
                                                                 (size_t)nelmts); /*init to zero */
                            if (refbuf == NULL) {
                                HDprintf("cannot allocate memory\n");
                                H5TOOLS_GOTO_ERROR((-1), "HDcalloc failed");
                            } /* end if */

                            for (u = 0; u < nelmts; u++) {
                                H5E_BEGIN_TRY
                                {
                                    if ((refobj_id = H5Rdereference2(dset_in, H5P_DEFAULT, H5R_DATASET_REGION,
                                                                     &buf[u])) < 0)
                                        continue;
                                }
                                H5E_END_TRY;

                                /* get the name. a valid name could only occur
                                 * in the second traversal of the file
                                 */
                                if ((refname = MapIdToName(refobj_id, travt)) != NULL) {
                                    hid_t region_id =
                                        H5I_INVALID_HID; /* region id of the referenced dataset */

                                    if ((region_id = H5Rget_region(dset_in, H5R_DATASET_REGION, &buf[u])) < 0)
                                        H5TOOLS_GOTO_ERROR((-1), "H5Rget_region failed");

                                    /* create the reference, we need the space_id */
                                    if (H5Rcreate(&refbuf[u], fidout, refname, H5R_DATASET_REGION,
                                                  region_id) < 0)
                                        H5TOOLS_GOTO_ERROR((-1), "H5Rcreate failed");
                                    if (H5Sclose(region_id) < 0)
                                        H5TOOLS_GOTO_ERROR((-1), "H5Sclose failed");
                                    if (options->verbose) {
                                        HDprintf(FORMAT_OBJ, "dset", travt->objs[i].name);
                                        HDprintf("object <%s> region reference created to <%s>\n",
                                                 travt->objs[i].name, refname);
                                    }
                                } /*refname*/
                                if (H5Oclose(refobj_id) < 0)
                                    H5TOOLS_ERROR((-1), "H5Oclose refobj_id failed");
                            } /* u */
                        }     /*nelmts*/

                        /*-------------------------------------------------------------------------
                         * create/write dataset/close
                         *-------------------------------------------------------------------------
                         */
                        if ((dset_out = H5Dcreate2(fidout, travt->objs[i].name, mtype_id, space_id,
                                                   H5P_DEFAULT, dcpl_id, H5P_DEFAULT)) < 0)
                            H5TOOLS_GOTO_ERROR((-1), "H5Dcreate2 failed");
                        if (nelmts)
                            if (H5Dwrite(dset_out, mtype_id, H5S_ALL, H5S_ALL, H5P_DEFAULT, refbuf) < 0)
                                H5TOOLS_GOTO_ERROR((-1), "H5Dwrite failed");

                        if (buf)
                            HDfree(buf);
                        if (refbuf)
                            HDfree(refbuf);

                        /*-----------------------------------------------------
                         * copy attrs
                         *----------------------------------------------------*/
                        if (copy_attr(dset_in, dset_out, &named_dt_head, travt, options) < 0)
                            H5TOOLS_GOTO_ERROR((-1), "copy_attr failed");
                    } /* H5T_STD_REF_DSETREG */
                    /*-------------------------------------------------------------------------
                     * not references, open previously created object in 1st traversal
                     *-------------------------------------------------------------------------
                     */
                    else {
                        if ((dset_out = H5Dopen2(fidout, travt->objs[i].name, H5P_DEFAULT)) < 0)
                            H5TOOLS_GOTO_ERROR((-1), "H5Dopen2 failed");
                    } /* end else */

                    /*-------------------------------------------------------------------------
                     * copy referenced objects in attributes
                     *-------------------------------------------------------------------------
                     */
                    if (copy_refs_attr(dset_in, dset_out, travt, fidout) < 0)
                        H5TOOLS_GOTO_ERROR((-1), "copy_refs_attr failed");

                    /*-------------------------------------------------------------------------
                     * check for hard links
                     *-------------------------------------------------------------------------
                     */
                    if (travt->objs[i].nlinks)
                        for (j = 0; j < travt->objs[i].nlinks; j++)
                            H5Lcreate_hard(fidout, travt->objs[i].name, H5L_SAME_LOC,
                                           travt->objs[i].links[j].new_name, H5P_DEFAULT, H5P_DEFAULT);

                    if (H5Dclose(dset_out) < 0)
                        H5TOOLS_GOTO_ERROR((-1), "H5Dclose failed");
                } /*can_read*/

                /*-------------------------------------------------------------------------
                 * close
                 *-------------------------------------------------------------------------
                 */
                if (H5Tclose(ftype_id) < 0)
                    H5TOOLS_GOTO_ERROR((-1), "H5Tclose failed");
                if (H5Tclose(mtype_id) < 0)
                    H5TOOLS_GOTO_ERROR((-1), "H5Tclose failed");
                if (H5Pclose(dcpl_id) < 0)
                    H5TOOLS_GOTO_ERROR((-1), "H5Pclose failed");
                if (H5Sclose(space_id) < 0)
                    H5TOOLS_GOTO_ERROR((-1), "H5Sclose failed");
                if (H5Dclose(dset_in) < 0)
                    H5TOOLS_GOTO_ERROR((-1), "H5Dclose failed");
                break;

            /*-------------------------------------------------------------------------
             * H5TRAV_TYPE_NAMED_DATATYPE
             *-------------------------------------------------------------------------
             */
            case H5TRAV_TYPE_NAMED_DATATYPE:
                if ((type_in = H5Topen2(fidin, travt->objs[i].name, H5P_DEFAULT)) < 0)
                    H5TOOLS_GOTO_ERROR((-1), "H5Topen2 failed");
                if (H5Tclose(type_in) < 0)
                    H5TOOLS_GOTO_ERROR((-1), "H5Tclose failed");
                break;

            /*-------------------------------------------------------------------------
             * H5TRAV_TYPE_LINK
             *-------------------------------------------------------------------------
             */
            case H5TRAV_TYPE_LINK:
                /*nothing to do */
                break;

            case H5TRAV_TYPE_UNKNOWN:
            case H5TRAV_TYPE_UDLINK:
                H5TOOLS_GOTO_ERROR((-1), "H5TRAV invalid type");
                break;

            default:
                break;
        } /* end switch */
    }     /* end for */

    /* Finalize (link) the stack of named datatypes (if any)
     * This function is paired with copy_named_datatype() which is called
     * in copy_attr(), so need to free.
     */
    if (named_datatype_free(&named_dt_head, 0) < 0)
        H5TOOLS_ERROR((-1), "named_datatype_free failed");

    return ret_value;

done:
    H5E_BEGIN_TRY
    {
        H5Gclose(grp_in);
        H5Gclose(grp_out);
        H5Pclose(dcpl_id);
        H5Sclose(space_id);
        H5Dclose(dset_in);
        H5Dclose(dset_out);
        H5Tclose(ftype_id);
        H5Tclose(mtype_id);
        H5Tclose(type_in);
        named_datatype_free(&named_dt_head, 1);
    }
    H5E_END_TRY;

    return ret_value;
}

/*-------------------------------------------------------------------------
 * Function: copy_refs_attr
 *
 * Purpose:  duplicate all referenced HDF5 located in attributes
 *           relative to LOC_IN, which is obtained either from
 *           loc_id = H5Gopen2(fid, name, H5P_DEFAULT);
 *           loc_id = H5Dopen2(fid, name, H5P_DEFAULT);
 *           loc_id = H5Topen2(fid, name, H5P_DEFAULT);
 *
 * Return:   0, ok, -1 no
 *
 * Modified:
 *           Update values of references(object and region) for the following types:
 *               1) References,
 *               2) ARRAY of reference,
 *               3) VLEN of references.
 *               4) COMPOUND of references.
 *           This function does not handle references in other complicated structures,
 *           such as references in nested compound datatypes.
 *-------------------------------------------------------------------------
 */

static int
copy_refs_attr(hid_t loc_in, hid_t loc_out, trav_table_t *travt, hid_t fidout) /* for saving references */
{
    hid_t       attr_id  = H5I_INVALID_HID; /* attr ID */
    hid_t       attr_out = H5I_INVALID_HID; /* attr ID */
    hid_t       space_id = H5I_INVALID_HID; /* space ID */
    hid_t       ftype_id = H5I_INVALID_HID; /* file data type ID */
    hid_t       mtype_id = H5I_INVALID_HID; /* memory data type ID */
    size_t      msize;                      /* memory size of type */
    hsize_t     nelmts;                     /* number of elements in dataset */
    hsize_t     dims[H5S_MAX_RANK];         /* dimensions of dataset */
    char        name[255];
    H5O_info2_t oinfo; /* Object info */
    unsigned    u, i, j;
    int         rank;
    H5T_class_t type_class = -1;
    hbool_t     is_ref = 0, is_ref_vlen = 0, is_ref_array = 0, is_ref_comp = 0;
    void *      refbuf           = NULL;
    void *      buf              = NULL;
    unsigned *  ref_comp_index   = NULL;
    size_t *    ref_comp_size    = NULL;
    int         ref_comp_field_n = 0;
    int         ret_value        = 0;

    if (H5Oget_info3(loc_in, &oinfo, H5O_INFO_NUM_ATTRS) < 0)
        H5TOOLS_GOTO_ERROR((-1), "H5Oget_info failed");

    for (u = 0; u < (unsigned)oinfo.num_attrs; u++) {
        is_ref = is_ref_vlen = is_ref_array = is_ref_comp = 0;

        /* open attribute */
        if ((attr_id = H5Aopen_by_idx(loc_in, ".", H5_INDEX_CRT_ORDER, H5_ITER_INC, (hsize_t)u, H5P_DEFAULT,
                                      H5P_DEFAULT)) < 0)
            H5TOOLS_GOTO_ERROR((-1), "H5Aopen_by_idx failed");

        /* get the file datatype  */
        if ((ftype_id = H5Aget_type(attr_id)) < 0)
            H5TOOLS_GOTO_ERROR((-1), "H5Aget_type failed");

        type_class = H5Tget_class(ftype_id);

        if ((mtype_id = H5Tget_native_type(ftype_id, H5T_DIR_DEFAULT)) < 0)
            H5TOOLS_GOTO_ERROR((-1), "H5Tget_native_type failed");

        if ((msize = H5Tget_size(mtype_id)) == 0)
            H5TOOLS_GOTO_ERROR((-1), "H5Tget_size failed");

        is_ref = (type_class == H5T_REFERENCE);

        if (type_class == H5T_VLEN) {
            hid_t base_type = H5Tget_super(ftype_id);

            is_ref_vlen = (H5Tget_class(base_type) == H5T_REFERENCE);
            msize       = H5Tget_size(base_type);
            if (H5Tclose(base_type) < 0)
                H5TOOLS_ERROR((-1), "H5Tclose base_type failed");
        }
        else if (type_class == H5T_ARRAY) {
            hid_t base_type = H5Tget_super(ftype_id);

            is_ref_array = (H5Tget_class(base_type) == H5T_REFERENCE);
            msize        = H5Tget_size(base_type);
            if (H5Tclose(base_type) < 0)
                H5TOOLS_GOTO_ERROR((-1), "H5Tclose base_type failed");
        }
        else if (type_class == H5T_COMPOUND) {
            int nmembers = H5Tget_nmembers(ftype_id);

            if (nmembers < 1)
                H5TOOLS_GOTO_ERROR((-1), "H5Tget_nmembers failed");

            ref_comp_index   = (unsigned *)HDmalloc((size_t)nmembers * sizeof(unsigned));
            ref_comp_size    = (size_t *)HDmalloc((size_t)nmembers * sizeof(ref_comp_size));
            ref_comp_field_n = 0;

            for (i = 0; i < (unsigned)nmembers; i++) {
                hid_t mtid = H5Tget_member_type(ftype_id, i);

                if ((H5Tget_class(mtid) == H5T_REFERENCE)) {
                    ref_comp_index[ref_comp_field_n] = i;
                    ref_comp_size[ref_comp_field_n]  = H5Tget_size(mtid);
                    ref_comp_field_n++;
                }
                if (H5Tclose(mtid) < 0)
                    H5TOOLS_ERROR((-1), "H5Tclose mtid failed");
            }

            /* if compound don't contain reference type member, free the above
             * mallocs. Otherwise there can be memory leaks by the 'continue'
             * statement below. */
            if (!ref_comp_field_n) {
                if (ref_comp_index) {
                    HDfree(ref_comp_index);
                    ref_comp_index = NULL;
                }

                if (ref_comp_size) {
                    HDfree(ref_comp_size);
                    ref_comp_size = NULL;
                }
            }
            /* This line below needs to be moved in this loop instead of inserting outside. Otherwise,
               ref_comp_field_n may be >0 for the next attribute, which may not be
               the reference type and will be accidently treated as the reference type.
               It will then cause the H5Acreate2 failed since that attribute is already created.
<<<<<<< HEAD
               KY 2020-02-10
=======
               KY 2020-02-07
>>>>>>> 18bbd3f0
            */
            is_ref_comp = (ref_comp_field_n > 0);
        }

        if (!(is_ref || is_ref_vlen || is_ref_array || is_ref_comp)) {
            if (H5Tclose(mtype_id) < 0)
                H5TOOLS_ERROR((-1), "H5Tclose mtype_id failed");
            if (H5Tclose(ftype_id) < 0)
                H5TOOLS_ERROR((-1), "H5Tclose ftype_id failed");
            if (H5Aclose(attr_id) < 0)
                H5TOOLS_ERROR((-1), "H5Aclose attr_id failed");
            continue;
        }

        /* get name */
        if (H5Aget_name(attr_id, 255, name) < 0)
            H5TOOLS_GOTO_ERROR((-1), "H5Aget_name failed");

        /* get the dataspace handle  */
        if ((space_id = H5Aget_space(attr_id)) < 0)
            H5TOOLS_GOTO_ERROR((-1), "H5Aget_space failed");

        /* get dimensions  */
        if ((rank = H5Sget_simple_extent_dims(space_id, dims, NULL)) < 0)
            H5TOOLS_GOTO_ERROR((-1), "H5Sget_simple_extent_dims failed");

        /*-------------------------------------------------------------------------
         * elements
         *-------------------------------------------------------------------------
         */
        nelmts = 1;
        for (j = 0; j < (unsigned)rank; j++)
            nelmts *= dims[j];

        if (is_ref_array) {
            unsigned array_rank = 0;
            hsize_t  array_size = 1;
            hsize_t  array_dims[H5S_MAX_RANK];
            hid_t    base_type = H5Tget_super(ftype_id);

            msize = H5Tget_size(base_type);
            if (H5Tclose(base_type) < 0)
                H5TOOLS_ERROR((-1), "H5Tclose base_type failed");

            array_rank = (unsigned)H5Tget_array_ndims(mtype_id);
            H5Tget_array_dims2(mtype_id, array_dims);
            for (j = 0; j < array_rank; j++)
                array_size *= array_dims[j];
            nelmts *= array_size;
        }

        if ((attr_out = H5Acreate2(loc_out, name, ftype_id, space_id, H5P_DEFAULT, H5P_DEFAULT)) < 0)
            H5TOOLS_GOTO_ERROR((-1), "H5Acreate2 failed");

        if (nelmts > 0) {
            /* handle object references */
            if ((is_ref || is_ref_array) && (H5R_OBJ_REF_BUF_SIZE == msize)) {
                buf = (hobj_ref_t *)HDmalloc((unsigned)(nelmts * msize));
                if (buf == NULL) {
                    HDprintf("cannot read into memory\n");
                    H5TOOLS_GOTO_ERROR((-1), "HDmalloc failed");
                } /* end if */
                if (H5Aread(attr_id, mtype_id, buf) < 0)
                    H5TOOLS_GOTO_ERROR((-1), "H5Aread failed");

                refbuf = (hobj_ref_t *)HDcalloc((unsigned)nelmts, msize);
                if (refbuf == NULL) {
                    HDprintf("cannot allocate memory\n");
                    H5TOOLS_GOTO_ERROR((-1), "HDcalloc failed");
                } /* end if */

                for (i = 0; i < (unsigned)nelmts; i++)
                    if (update_ref_value(attr_id, H5R_OBJECT, &((hobj_ref_t *)buf)[i], fidout,
                                         &((hobj_ref_t *)refbuf)[i], travt) < 0)
                        continue;
            } /* H5T_STD_REF_OBJ */
            /* handle region references */
            else if ((is_ref || is_ref_array) && (H5R_DSET_REG_REF_BUF_SIZE == msize)) {
                buf = (hdset_reg_ref_t *)HDmalloc((unsigned)(nelmts * msize));

                if (buf == NULL) {
                    HDprintf("cannot read into memory\n");
                    H5TOOLS_GOTO_ERROR((-1), "HDmalloc failed");
                } /* end if */
                if (H5Aread(attr_id, mtype_id, buf) < 0)
                    H5TOOLS_GOTO_ERROR((-1), "H5Aread failed");

                /*-------------------------------------------------------------------------
                 * create output
                 *-------------------------------------------------------------------------
                 */
                refbuf =
                    (hdset_reg_ref_t *)HDcalloc(sizeof(hdset_reg_ref_t), (size_t)nelmts); /*init to zero */
                if (refbuf == NULL) {
                    HDprintf("cannot allocate memory\n");
                    H5TOOLS_GOTO_ERROR((-1), "HDcalloc failed");
                } /* end if */

                for (i = 0; i < (unsigned)nelmts; i++)
                    if (update_ref_value(attr_id, H5R_DATASET_REGION, &((hdset_reg_ref_t *)buf)[i], fidout,
                                         &((hdset_reg_ref_t *)refbuf)[i], travt) < 0)
                        continue;
            } /* H5T_STD_REF_DSETREG */
            else if (is_ref_vlen) {
                /* handle VLEN of references */

                buf    = (hvl_t *)HDmalloc((unsigned)(nelmts * sizeof(hvl_t)));
                refbuf = buf; /* reuse the read buffer for write */

                if (buf == NULL) {
                    HDprintf("cannot read into memory\n");
                    H5TOOLS_GOTO_ERROR((-1), "HDmalloc failed");
                } /* end if */

                if (H5Aread(attr_id, mtype_id, buf) < 0)
                    H5TOOLS_GOTO_ERROR((-1), "H5Aread failed");

                if (H5R_OBJ_REF_BUF_SIZE == msize) {
                    hobj_ref_t ref_out;

                    for (i = 0; i < (unsigned)nelmts; i++) {
                        hobj_ref_t *ptr = (hobj_ref_t *)((hvl_t *)buf)[i].p;

                        for (j = 0; j < ((hvl_t *)buf)[i].len; j++) {
                            if (update_ref_value(attr_id, H5R_OBJECT, &(ptr[j]), fidout, &ref_out, travt) < 0)
                                continue;
                            HDmemcpy(&(ptr[j]), &ref_out, msize);
                        }
                    } /* for (i=0; i<nelems; i++) */
                }
                else if (H5R_DSET_REG_REF_BUF_SIZE == msize) {
                    hdset_reg_ref_t ref_out;

                    for (i = 0; i < (unsigned)nelmts; i++) {
                        hdset_reg_ref_t *ptr = (hdset_reg_ref_t *)((hvl_t *)buf)[i].p;

                        for (j = 0; j < ((hvl_t *)buf)[i].len; j++) {
                            if (update_ref_value(attr_id, H5R_DATASET_REGION, &(ptr[j]), fidout, &ref_out,
                                                 travt) < 0)
                                continue;
                            HDmemcpy(&(ptr[j]), &ref_out, msize);
                        }
                    } /* for (i=0; i<nelems; i++) */
                }
            } /* else if (is_ref_vlen) */
            else if (is_ref_comp) {
                /* handle ref fields in a compound */

                buf    = HDmalloc((unsigned)(nelmts * msize));
                refbuf = buf; /* reuse the read buffer for write */

                if (buf == NULL) {
                    HDprintf("cannot read into memory\n");
                    H5TOOLS_GOTO_ERROR((-1), "HDmalloc failed");
                } /* end if */

                if (H5Aread(attr_id, mtype_id, buf) < 0)
                    H5TOOLS_GOTO_ERROR((-1), "H5Aread failed");

                for (i = 0; i < (unsigned)nelmts; i++) {
                    for (j = 0; j < (unsigned)ref_comp_field_n; j++) {
                        if (ref_comp_size[j] == H5R_OBJ_REF_BUF_SIZE) {
                            size_t     idx = (i * msize) + H5Tget_member_offset(mtype_id, ref_comp_index[j]);
                            hobj_ref_t ref_out;

                            if (update_ref_value(attr_id, H5R_OBJECT,
                                                 (hobj_ref_t *)((void *)(((char *)buf) + idx)), fidout,
                                                 &ref_out,
                                                 travt) < 0) /* Extra (void *) cast to quiet "cast to create
                                                                alignment" warning - 2019/07/05, QAK */
                                continue;
                            HDmemcpy(((char *)buf) + idx, &ref_out, ref_comp_size[j]);
                        } /* if */
                        else if (ref_comp_size[j] == H5R_DSET_REG_REF_BUF_SIZE) {
                            size_t idx = i * msize + H5Tget_member_offset(mtype_id, ref_comp_index[j]);
                            hdset_reg_ref_t ref_out;

                            if (update_ref_value(attr_id, H5R_DATASET_REGION,
                                                 (hdset_reg_ref_t *)(((char *)buf) + idx), fidout, &ref_out,
                                                 travt) < 0)
                                continue;
                            HDmemcpy(((char *)buf) + idx, &ref_out, ref_comp_size[j]);
                        } /* else if */
                    }     /* j */
                }         /* i */
            }             /* else if (is_ref_comp) */

            if (H5Awrite(attr_out, mtype_id, refbuf) < 0)
                H5TOOLS_GOTO_ERROR((-1), "H5Awrite failed");

            if (is_ref_vlen && buf)
                H5Treclaim(mtype_id, space_id, H5P_DEFAULT, buf);
        } /* if (nelmts) */

        if (refbuf == buf)
            refbuf = NULL; /* set it to NULL to avoid double free since buf and refbuf are the same. */

        if (buf) {
            HDfree(buf);
            buf = NULL;
        }

        if (refbuf) {
            HDfree(refbuf);
            refbuf = NULL;
        }

        if (ref_comp_index) {
            HDfree(ref_comp_index);
            ref_comp_index = NULL;
        }

        if (ref_comp_size) {
            HDfree(ref_comp_size);
            ref_comp_size = NULL;
        }

        if (H5Aclose(attr_out) < 0)
            H5TOOLS_GOTO_ERROR((-1), "H5Aclose failed");

        /*-------------------------------------------------------------------------
         * close
         *-------------------------------------------------------------------------
         */
        if (H5Tclose(ftype_id) < 0)
            H5TOOLS_GOTO_ERROR((-1), "H5Tclose failed");
        if (H5Tclose(mtype_id) < 0)
            H5TOOLS_GOTO_ERROR((-1), "H5Tclose failed");
        if (H5Sclose(space_id) < 0)
            H5TOOLS_GOTO_ERROR((-1), "H5Sclose failed");
        if (H5Aclose(attr_id) < 0)
            H5TOOLS_GOTO_ERROR((-1), "H5Aclose failed");
    } /* for(u = 0; u < (unsigned)oinfo.num_attrs; u++) */

done:
    if (refbuf)
        HDfree(refbuf);
    if (buf)
        HDfree(buf);

    if (ref_comp_index)
        HDfree(ref_comp_index);

    if (ref_comp_size)
        HDfree(ref_comp_size);

    H5E_BEGIN_TRY
    {
        H5Tclose(ftype_id);
        H5Tclose(mtype_id);
        H5Sclose(space_id);
        H5Aclose(attr_id);
        H5Aclose(attr_out);
    }
    H5E_END_TRY;

    return ret_value;
}

/*-------------------------------------------------------------------------
 * Function:    MapIdToName
 *
 * Purpose:     map a ID from a reference to a dataset name
 *
 *-------------------------------------------------------------------------
 */
static const char *
MapIdToName(hid_t refobj_id, trav_table_t *travt)
{
    unsigned int u;
    const char * ret = NULL;

    /* linear search */
    for (u = 0; u < travt->nobjs; u++) {
        if (travt->objs[u].type == (h5trav_type_t)H5O_TYPE_DATASET ||
            travt->objs[u].type == (h5trav_type_t)H5O_TYPE_GROUP ||
            travt->objs[u].type == (h5trav_type_t)H5O_TYPE_NAMED_DATATYPE) {
            H5O_info2_t ref_oinfo; /* Stat for the refobj id */
            int         token_cmp;

            /* obtain information to identify the referenced object uniquely */
            if (H5Oget_info3(refobj_id, &ref_oinfo, H5O_INFO_BASIC) < 0)
                goto out;

            if (H5Otoken_cmp(refobj_id, &ref_oinfo.token, &travt->objs[u].obj_token, &token_cmp) < 0)
                goto out;
            if (!token_cmp) {
                ret = travt->objs[u].name;
                goto out;
            }
        } /* end if */
    }     /* u */

out:
    return ret;
}

/*-------------------------------------------------------------------------
 * Function:    Update_Ref_value
 *
 * Purpose:     Update a reference value
 *-------------------------------------------------------------------------
 */
static herr_t
update_ref_value(hid_t obj_id, H5R_type_t ref_type, void *ref_in, hid_t fid_out, void *ref_out,
                 trav_table_t *travt)
{
    const char *ref_obj_name;
    hid_t       space_id   = H5I_INVALID_HID;
    hid_t       ref_obj_id = H5I_INVALID_HID;
    herr_t      ret_value  = SUCCEED;

    ref_obj_id = H5Rdereference2(obj_id, H5P_DEFAULT, ref_type, ref_in);
    if (ref_obj_id < 0)
        H5TOOLS_GOTO_ERROR(FAIL, "H5Rdereference2 failed");

    ref_obj_name = MapIdToName(ref_obj_id, travt);
    if (ref_obj_name == NULL)
        H5TOOLS_GOTO_ERROR(FAIL, "MapIdToName failed");

    if (ref_type == H5R_DATASET_REGION) {
        space_id = H5Rget_region(obj_id, H5R_DATASET_REGION, ref_in);
        if (space_id < 0)
            H5TOOLS_GOTO_ERROR(FAIL, "H5Rget_region failed");
    }

    if (H5Rcreate(ref_out, fid_out, ref_obj_name, ref_type, space_id) < 0)
        H5TOOLS_GOTO_ERROR(FAIL, "H5Rcreate failed");

done:
    H5E_BEGIN_TRY
    {
        H5Sclose(space_id);
        H5Oclose(ref_obj_id);
    }
    H5E_END_TRY;

    return ret_value;
}<|MERGE_RESOLUTION|>--- conflicted
+++ resolved
@@ -538,11 +538,7 @@
                ref_comp_field_n may be >0 for the next attribute, which may not be
                the reference type and will be accidently treated as the reference type.
                It will then cause the H5Acreate2 failed since that attribute is already created.
-<<<<<<< HEAD
-               KY 2020-02-10
-=======
                KY 2020-02-07
->>>>>>> 18bbd3f0
             */
             is_ref_comp = (ref_comp_field_n > 0);
         }
