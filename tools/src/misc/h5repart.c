/* * * * * * * * * * * * * * * * * * * * * * * * * * * * * * * * * * * * * * *
 * Copyright by The HDF Group.                                               *
 * All rights reserved.                                                      *
 *                                                                           *
 * This file is part of HDF5.  The full HDF5 copyright notice, including     *
 * terms governing use, modification, and redistribution, is contained in    *
 * the COPYING file, which can be found at the root of the source code       *
 * distribution tree, or in https://www.hdfgroup.org/licenses.               *
 * If you do not have access to either file, you may request a copy from     *
 * help@hdfgroup.org.                                                        *
 * * * * * * * * * * * * * * * * * * * * * * * * * * * * * * * * * * * * * * */

/*
 * Purpose:    Repartitions a file family.  This program can be used to
 *        split a single file into a family of files, join a family of
 *        files into a single file, or copy one family to another while
 *        changing the size of the family members.  It can also be used
 *        to copy a single file to a single file with holes.
 */

/* See H5private.h for how to include system headers */
#include "hdf5.h"
#include "H5private.h"

#define NAMELEN 4096
#define GB      *1024 * 1024 * 1024

/* Make these 2 private properties(defined in H5Fprivate.h) available to h5repart.
 * The first one updates the member file size in the superblock.  The second one
 * change file driver from family to a single file driver.
 */
#define H5F_ACS_FAMILY_NEWSIZE_NAME   "family_newsize"
#define H5F_ACS_FAMILY_TO_SINGLE_NAME "family_to_single"

/*-------------------------------------------------------------------------
 * Function:    usage
 *
 * Purpose:    Prints a usage message.
 *
 * Return:    void
 *
 *-------------------------------------------------------------------------
 */
static void
usage(const char *progname)
{
    fprintf(stderr, "usage: %s [-v] [-V] [-[b|m] N[g|m|k]] [-family_to_sec2|-family_to_single] SRC DST\n",
            progname);
    fprintf(stderr, "   -v     Produce verbose output\n");
    fprintf(stderr, "   -V     Print a version number and exit\n");
    fprintf(stderr, "   -b N   The I/O block size, defaults to 1kB\n");
    fprintf(stderr, "   -m N   The destination member size or 1GB\n");
    fprintf(stderr, "   -family_to_sec2   Deprecated version of -family_to_single (below)\n");
    fprintf(stderr, "   -family_to_single   Change file driver from family to the default single-file VFD "
                    "(windows or sec2)\n");
    fprintf(stderr, "   SRC    The name of the source file\n");
    fprintf(stderr, "   DST    The name of the destination files\n");
    fprintf(stderr, "Sizes may be suffixed with 'g' for GB, 'm' for MB or "
                    "'k' for kB.\n");
    fprintf(stderr, "File family names include an integer printf "
                    "format such as '%%d'\n");
    exit(EXIT_FAILURE);
}

/*-------------------------------------------------------------------------
 * Function:    get_size
 *
 * Purpose:    Reads a size option of the form `-XNS' where `X' is any
 *        letter, `N' is a multi-character positive decimal number, and
 *        `S' is an optional suffix letter in the set [GgMmk].  The
 *        option may also be split among two arguments as: `-X NS'.
 *        The input value of ARGNO is the argument number for the
 *        switch in the ARGV vector and ARGC is the number of entries
 *        in that vector.
 *
 * Return:    Success:    The value N multiplied according to the
 *                suffix S.  On return ARGNO will be the number
 *                of the next argument to process.
 *
 *        Failure:    Calls usage() which exits with a non-zero
 *                status.
 *
 *-------------------------------------------------------------------------
 */
static off_t
get_size(const char *progname, int *argno, int argc, char *argv[])
{
    off_t retval = -1;
    char *suffix = NULL;

    if (isdigit((int)(argv[*argno][2]))) {
        retval = strtol(argv[*argno] + 2, &suffix, 10);
        (*argno)++;
    }
    else if (argv[*argno][2] || *argno + 1 >= argc) {
        usage(progname);
    }
    else {
        retval = strtol(argv[*argno + 1], &suffix, 0);
        if (suffix == argv[*argno + 1])
            usage(progname);
        *argno += 2;
    }
    if (suffix && suffix[0] && !suffix[1]) {
        switch (*suffix) {
            case 'G':
            case 'g':
                retval *= 1024 * 1024 * 1024;
                break;
            case 'M':
            case 'm':
                retval *= 1024 * 1024;
                break;
            case 'k':
                retval *= 1024;
                break;
            default:
                usage(progname);
        }
    }
    else if (suffix && suffix[0]) {
        usage(progname);
    }
    return retval;
}

/*-------------------------------------------------------------------------
 * Function:    main
 *
 * Purpose:    Split an hdf5 file
 *
 * Return:    Success:
 *
 *        Failure:
 *
 *-------------------------------------------------------------------------
 */
H5_GCC_CLANG_DIAG_OFF("format-nonliteral")
int
main(int argc, char *argv[])
{
    const char *prog_name;         /*program name            */
    size_t      blk_size = 1024;   /*size of each I/O block    */
    char       *buf      = NULL;   /*I/O block buffer        */
    size_t      n, i;              /*counters            */
    ssize_t     nio;               /*I/O return value        */
    int         argno = 1;         /*program argument number    */
    int         src, dst = -1;     /*source & destination files    */
    int         need_seek = false; /*destination needs to seek?    */
    int         need_write;        /*data needs to be written?    */
    h5_stat_t   sb;                /*temporary file stat buffer    */

    int verbose = false; /*display file names?        */

    const char *src_gen_name;    /*general source name        */
    char       *src_name = NULL; /*source member name        */

    int src_is_family;  /*is source name a family name?    */
    int src_membno = 0; /*source member number        */

    const char *dst_gen_name;    /*general destination name    */
    char       *dst_name = NULL; /*destination member name    */
    int         dst_is_family;   /*is dst name a family name?    */
    int         dst_membno = 0;  /*destination member number    */

    off_t   left_overs = 0;  /*amount of zeros left over    */
    off_t   src_offset = 0;  /*offset in source member    */
    off_t   dst_offset = 0;  /*offset in destination member    */
    off_t   src_size;        /*source logical member size    */
    off_t   src_act_size;    /*source actual member size    */
    off_t   dst_size = 1 GB; /*destination logical memb size    */
    hid_t   fapl;            /*file access property list     */
    hid_t   file;
    hsize_t hdsize;                   /*destination logical memb size */
    bool    family_to_single = false; /*change family to single file driver? */

    /*
     * Get the program name from argv[0]. Use only the last component.
     */
    if ((prog_name = strrchr(argv[0], '/')))
        prog_name++;
    else
        prog_name = argv[0];

    /*
     * Parse switches.
     */
    while (argno < argc && '-' == argv[argno][0]) {
        if (!strcmp(argv[argno], "-v")) {
            verbose = true;
            argno++;
        }
<<<<<<< HEAD
        else if (!HDstrcmp(argv[argno], "-V")) {
=======
        else if (!strcmp(argv[argno], "-V")) {
>>>>>>> 07347cc5
            printf("This is %s version %u.%u release %u\n", prog_name, H5_VERS_MAJOR, H5_VERS_MINOR,
                   H5_VERS_RELEASE);
            exit(EXIT_SUCCESS);
        }
        else if (!strcmp(argv[argno], "-family_to_sec2")) {
            family_to_single = true;
            argno++;
        }
        else if (!strcmp(argv[argno], "-family_to_single")) {
            family_to_single = true;
            argno++;
        }
        else if ('b' == argv[argno][1]) {
            blk_size = (size_t)get_size(prog_name, &argno, argc, argv);
        }
        else if ('m' == argv[argno][1]) {
            dst_size = get_size(prog_name, &argno, argc, argv);
        }
        else {
            usage(prog_name);
        } /* end if */
    }     /* end while */

    /* allocate names */
    if (NULL == (src_name = (char *)calloc((size_t)NAMELEN, sizeof(char))))
        exit(EXIT_FAILURE);
    if (NULL == (dst_name = (char *)calloc((size_t)NAMELEN, sizeof(char))))
        exit(EXIT_FAILURE);

    /*
     * Get the name for the source file and open the first member.  The size
     * of the first member determines the logical size of all the members.
     */
    if (argno >= argc)
        usage(prog_name);
    src_gen_name = argv[argno++];
    snprintf(src_name, NAMELEN, src_gen_name, src_membno);
    src_is_family = strcmp(src_name, src_gen_name);

    if ((src = HDopen(src_name, O_RDONLY)) < 0) {
<<<<<<< HEAD
        HDperror(src_name);
=======
        perror(src_name);
>>>>>>> 07347cc5
        exit(EXIT_FAILURE);
    }

    if (HDfstat(src, &sb) < 0) {
<<<<<<< HEAD
        HDperror("fstat");
=======
        perror("fstat");
>>>>>>> 07347cc5
        exit(EXIT_FAILURE);
    }
    src_size = src_act_size = sb.st_size;
    if (verbose)
        fprintf(stderr, "< %s\n", src_name);

    /*
     * Get the name for the destination file and open the first member.
     */
    if (argno >= argc)
        usage(prog_name);
    dst_gen_name = argv[argno++];
    snprintf(dst_name, NAMELEN, dst_gen_name, dst_membno);
    dst_is_family = strcmp(dst_name, dst_gen_name);

    if ((dst = HDopen(dst_name, O_RDWR | O_CREAT | O_TRUNC, H5_POSIX_CREATE_MODE_RW)) < 0) {
<<<<<<< HEAD
        HDperror(dst_name);
=======
        perror(dst_name);
>>>>>>> 07347cc5
        exit(EXIT_FAILURE);
    }
    if (verbose)
        fprintf(stderr, "> %s\n", dst_name);

    /* No more arguments */
    if (argno < argc)
        usage(prog_name);

    /* Now the real work, split the file */
    buf = (char *)malloc(blk_size);
    while (src_offset < src_size) {

        /* Read a block.  The amount to read is the minimum of:
         *    1. The I/O block size
         *    2. What's left to write in the destination member
         *    3. Left over zeros or what's left in the source member.
         */
        n = blk_size;
        if (dst_is_family)
            n = (size_t)MIN((off_t)n, dst_size - dst_offset);
        if (left_overs) {
            n          = (size_t)MIN((off_t)n, left_overs);
            left_overs = left_overs - (off_t)n;
            need_write = false;
        }
        else if (src_offset < src_act_size) {
            n = (size_t)MIN((off_t)n, src_act_size - src_offset);
            if ((nio = HDread(src, buf, n)) < 0) {
<<<<<<< HEAD
                HDperror("read");
=======
                perror("read");
>>>>>>> 07347cc5
                exit(EXIT_FAILURE);
            }
            else if ((size_t)nio != n) {
                fprintf(stderr, "%s: short read\n", src_name);
                exit(EXIT_FAILURE);
            }
            for (i = 0; i < n; i++) {
                if (buf[i])
                    break;
            }
            need_write = (i < n);
        }
        else {
            n          = 0;
            left_overs = src_size - src_act_size;
            need_write = false;
        }

        /*
         * If the block contains non-zero data then write it to the
         * destination, otherwise just remember that we'll have to do a seek
         * later in the destination when we finally get non-zero data.
         */
        if (need_write) {
            if (need_seek && HDlseek(dst, dst_offset, SEEK_SET) < 0) {
<<<<<<< HEAD
                HDperror("HDlseek");
                exit(EXIT_FAILURE);
            }
            if ((nio = HDwrite(dst, buf, n)) < 0) {
                HDperror("write");
=======
                perror("HDlseek");
                exit(EXIT_FAILURE);
            }
            if ((nio = HDwrite(dst, buf, n)) < 0) {
                perror("write");
>>>>>>> 07347cc5
                exit(EXIT_FAILURE);
            }
            else if ((size_t)nio != n) {
                fprintf(stderr, "%s: short write\n", dst_name);
                exit(EXIT_FAILURE);
            }
            need_seek = false;
        }
        else {
            need_seek = true;
        }

        /*
         * Update the source offset and open the next source family member if
         * necessary.  The source stream ends at the first member which
         * cannot be opened because it doesn't exist.  At the end of the
         * source stream, update the destination offset and break out of the
         * loop.   The destination offset must be updated so we can fix
         * trailing holes.
         */
        src_offset = src_offset + (off_t)n;
        if (src_offset == src_act_size) {
            HDclose(src);
            if (!src_is_family) {
                dst_offset = dst_offset + (off_t)n;
                break;
            }
            snprintf(src_name, NAMELEN, src_gen_name, ++src_membno);
            if ((src = HDopen(src_name, O_RDONLY)) < 0 && ENOENT == errno) {
                dst_offset = dst_offset + (off_t)n;
                break;
            }
            else if (src < 0) {
<<<<<<< HEAD
                HDperror(src_name);
                exit(EXIT_FAILURE);
            }
            if (HDfstat(src, &sb) < 0) {
                HDperror("fstat");
=======
                perror(src_name);
                exit(EXIT_FAILURE);
            }
            if (HDfstat(src, &sb) < 0) {
                perror("fstat");
>>>>>>> 07347cc5
                exit(EXIT_FAILURE);
            }
            src_act_size = sb.st_size;
            if (src_act_size > src_size) {
                fprintf(stderr, "%s: member truncated to %lu bytes\n", src_name, (unsigned long)src_size);
            }
            src_offset = 0;
            if (verbose)
                fprintf(stderr, "< %s\n", src_name);
        }

        /*
         * Update the destination offset, opening a new member if one will be
         * needed. The first member is extended to the logical member size
         * but other members might be smaller if they end with a hole.
         */
        dst_offset = dst_offset + (off_t)n;
        if (dst_is_family && dst_offset == dst_size) {
            if (0 == dst_membno) {
                if (HDlseek(dst, dst_size - 1, SEEK_SET) < 0) {
<<<<<<< HEAD
                    HDperror("HDHDlseek");
                    exit(EXIT_FAILURE);
                }
                if (HDread(dst, buf, 1) < 0) {
                    HDperror("read");
                    exit(EXIT_FAILURE);
                }
                if (HDlseek(dst, dst_size - 1, SEEK_SET) < 0) {
                    HDperror("HDlseek");
                    exit(EXIT_FAILURE);
                }
                if (HDwrite(dst, buf, 1) < 0) {
                    HDperror("write");
=======
                    perror("HDHDlseek");
                    exit(EXIT_FAILURE);
                }
                if (HDread(dst, buf, 1) < 0) {
                    perror("read");
                    exit(EXIT_FAILURE);
                }
                if (HDlseek(dst, dst_size - 1, SEEK_SET) < 0) {
                    perror("HDlseek");
                    exit(EXIT_FAILURE);
                }
                if (HDwrite(dst, buf, 1) < 0) {
                    perror("write");
>>>>>>> 07347cc5
                    exit(EXIT_FAILURE);
                }
            }
            HDclose(dst);
            snprintf(dst_name, NAMELEN, dst_gen_name, ++dst_membno);
            if ((dst = HDopen(dst_name, O_RDWR | O_CREAT | O_TRUNC, H5_POSIX_CREATE_MODE_RW)) < 0) {
<<<<<<< HEAD
                HDperror(dst_name);
=======
                perror(dst_name);
>>>>>>> 07347cc5
                exit(EXIT_FAILURE);
            }
            dst_offset = 0;
            need_seek  = false;
            if (verbose)
                fprintf(stderr, "> %s\n", dst_name);
        }
    }

    /*
     * Make sure the last family member is the right size and then close it.
     * The last member can't end with a hole or hdf5 will think that the
     * family has been truncated.
     */
    if (need_seek) {
        if (HDlseek(dst, dst_offset - 1, SEEK_SET) < 0) {
<<<<<<< HEAD
            HDperror("HDlseek");
            exit(EXIT_FAILURE);
        }
        if (HDread(dst, buf, 1) < 0) {
            HDperror("read");
            exit(EXIT_FAILURE);
        }
        if (HDlseek(dst, dst_offset - 1, SEEK_SET) < 0) {
            HDperror("HDlseek");
            exit(EXIT_FAILURE);
        }
        if (HDwrite(dst, buf, 1) < 0) {
            HDperror("write");
=======
            perror("HDlseek");
            exit(EXIT_FAILURE);
        }
        if (HDread(dst, buf, 1) < 0) {
            perror("read");
            exit(EXIT_FAILURE);
        }
        if (HDlseek(dst, dst_offset - 1, SEEK_SET) < 0) {
            perror("HDlseek");
            exit(EXIT_FAILURE);
        }
        if (HDwrite(dst, buf, 1) < 0) {
            perror("write");
>>>>>>> 07347cc5
            exit(EXIT_FAILURE);
        }
    }
    HDclose(dst);

    /* Modify family driver information saved in superblock through private property.
     * These private properties are for this tool only. */
    if ((fapl = H5Pcreate(H5P_FILE_ACCESS)) < 0) {
<<<<<<< HEAD
        HDperror("H5Pcreate");
=======
        perror("H5Pcreate");
>>>>>>> 07347cc5
        exit(EXIT_FAILURE);
    }

    if (family_to_single) {
        /* The user wants to change file driver from family to a single-file VFD.
         * Open the file with the sec2, windows, etc. driver. This property signals
         * the library to ignore the family driver information saved in the superblock.
         */
        if (H5Pset(fapl, H5F_ACS_FAMILY_TO_SINGLE_NAME, &family_to_single) < 0) {
<<<<<<< HEAD
            HDperror("H5Pset");
=======
            perror("H5Pset");
>>>>>>> 07347cc5
            exit(EXIT_FAILURE);
        }
    }
    else {
        /* Modify family size saved in superblock through private property. It signals
         * library to save the new member size(specified in command line) in superblock.
         * This private property is for this tool only. */
        if (H5Pset_fapl_family(fapl, H5F_FAMILY_DEFAULT, H5P_DEFAULT) < 0) {
<<<<<<< HEAD
            HDperror("H5Pset_fapl_family");
=======
            perror("H5Pset_fapl_family");
>>>>>>> 07347cc5
            exit(EXIT_FAILURE);
        }

        /* Set the property of the new member size as hsize_t */
        hdsize = (hsize_t)dst_size;
        if (H5Pset(fapl, H5F_ACS_FAMILY_NEWSIZE_NAME, &hdsize) < 0) {
<<<<<<< HEAD
            HDperror("H5Pset");
=======
            perror("H5Pset");
>>>>>>> 07347cc5
            exit(EXIT_FAILURE);
        }
    }

    /* If the new file is a family file, try to open file for "read and write" to
     * flush metadata. Flushing metadata will update the superblock to the new
     * member size.  If the original file is a family file and the new file is a single
     * file, the property FAMILY_TO_SINGLE will signal the library to switch to default
     * single-file driver when the new file is opened.  If the original file is a single
     * file and the new file can only be a single file, reopen the new file should fail.
     * There's nothing to do in this case.
     */
    H5E_BEGIN_TRY
    {
        file = H5Fopen(dst_gen_name, H5F_ACC_RDWR, fapl);
    }
    H5E_END_TRY

    if (file >= 0) {
        if (H5Fclose(file) < 0) {
<<<<<<< HEAD
            HDperror("H5Fclose");
=======
            perror("H5Fclose");
>>>>>>> 07347cc5
            exit(EXIT_FAILURE);
        } /* end if */
    }     /* end if */

    if (H5Pclose(fapl) < 0) {
<<<<<<< HEAD
        HDperror("H5Pclose");
=======
        perror("H5Pclose");
>>>>>>> 07347cc5
        exit(EXIT_FAILURE);
    } /* end if */

    /* Free resources and return */
    free(src_name);
    free(dst_name);
    free(buf);
    return EXIT_SUCCESS;
} /* end main */
H5_GCC_CLANG_DIAG_ON("format-nonliteral")<|MERGE_RESOLUTION|>--- conflicted
+++ resolved
@@ -190,11 +190,7 @@
             verbose = true;
             argno++;
         }
-<<<<<<< HEAD
-        else if (!HDstrcmp(argv[argno], "-V")) {
-=======
         else if (!strcmp(argv[argno], "-V")) {
->>>>>>> 07347cc5
             printf("This is %s version %u.%u release %u\n", prog_name, H5_VERS_MAJOR, H5_VERS_MINOR,
                    H5_VERS_RELEASE);
             exit(EXIT_SUCCESS);
@@ -235,20 +231,12 @@
     src_is_family = strcmp(src_name, src_gen_name);
 
     if ((src = HDopen(src_name, O_RDONLY)) < 0) {
-<<<<<<< HEAD
-        HDperror(src_name);
-=======
         perror(src_name);
->>>>>>> 07347cc5
         exit(EXIT_FAILURE);
     }
 
     if (HDfstat(src, &sb) < 0) {
-<<<<<<< HEAD
-        HDperror("fstat");
-=======
         perror("fstat");
->>>>>>> 07347cc5
         exit(EXIT_FAILURE);
     }
     src_size = src_act_size = sb.st_size;
@@ -265,11 +253,7 @@
     dst_is_family = strcmp(dst_name, dst_gen_name);
 
     if ((dst = HDopen(dst_name, O_RDWR | O_CREAT | O_TRUNC, H5_POSIX_CREATE_MODE_RW)) < 0) {
-<<<<<<< HEAD
-        HDperror(dst_name);
-=======
         perror(dst_name);
->>>>>>> 07347cc5
         exit(EXIT_FAILURE);
     }
     if (verbose)
@@ -299,11 +283,7 @@
         else if (src_offset < src_act_size) {
             n = (size_t)MIN((off_t)n, src_act_size - src_offset);
             if ((nio = HDread(src, buf, n)) < 0) {
-<<<<<<< HEAD
-                HDperror("read");
-=======
                 perror("read");
->>>>>>> 07347cc5
                 exit(EXIT_FAILURE);
             }
             else if ((size_t)nio != n) {
@@ -329,19 +309,11 @@
          */
         if (need_write) {
             if (need_seek && HDlseek(dst, dst_offset, SEEK_SET) < 0) {
-<<<<<<< HEAD
-                HDperror("HDlseek");
-                exit(EXIT_FAILURE);
-            }
-            if ((nio = HDwrite(dst, buf, n)) < 0) {
-                HDperror("write");
-=======
                 perror("HDlseek");
                 exit(EXIT_FAILURE);
             }
             if ((nio = HDwrite(dst, buf, n)) < 0) {
                 perror("write");
->>>>>>> 07347cc5
                 exit(EXIT_FAILURE);
             }
             else if ((size_t)nio != n) {
@@ -375,19 +347,11 @@
                 break;
             }
             else if (src < 0) {
-<<<<<<< HEAD
-                HDperror(src_name);
-                exit(EXIT_FAILURE);
-            }
-            if (HDfstat(src, &sb) < 0) {
-                HDperror("fstat");
-=======
                 perror(src_name);
                 exit(EXIT_FAILURE);
             }
             if (HDfstat(src, &sb) < 0) {
                 perror("fstat");
->>>>>>> 07347cc5
                 exit(EXIT_FAILURE);
             }
             src_act_size = sb.st_size;
@@ -408,21 +372,6 @@
         if (dst_is_family && dst_offset == dst_size) {
             if (0 == dst_membno) {
                 if (HDlseek(dst, dst_size - 1, SEEK_SET) < 0) {
-<<<<<<< HEAD
-                    HDperror("HDHDlseek");
-                    exit(EXIT_FAILURE);
-                }
-                if (HDread(dst, buf, 1) < 0) {
-                    HDperror("read");
-                    exit(EXIT_FAILURE);
-                }
-                if (HDlseek(dst, dst_size - 1, SEEK_SET) < 0) {
-                    HDperror("HDlseek");
-                    exit(EXIT_FAILURE);
-                }
-                if (HDwrite(dst, buf, 1) < 0) {
-                    HDperror("write");
-=======
                     perror("HDHDlseek");
                     exit(EXIT_FAILURE);
                 }
@@ -436,18 +385,13 @@
                 }
                 if (HDwrite(dst, buf, 1) < 0) {
                     perror("write");
->>>>>>> 07347cc5
                     exit(EXIT_FAILURE);
                 }
             }
             HDclose(dst);
             snprintf(dst_name, NAMELEN, dst_gen_name, ++dst_membno);
             if ((dst = HDopen(dst_name, O_RDWR | O_CREAT | O_TRUNC, H5_POSIX_CREATE_MODE_RW)) < 0) {
-<<<<<<< HEAD
-                HDperror(dst_name);
-=======
                 perror(dst_name);
->>>>>>> 07347cc5
                 exit(EXIT_FAILURE);
             }
             dst_offset = 0;
@@ -464,21 +408,6 @@
      */
     if (need_seek) {
         if (HDlseek(dst, dst_offset - 1, SEEK_SET) < 0) {
-<<<<<<< HEAD
-            HDperror("HDlseek");
-            exit(EXIT_FAILURE);
-        }
-        if (HDread(dst, buf, 1) < 0) {
-            HDperror("read");
-            exit(EXIT_FAILURE);
-        }
-        if (HDlseek(dst, dst_offset - 1, SEEK_SET) < 0) {
-            HDperror("HDlseek");
-            exit(EXIT_FAILURE);
-        }
-        if (HDwrite(dst, buf, 1) < 0) {
-            HDperror("write");
-=======
             perror("HDlseek");
             exit(EXIT_FAILURE);
         }
@@ -492,7 +421,6 @@
         }
         if (HDwrite(dst, buf, 1) < 0) {
             perror("write");
->>>>>>> 07347cc5
             exit(EXIT_FAILURE);
         }
     }
@@ -501,11 +429,7 @@
     /* Modify family driver information saved in superblock through private property.
      * These private properties are for this tool only. */
     if ((fapl = H5Pcreate(H5P_FILE_ACCESS)) < 0) {
-<<<<<<< HEAD
-        HDperror("H5Pcreate");
-=======
         perror("H5Pcreate");
->>>>>>> 07347cc5
         exit(EXIT_FAILURE);
     }
 
@@ -515,11 +439,7 @@
          * the library to ignore the family driver information saved in the superblock.
          */
         if (H5Pset(fapl, H5F_ACS_FAMILY_TO_SINGLE_NAME, &family_to_single) < 0) {
-<<<<<<< HEAD
-            HDperror("H5Pset");
-=======
             perror("H5Pset");
->>>>>>> 07347cc5
             exit(EXIT_FAILURE);
         }
     }
@@ -528,22 +448,14 @@
          * library to save the new member size(specified in command line) in superblock.
          * This private property is for this tool only. */
         if (H5Pset_fapl_family(fapl, H5F_FAMILY_DEFAULT, H5P_DEFAULT) < 0) {
-<<<<<<< HEAD
-            HDperror("H5Pset_fapl_family");
-=======
             perror("H5Pset_fapl_family");
->>>>>>> 07347cc5
             exit(EXIT_FAILURE);
         }
 
         /* Set the property of the new member size as hsize_t */
         hdsize = (hsize_t)dst_size;
         if (H5Pset(fapl, H5F_ACS_FAMILY_NEWSIZE_NAME, &hdsize) < 0) {
-<<<<<<< HEAD
-            HDperror("H5Pset");
-=======
             perror("H5Pset");
->>>>>>> 07347cc5
             exit(EXIT_FAILURE);
         }
     }
@@ -564,21 +476,13 @@
 
     if (file >= 0) {
         if (H5Fclose(file) < 0) {
-<<<<<<< HEAD
-            HDperror("H5Fclose");
-=======
             perror("H5Fclose");
->>>>>>> 07347cc5
             exit(EXIT_FAILURE);
         } /* end if */
     }     /* end if */
 
     if (H5Pclose(fapl) < 0) {
-<<<<<<< HEAD
-        HDperror("H5Pclose");
-=======
         perror("H5Pclose");
->>>>>>> 07347cc5
         exit(EXIT_FAILURE);
     } /* end if */
 
