--- conflicted
+++ resolved
@@ -68,29 +68,20 @@
     MPI_Comm_rank(MPI_COMM_WORLD, (int *)&g_nID);
     MPI_Comm_size(MPI_COMM_WORLD, &g_nTasks);
 
-    parse_command_line(argc, argv, &fname1, &fname2, &objname1, &objname2, &opts);
-
     if (g_nTasks == 1) {
         HDprintf("Only 1 task available...doing serial diff\n");
 
         g_Parallel = 0;
 
-<<<<<<< HEAD
-=======
         parse_command_line(argc, (const char *const *)argv, &fname1, &fname2, &objname1, &objname2, &opts);
 
->>>>>>> 41936183
         h5diff(fname1, fname2, objname1, objname2, &opts);
 
         print_info(&opts);
     }
     /* Parallel h5diff */
     else {
-        ph5diff(fname1, fname2, objname1, objname2, &opts);
 
-<<<<<<< HEAD
-        print_info(&opts);
-=======
         /* Have the manager process the command-line */
         if (nID == 0) {
             parse_command_line(argc, (const char *const *)argv, &fname1, &fname2, &objname1, &objname2,
@@ -110,7 +101,6 @@
             MPI_Barrier(MPI_COMM_WORLD);
         } /* end else */
 
->>>>>>> 41936183
     } /* end else */
 
     MPI_Finalize();
