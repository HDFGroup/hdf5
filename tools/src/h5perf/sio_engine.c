/* * * * * * * * * * * * * * * * * * * * * * * * * * * * * * * * * * * * * * *
 * Copyright by The HDF Group.                                               *
 * All rights reserved.                                                      *
 *                                                                           *
 * This file is part of HDF5.  The full HDF5 copyright notice, including     *
 * terms governing use, modification, and redistribution, is contained in    *
 * the COPYING file, which can be found at the root of the source code       *
 * distribution tree, or in https://www.hdfgroup.org/licenses.               *
 * If you do not have access to either file, you may request a copy from     *
 * help@hdfgroup.org.                                                        *
 * * * * * * * * * * * * * * * * * * * * * * * * * * * * * * * * * * * * * * */

/*
 * Author: Christian Chilan, April 2008
 */

#include "hdf5.h"

#include <errno.h>
#include <fcntl.h>
#include <stdio.h>
#include <stdlib.h>

#ifdef H5_HAVE_UNISTD_H
#include <sys/types.h>
#include <unistd.h>
#endif

#ifdef H5_HAVE_SYS_STAT_H
#include <sys/stat.h>
#endif

#include "sio_perf.h"

/* Macro definitions */

/* sizes of various items. these sizes won't change during program execution */
#define ELMT_H5_TYPE H5T_NATIVE_UCHAR

#define GOTOERROR(errcode)                                                                                   \
    {                                                                                                        \
        ret_code = errcode;                                                                                  \
        goto done;                                                                                           \
    }
#define ERRMSG(mesg)                                                                                         \
    {                                                                                                        \
        fprintf(stderr, "*** Assertion failed (%s) at line %4d in %s\n", mesg, (int)__LINE__, __FILE__);     \
    }

/* verify: if val is false (0), print mesg. */
#define VRFY(val, mesg)                                                                                      \
    do {                                                                                                     \
        if (!(val)) {                                                                                        \
            ERRMSG(mesg);                                                                                    \
            GOTOERROR(FAIL);                                                                                 \
        }                                                                                                    \
    } while (0)

/* POSIX I/O macros */
#ifdef H5_HAVE_WIN32_API
/* Can't link against the library, so this test will use the older, non-Unicode
 * _open() call on Windows.
 */
#define HDopen(S, F, ...) _open(S, F | _O_BINARY, __VA_ARGS__)
#endif /* H5_HAVE_WIN32_API */
#define POSIXCREATE(fn)     HDopen(fn, O_CREAT | O_TRUNC | O_RDWR, 0600)
#define POSIXOPEN(fn, F)    HDopen(fn, F, 0600)
#define POSIXCLOSE(F)       HDclose(F)
#define POSIXSEEK(F, L)     HDlseek(F, L, SEEK_SET)
#define POSIXWRITE(F, B, S) HDwrite(F, B, S)
#define POSIXREAD(F, B, S)  HDread(F, B, S)

enum { SIO_CREATE = 1, SIO_WRITE = 2, SIO_READ = 4 };

/* Global variables */
static int clean_file_g = -1; /*whether to cleanup temporary test     */
/*files. -1 is not defined;             */
/*0 is no cleanup; 1 is do cleanup      */

/* the different types of file descriptors we can expect */
typedef union {
    int   posixfd; /* POSIX file handle*/
    hid_t h5fd;    /* HDF5 file        */
} file_descr;

/* local functions */
static char  *sio_create_filename(iotype iot, const char *base_name, char *fullname, size_t size,
                                  parameters *param);
static herr_t do_write(results *res, file_descr *fd, parameters *parms, void *buffer);
static herr_t do_read(results *res, file_descr *fd, parameters *parms, void *buffer);
static herr_t dset_write(int local_dim, file_descr *fd, parameters *parms, void *buffer);
static herr_t posix_buffer_write(int local_dim, file_descr *fd, parameters *parms, void *buffer);
static herr_t dset_read(int localrank, file_descr *fd, parameters *parms, void *buffer, const char *buffer2);
static herr_t posix_buffer_read(int local_dim, file_descr *fd, parameters *parms, void *buffer);
static herr_t do_fopen(parameters *param, char *fname, file_descr *fd /*out*/, int flags);
hid_t         set_vfd(parameters *param);
static herr_t do_fclose(iotype iot, file_descr *fd);
static void   do_cleanupfile(iotype iot, char *fname);

/* global variables */
static HDoff_t offset[MAX_DIMS];                 /* dataset size in bytes     */
static size_t  buf_offset[MAX_DIMS];             /* dataset size in bytes     */
static int     order[MAX_DIMS];                  /* dimension access order */
static size_t  linear_buf_size;                  /* linear buffer size     */
static int     cont_dim;                         /* lowest dimension for contiguous POSIX
                                                    access */
static size_t         cont_size;                 /* size of contiguous POSIX access */
static hid_t          fapl;                      /* file access list */
static unsigned char *buf_p;                     /* buffer pointer */
static const char    *multi_letters = "msbrglo"; /* string for multi driver */

/* HDF5 global variables */
static hsize_t  h5count[MAX_DIMS];                 /*selection count               */
static hssize_t h5offset[MAX_DIMS];                /* Selection offset within dataspace */
static hid_t    h5dset_space_id = H5I_INVALID_HID; /*dataset space ID              */
static hid_t    h5mem_space_id  = H5I_INVALID_HID; /*memory dataspace ID           */
static hid_t    h5ds_id         = H5I_INVALID_HID; /*dataset handle                */
static hid_t    h5dcpl          = H5I_INVALID_HID; /* Dataset creation property list */
static hid_t    h5dxpl          = H5I_INVALID_HID; /* Dataset transfer property list */

/*
 * Function:        do_sio
 * Purpose:         SIO Engine where IO are executed.
 * Return:          results
 * Programmer:      Christian Chilan, April, 2008
 */
void
do_sio(parameters param, results *res)
{
    char      *buffer = NULL;      /*data buffer pointer           */
    size_t     buf_size[MAX_DIMS]; /* general buffer size in bytes     */
    file_descr fd;                 /* file handles */
    iotype     iot;                /* API type */
    char       base_name[256];     /* test file base name */
    /* return codes */
    herr_t ret_code = 0; /* return code */

    char *fname = NULL;
    int   i;

    /* HDF5 variables */
    herr_t hrc; /* HDF5 return code */

    /* IO type */
    iot = param.io_type;

    if (NULL == (fname = HDcalloc(FILENAME_MAX, sizeof(char))))
        GOTOERROR(FAIL);

    switch (iot) {
        case POSIXIO:
            fd.posixfd  = -1;
            res->timers = io_time_new(SYS_CLOCK);
            break;
        case HDF5:
            fd.h5fd     = -1;
            res->timers = io_time_new(SYS_CLOCK);
            break;
        default:
            /* unknown request */
            fprintf(stderr, "Unknown IO type request (%d)\n", (int)iot);
            GOTOERROR(FAIL);
    }

    linear_buf_size = 1;

    for (i = 0; i < param.rank; i++) {
        buf_size[i] = param.buf_size[i];
        order[i]    = param.order[i];
        linear_buf_size *= buf_size[i];
        buf_offset[i] = 0;
        offset[i]     = 0;

        /* Validate transfer buffer size */
        if (param.buf_size[i] <= 0) {
            fprintf(stderr, "Transfer buffer size[%d] (%zu) must be > 0\n", i, buf_size[i]);
            GOTOERROR(FAIL);
        }

        if ((param.dset_size[i] % param.buf_size[i]) != 0) {
            fprintf(stderr,
                    "Dataset size[%d] (%lld) must be a multiple of the "
                    "transfer buffer size[%d] (%zu)\n",
                    param.rank, (long long)param.dset_size[i], param.rank, param.buf_size[i]);
            GOTOERROR(FAIL);
        }
    }

    /* Allocate transfer buffer */
    if ((buffer = (char *)malloc(linear_buf_size)) == NULL) {
        fprintf(stderr, "malloc for transfer buffer size (%zu) failed\n", linear_buf_size);
        GOTOERROR(FAIL);
    }

    if (sio_debug_level >= 4)

        /* output all of the times for all iterations */
        fprintf(output, "Timer details:\n");

    /*
     * Write performance measurement
     */
    /* Open file for write */

    HDstrcpy(base_name, "#sio_tmp");
    sio_create_filename(iot, base_name, fname, FILENAME_MAX, &param);

    if (sio_debug_level > 0)
        fprintf(output, "data filename=%s\n", fname);

    io_time_set(res->timers, HDF5_GROSS_WRITE_FIXED_DIMS, TSTART);
    hrc = do_fopen(&param, fname, &fd, SIO_CREATE | SIO_WRITE);
    VRFY((hrc == SUCCESS), "do_fopen failed");

    io_time_set(res->timers, HDF5_FINE_WRITE_FIXED_DIMS, TSTART);
    hrc = do_write(res, &fd, &param, buffer);
    io_time_set(res->timers, HDF5_FINE_WRITE_FIXED_DIMS, TSTOP);
    VRFY((hrc == SUCCESS), "do_write failed");

    /* Close file for write */
    hrc = do_fclose(iot, &fd);
    io_time_set(res->timers, HDF5_GROSS_WRITE_FIXED_DIMS, TSTOP);
    VRFY((hrc == SUCCESS), "do_fclose failed");

    if (!param.h5_write_only) {
        /*
         * Read performance measurement
         */

        /* Open file for read */
        io_time_set(res->timers, HDF5_GROSS_READ_FIXED_DIMS, TSTART);
        hrc = do_fopen(&param, fname, &fd, SIO_READ);
        VRFY((hrc == SUCCESS), "do_fopen failed");

        io_time_set(res->timers, HDF5_FINE_READ_FIXED_DIMS, TSTART);
        hrc = do_read(res, &fd, &param, buffer);
        io_time_set(res->timers, HDF5_FINE_READ_FIXED_DIMS, TSTOP);
        VRFY((hrc == SUCCESS), "do_read failed");

        /* Close file for read */
        hrc = do_fclose(iot, &fd);

        io_time_set(res->timers, HDF5_GROSS_READ_FIXED_DIMS, TSTOP);
        VRFY((hrc == SUCCESS), "do_fclose failed");
    }

    do_cleanupfile(iot, fname);

done:
    /* clean up */
    /* release HDF5 objects */

    /* close any opened files */
    /* no remove(fname) because that should have happened normally. */
    switch (iot) {
        case POSIXIO:
            if (fd.posixfd != -1)
                hrc = do_fclose(iot, &fd);
            break;
        case HDF5:
            if (fd.h5fd != -1)
                hrc = do_fclose(iot, &fd);
            break;
        default:
            /* unknown request */
            assert(0 && "Unknown IO type");
            break;
    }

    /* release generic resources */
    HDfree(buffer);
    HDfree(fname);

    res->ret_code = ret_code;
}

/*
 * Function:    sio_create_filename
 * Purpose:     Create a new filename to write to. Determine the correct
 *              suffix to append to the filename by the type of I/O we're
 *              doing. Also, place in the /tmp/{$USER,$LOGIN} directory if
 *              USER or LOGIN are specified in the environment.
 * Return:      Pointer to filename or NULL
 * Programmer:  Bill Wendling, 21. November 2001
 */
static char *
sio_create_filename(iotype iot, const char *base_name, char *fullname, size_t size, parameters *param)
{
    const char *prefix, *suffix = "";
    char       *ptr, last       = '\0';
    size_t      i, j;
    vfdtype     vfd;
    vfd = param->vfd;

    if (!base_name || !fullname || size < 1)
        return NULL;

    memset(fullname, 0, size);

    switch (iot) {
        case POSIXIO:
            suffix = ".posix";
            break;
        case HDF5:
            suffix = ".h5";
            if (vfd == family)
                suffix = "%05d.h5";
            else if (vfd == multi)
                suffix = NULL;
            break;
        default:
            /* unknown request */
<<<<<<< HEAD
            fprintf(stderr, "Unknown IO type request (%d)\n", (int)iot);
            HDassert(0 && "Unknown IO type");
=======
            HDfprintf(stderr, "Unknown IO type request (%d)\n", (int)iot);
            assert(0 && "Unknown IO type");
>>>>>>> 7a44581a
            break;
    }

    /* First use the environment variable and then try the constant */
    prefix = HDgetenv("HDF5_PREFIX");

#ifdef HDF5_PREFIX
    if (!prefix)
        prefix = HDF5_PREFIX;
#endif /* HDF5_PREFIX */

    /* Prepend the prefix value to the base name */
    if (prefix && *prefix) {
        /* If the prefix specifies the HDF5_PREFIX directory, then
         * default to using the "/tmp/$USER" or "/tmp/$LOGIN"
         * directory instead. */
        char *user, *login, *subdir;

        user   = HDgetenv("USER");
        login  = HDgetenv("LOGIN");
        subdir = (user ? user : login);

        if (subdir) {
            for (i = 0; i < size - 1 && prefix[i]; i++)
                fullname[i] = prefix[i];

            fullname[i++] = '/';

            for (j = 0; i < size && subdir[j]; i++, j++)
                fullname[i] = subdir[j];
        }
        else {
            /* We didn't append the prefix yet */
            HDstrncpy(fullname, prefix, size);
            fullname[size - 1] = '\0';
        }

        if ((HDstrlen(fullname) + HDstrlen(base_name) + 1) < size) {
            /* Append the base_name with a slash first. Multiple slashes are
             * handled below. */
            h5_stat_t buf;

            if (HDstat(fullname, &buf) < 0)
                /* The directory doesn't exist just yet */
                if (HDmkdir(fullname, 0755) < 0 && errno != EEXIST) {
                    /* We couldn't make the "/tmp/${USER,LOGIN}" subdirectory.
                     * Default to PREFIX's original prefix value. */
                    HDstrcpy(fullname, prefix);
                }

            HDstrcat(fullname, "/");
            HDstrcat(fullname, base_name);
        }
        else {
            /* Buffer is too small */
            return NULL;
        }
    }
    else if (strlen(base_name) >= size) {
        /* Buffer is too small */
        return NULL;
    }
    else {
        HDstrcpy(fullname, base_name);
    }

    /* Append a suffix */
    if (suffix) {
        if (HDstrlen(fullname) + HDstrlen(suffix) >= size)
            return NULL;

        HDstrcat(fullname, suffix);
    }

    /* Remove any double slashes in the filename */
    for (ptr = fullname, i = j = 0; ptr && (i < size); i++, ptr++) {
        if (*ptr != '/' || last != '/')
            fullname[j++] = *ptr;

        last = *ptr;
    }

    return fullname;
}

/*
 * Function:        do_write
 * Purpose:         Write the required amount of data to the file.
 * Return:          SUCCESS or FAIL
 * Programmer:      Christian Chilan, April, 2008
 */
static herr_t
do_write(results *res, file_descr *fd, parameters *parms, void *buffer)
{
    int    ret_code = SUCCESS;
    char   dname[64];
    int    i;
    size_t u;
    /* HDF5 variables */
    herr_t  hrc;                /*HDF5 return code              */
    hsize_t h5dims[MAX_DIMS];   /*dataset dim sizes             */
    hsize_t h5chunk[MAX_DIMS];  /*dataset dim sizes             */
    hsize_t h5block[MAX_DIMS];  /*dataspace selection           */
    hsize_t h5stride[MAX_DIMS]; /*selection stride              */
    hsize_t h5start[MAX_DIMS];  /*selection start               */
    hsize_t h5maxdims[MAX_DIMS];
    int     rank; /*rank of dataset */

    /* Prepare buffer for verifying data */
    /*    if (parms->verify)
                memset(buffer,1,linear_buf_size); */

    buf_p = (unsigned char *)buffer;

    for (u = 0; u < linear_buf_size; u++)
        buf_p[u] = u % 128;

    rank = parms->rank;

    for (i = 0; i < rank; i++)
        h5offset[i] = offset[i] = 0;

    /* I/O Access specific setup */
    switch (parms->io_type) {
        case POSIXIO:

            /* determine lowest dimension for contiguous POSIX access */
            cont_dim = rank;

            for (i = rank - 1; i >= 0; i--) {
                if (parms->buf_size[i] == parms->dset_size[i])
                    cont_dim = i;
                else
                    break;
            }

            /* determine size of the contiguous POSIX access */
            cont_size = (!cont_dim) ? 1 : parms->buf_size[cont_dim - 1];
            for (i = cont_dim; i < rank; i++)
                cont_size *= parms->buf_size[i];

            break;

        case HDF5: /* HDF5 setup */

            for (i = 0; i < rank; i++) {
                h5dims[i]    = parms->dset_size[i];
                h5start[i]   = 0;
                h5stride[i]  = 1;
                h5block[i]   = 1;
                h5count[i]   = parms->buf_size[i];
                h5chunk[i]   = parms->chk_size[i];
                h5maxdims[i] = H5S_UNLIMITED;
            }

            if (parms->h5_use_chunks && parms->h5_extendable) {
                h5dset_space_id = H5Screate_simple(rank, h5count, h5maxdims);
                VRFY((h5dset_space_id >= 0), "H5Screate_simple");
            }
            else {
                h5dset_space_id = H5Screate_simple(rank, h5dims, NULL);
                VRFY((h5dset_space_id >= 0), "H5Screate_simple");
            }

            hrc = H5Sselect_hyperslab(h5dset_space_id, H5S_SELECT_SET, h5start, h5stride, h5count, h5block);
            VRFY((hrc >= 0), "H5Sselect_hyperslab");

            /* Create the memory dataspace that corresponds to the xfer buffer */
            h5mem_space_id = H5Screate_simple(rank, h5count, NULL);
            VRFY((h5mem_space_id >= 0), "H5Screate_simple");

            /* Create the dataset transfer property list */
            h5dxpl = H5Pcreate(H5P_DATASET_XFER);
            if (h5dxpl < 0) {
                fprintf(stderr, "HDF5 Property List Create failed\n");
                GOTOERROR(FAIL);
            }

            break;

        default:
            fprintf(stderr, "Unknown IO type request (%d)\n", (int)parms->io_type);
            GOTOERROR(FAIL);
            break;
    } /* end switch */

    /* create dataset */
    switch (parms->io_type) {
        case POSIXIO:
            break;

        case HDF5:
            h5dcpl = H5Pcreate(H5P_DATASET_CREATE);

            if (h5dcpl < 0) {
                fprintf(stderr, "HDF5 Property List Create failed\n");
                GOTOERROR(FAIL);
            }

            if (parms->h5_use_chunks) {
                /* Set the chunk size to be the same as the buffer size */
                hrc = H5Pset_chunk(h5dcpl, rank, h5chunk);
                if (hrc < 0) {
                    fprintf(stderr, "HDF5 Property List Set failed\n");
                    GOTOERROR(FAIL);
                } /* end if */
            }     /* end if */

            HDsnprintf(dname, sizeof(dname), "Dataset_%ld", (unsigned long)parms->num_bytes);
            h5ds_id =
                H5Dcreate2(fd->h5fd, dname, ELMT_H5_TYPE, h5dset_space_id, H5P_DEFAULT, h5dcpl, H5P_DEFAULT);

            if (h5ds_id < 0) {
                fprintf(stderr, "HDF5 Dataset Create failed\n");
                GOTOERROR(FAIL);
            }

            hrc = H5Pclose(h5dcpl);
            /* verifying the close of the dcpl */
            if (hrc < 0) {
                fprintf(stderr, "HDF5 Property List Close failed\n");
                GOTOERROR(FAIL);
            }
            break;

        default:
            /* unknown request */
            fprintf(stderr, "Unknown IO type request (%d)\n", (int)parms->io_type);
            GOTOERROR(FAIL);
            break;
    }

    /* Start "raw data" write timer */
    io_time_set(res->timers, HDF5_RAW_WRITE_FIXED_DIMS, TSTART);

    /* Perform write */
    hrc = dset_write(rank - 1, fd, parms, buffer);

    if (hrc < 0) {
        fprintf(stderr, "Error in dataset write\n");
        GOTOERROR(FAIL);
    }

    /* Stop "raw data" write timer */
    io_time_set(res->timers, HDF5_RAW_WRITE_FIXED_DIMS, TSTOP);

    /* Calculate write time */

    /* Close dataset. Only HDF5 needs to do an explicit close. */
    if (parms->io_type == HDF5) {
        hrc = H5Dclose(h5ds_id);

        if (hrc < 0) {
            fprintf(stderr, "HDF5 Dataset Close failed\n");
            GOTOERROR(FAIL);
        }

        h5ds_id = H5I_INVALID_HID;
    } /* end if */

done:

    /* release HDF5 objects */
    if (h5dset_space_id != -1) {
        hrc = H5Sclose(h5dset_space_id);
        if (hrc < 0) {
            fprintf(stderr, "HDF5 Dataset Space Close failed\n");
            ret_code = FAIL;
        }
        else {
            h5dset_space_id = H5I_INVALID_HID;
        }
    }

    if (h5mem_space_id != -1) {
        hrc = H5Sclose(h5mem_space_id);
        if (hrc < 0) {
            fprintf(stderr, "HDF5 Memory Space Close failed\n");
            ret_code = FAIL;
        }
        else {
            h5mem_space_id = H5I_INVALID_HID;
        }
    }

    if (h5dxpl != -1) {
        hrc = H5Pclose(h5dxpl);
        if (hrc < 0) {
            fprintf(stderr, "HDF5 Dataset Transfer Property List Close failed\n");
            ret_code = FAIL;
        }
        else {
            h5dxpl = H5I_INVALID_HID;
        }
    }

    return ret_code;
}

/*
 * Function:        dset_write
 * Purpose:         Write buffer into the dataset.
 * Return:          SUCCESS or FAIL
 * Programmer:      Christian Chilan, April, 2008
 */
static herr_t
dset_write(int local_dim, file_descr *fd, parameters *parms, void *buffer)
{
    int     cur_dim  = order[local_dim] - 1;
    int     ret_code = SUCCESS;
    int     k;
    hsize_t dims[MAX_DIMS], maxdims[MAX_DIMS];
    hsize_t i;
    int     j;
    herr_t  hrc;

    /* iterates according to the dimensions in order array */
    for (i = 0; i < parms->dset_size[cur_dim]; i += parms->buf_size[cur_dim]) {

        h5offset[cur_dim] = (hssize_t)i;
        offset[cur_dim]   = (HDoff_t)i;

        if (local_dim > 0) {

            dset_write(local_dim - 1, fd, parms, buffer);
        }
        else {

            switch (parms->io_type) {

                case POSIXIO:
                    /* initialize POSIX offset in the buffer */
                    for (j = 0; j < parms->rank; j++)
                        buf_offset[j] = 0;
                    buf_p = (unsigned char *)buffer;
                    /* write POSIX buffer */
                    posix_buffer_write(0, fd, parms, buffer);
                    break;

                case HDF5:
                    /* if dimensions are extendable, extend them as needed during access */
                    if (parms->h5_use_chunks && parms->h5_extendable) {

                        hrc = H5Sget_simple_extent_dims(h5dset_space_id, dims, maxdims);
                        VRFY((hrc >= 0), "H5Sget_simple_extent_dims");

                        for (k = 0; k < parms->rank; k++) {

                            assert(h5offset[k] >= 0);
                            if (dims[k] <= (hsize_t)h5offset[k]) {
                                dims[k] = dims[k] + h5count[k];
                                hrc     = H5Sset_extent_simple(h5dset_space_id, parms->rank, dims, maxdims);
                                VRFY((hrc >= 0), "H5Sset_extent_simple");
                                hrc = H5Dset_extent(h5ds_id, dims);
                                VRFY((hrc >= 0), "H5Dextend");
                            }
                        }
                    }
                    /* applies offset */
                    hrc = H5Soffset_simple(h5dset_space_id, h5offset);
                    VRFY((hrc >= 0), "H5Soffset_simple");

                    /* Write the buffer out */
                    hrc = H5Sget_simple_extent_dims(h5dset_space_id, dims, maxdims);
                    hrc = H5Dwrite(h5ds_id, ELMT_H5_TYPE, h5mem_space_id, h5dset_space_id, h5dxpl, buffer);
                    VRFY((hrc >= 0), "H5Dwrite");

                    break;

                default:
                    /* unknown request */
<<<<<<< HEAD
                    fprintf(stderr, "Unknown IO type request (%d)\n", (int)parms->io_type);
                    HDassert(0 && "Unknown IO type");
=======
                    HDfprintf(stderr, "Unknown IO type request (%d)\n", (int)parms->io_type);
                    assert(0 && "Unknown IO type");
>>>>>>> 7a44581a
                    break;
            } /* switch (parms->io_type) */
        }
    }
done:
    return ret_code;
}

/*
 * Function:        posix_buffer_write
 * Purpose:         Write buffer into the POSIX file considering contiguity.
 * Return:          SUCCESS or FAIL
 * Programmer:      Christian Chilan, April, 2008
 */

static herr_t
posix_buffer_write(int local_dim, file_descr *fd, parameters *parms, void *buffer)
{
    int ret_code = SUCCESS;

    /* if dimension is not contiguous, call recursively */
    if (local_dim < parms->rank - 1 && local_dim != cont_dim) {
        size_t u;

        for (u = 0; u < parms->buf_size[local_dim]; u++) {
            buf_offset[local_dim] = u;
            posix_buffer_write(local_dim + 1, fd, parms, buffer);

            /* if next dimension is cont_dim, it will fill out the buffer
               traversing the entire dimension local_dim without the need
               of performing iteration */
            if (local_dim + 1 == cont_dim)
                break;
        }
        /* otherwise, perform contiguous POSIX access */
    }
    else {
        HDoff_t d_offset;
        HDoff_t linear_dset_offset = 0;
        int     i, j, rc;

        buf_offset[local_dim] = 0;

        /* determine offset in the buffer */
        for (i = 0; i < parms->rank; i++) {
            d_offset = 1;

            for (j = i + 1; j < parms->rank; j++)
                d_offset *= (HDoff_t)parms->dset_size[j];

            linear_dset_offset += (offset[i] + (HDoff_t)buf_offset[i]) * d_offset;
        }

        /* only care if seek returns error */
        rc = POSIXSEEK(fd->posixfd, linear_dset_offset) < 0 ? -1 : 0;
        VRFY((rc == 0), "POSIXSEEK");
        /* check if all bytes are written */
        rc = ((ssize_t)cont_size == POSIXWRITE(fd->posixfd, buf_p, cont_size));
        VRFY((rc != 0), "POSIXWRITE");

        /* Advance location in buffer */
        buf_p += cont_size;
    }

done:
    return ret_code;
}

/*
 * Function:        do_read
 * Purpose:         Read the required amount of data to the file.
 * Return:          SUCCESS or FAIL
 * Programmer:      Christian Chilan, April, 2008
 */
static herr_t
do_read(results *res, file_descr *fd, parameters *parms, void *buffer)
{
    char  *buffer2  = NULL; /* Buffer for data verification */
    int    ret_code = SUCCESS;
    char   dname[64];
    int    i;
    size_t u;
    /* HDF5 variables */
    herr_t  hrc;                /*HDF5 return code              */
    hsize_t h5dims[MAX_DIMS];   /*dataset dim sizes             */
    hsize_t h5block[MAX_DIMS];  /*dataspace selection           */
    hsize_t h5stride[MAX_DIMS]; /*selection stride              */
    hsize_t h5start[MAX_DIMS];  /*selection start               */
    int     rank;

    /* Allocate data verification buffer */
    if (NULL == (buffer2 = (char *)malloc(linear_buf_size))) {
        fprintf(stderr, "malloc for data verification buffer size (%zu) failed\n", linear_buf_size);
        GOTOERROR(FAIL);
    } /* end if */

    /* Prepare buffer for verifying data */
    for (u = 0; u < linear_buf_size; u++)
        buffer2[u] = (char)(u % 128);

    rank = parms->rank;
    for (i = 0; i < rank; i++)
        h5offset[i] = offset[i] = 0;

    /* I/O Access specific setup */
    switch (parms->io_type) {
        case POSIXIO:
            cont_dim = rank;

            for (i = rank - 1; i >= 0; i--) {
                if (parms->buf_size[i] == parms->dset_size[i])
                    cont_dim = i;
                else
                    break;
            }
            cont_size = (!cont_dim) ? 1 : parms->buf_size[cont_dim - 1];
            for (i = cont_dim; i < rank; i++)
                cont_size *= parms->buf_size[i];

            break;

        case HDF5: /* HDF5 setup */
            for (i = 0; i < rank; i++) {
                h5dims[i]   = parms->dset_size[i];
                h5start[i]  = 0;
                h5stride[i] = 1;
                h5block[i]  = 1;
                h5count[i]  = parms->buf_size[i];
            }

            h5dset_space_id = H5Screate_simple(rank, h5dims, NULL);
            VRFY((h5dset_space_id >= 0), "H5Screate_simple");

            hrc = H5Sselect_hyperslab(h5dset_space_id, H5S_SELECT_SET, h5start, h5stride, h5count, h5block);
            VRFY((hrc >= 0), "H5Sselect_hyperslab");

            /* Create the memory dataspace that corresponds to the xfer buffer */
            h5mem_space_id = H5Screate_simple(rank, h5count, NULL);
            VRFY((h5mem_space_id >= 0), "H5Screate_simple");

            /* Create the dataset transfer property list */
            h5dxpl = H5Pcreate(H5P_DATASET_XFER);
            if (h5dxpl < 0) {
                fprintf(stderr, "HDF5 Property List Create failed\n");
                GOTOERROR(FAIL);
            }
            break;

        default:
            /* unknown request */
            fprintf(stderr, "Unknown IO type request (%d)\n", (int)parms->io_type);
            GOTOERROR(FAIL);
            break;
    } /* end switch */

    /* create dataset */
    switch (parms->io_type) {
        case POSIXIO:
            break;

        case HDF5:
            HDsnprintf(dname, sizeof(dname), "Dataset_%ld", (long)parms->num_bytes);
            h5ds_id = H5Dopen2(fd->h5fd, dname, H5P_DEFAULT);
            if (h5ds_id < 0) {
                fprintf(stderr, "HDF5 Dataset open failed\n");
                GOTOERROR(FAIL);
            }
            break;

        default:
            /* unknown request */
            fprintf(stderr, "Unknown IO type request (%d)\n", (int)parms->io_type);
            GOTOERROR(FAIL);
            break;
    } /* end switch */

    /* Start "raw data" read timer */
    io_time_set(res->timers, HDF5_RAW_READ_FIXED_DIMS, TSTART);
    hrc = dset_read(rank - 1, fd, parms, buffer, buffer2);

    if (hrc < 0) {
        fprintf(stderr, "Error in dataset read\n");
        GOTOERROR(FAIL);
    }

    /* Stop "raw data" read timer */
    io_time_set(res->timers, HDF5_RAW_READ_FIXED_DIMS, TSTOP);

    /* Calculate read time */

    /* Close dataset. Only HDF5 needs to do an explicit close. */
    if (parms->io_type == HDF5) {
        hrc = H5Dclose(h5ds_id);

        if (hrc < 0) {
            fprintf(stderr, "HDF5 Dataset Close failed\n");
            GOTOERROR(FAIL);
        }

        h5ds_id = H5I_INVALID_HID;
    } /* end if */

done:

    /* release HDF5 objects */
    if (h5dset_space_id != -1) {
        hrc = H5Sclose(h5dset_space_id);
        if (hrc < 0) {
            fprintf(stderr, "HDF5 Dataset Space Close failed\n");
            ret_code = FAIL;
        }
        else {
            h5dset_space_id = H5I_INVALID_HID;
        }
    }

    if (h5mem_space_id != -1) {
        hrc = H5Sclose(h5mem_space_id);
        if (hrc < 0) {
            fprintf(stderr, "HDF5 Memory Space Close failed\n");
            ret_code = FAIL;
        }
        else {
            h5mem_space_id = H5I_INVALID_HID;
        }
    }

    if (h5dxpl != -1) {
        hrc = H5Pclose(h5dxpl);
        if (hrc < 0) {
            fprintf(stderr, "HDF5 Dataset Transfer Property List Close failed\n");
            ret_code = FAIL;
        }
        else {
            h5dxpl = H5I_INVALID_HID;
        }
    }

    /* release generic resources */
    if (buffer2)
        free(buffer2);

    return ret_code;
}

/*
 * Function:        dset_read
 * Purpose:         Read buffer into the dataset.
 * Return:          SUCCESS or FAIL
 * Programmer:      Christian Chilan, April, 2008
 */

static herr_t
dset_read(int local_dim, file_descr *fd, parameters *parms, void *buffer, const char *buffer2)
{
    int     cur_dim = order[local_dim] - 1;
    hsize_t i;
    int     j;
    herr_t  hrc;
    int     ret_code = SUCCESS;

    /* iterate on the current dimension */
    for (i = 0; i < parms->dset_size[cur_dim]; i += parms->buf_size[cur_dim]) {

        h5offset[cur_dim] = (hssize_t)i;
        offset[cur_dim]   = (HDoff_t)i;

        /* if traverse in order array is incomplete, recurse */
        if (local_dim > 0) {

            ret_code = dset_read(local_dim - 1, fd, parms, buffer, buffer2);

            /* otherwise, write buffer into dataset */
        }
        else {

            switch (parms->io_type) {

                case POSIXIO:
                    for (j = 0; j < parms->rank; j++) {
                        buf_offset[j] = 0;
                    }
                    buf_p = (unsigned char *)buffer;
                    posix_buffer_read(0, fd, parms, buffer);
                    break;

                case HDF5:
                    hrc = H5Soffset_simple(h5dset_space_id, h5offset);
                    VRFY((hrc >= 0), "H5Soffset_simple");
                    /* Read the buffer out */
                    hrc = H5Dread(h5ds_id, ELMT_H5_TYPE, h5mem_space_id, h5dset_space_id, h5dxpl, buffer);
                    VRFY((hrc >= 0), "H5Dread");
                    break;

                default:
                    /* unknown request */
<<<<<<< HEAD
                    fprintf(stderr, "Unknown IO type request (%d)\n", (int)parms->io_type);
                    HDassert(0 && "Unknown IO type");
=======
                    HDfprintf(stderr, "Unknown IO type request (%d)\n", (int)parms->io_type);
                    assert(0 && "Unknown IO type");
>>>>>>> 7a44581a
                    break;
            } /* switch (parms->io_type) */
        }
    }
done:
    return ret_code;
}

/*
 * Function:        posix_buffer_read
 * Purpose:         Read buffer into the POSIX file considering contiguity.
 * Return:          SUCCESS or FAIL
 * Programmer:      Christian Chilan, April, 2008
 */

static herr_t
posix_buffer_read(int local_dim, file_descr *fd, parameters *parms, void *buffer)
{
    int ret_code = SUCCESS;

    /* if local dimension is not contiguous, recurse */
    if (local_dim < parms->rank - 1 && local_dim != cont_dim) {
        size_t u;

        for (u = 0; u < parms->buf_size[local_dim]; u++) {
            buf_offset[local_dim] = u;
            ret_code              = posix_buffer_read(local_dim + 1, fd, parms, buffer);
            if (local_dim + 1 == cont_dim)
                break;
        }
        /* otherwise, perform contiguous POSIX access */
    }
    else {
        HDoff_t d_offset;
        HDoff_t linear_dset_offset = 0;
        int     i, j, rc;

        buf_offset[local_dim] = 0;
        /* determine offset in buffer */
        for (i = 0; i < parms->rank; i++) {
            d_offset = 1;

            for (j = i + 1; j < parms->rank; j++)
                d_offset *= (HDoff_t)parms->dset_size[j];

            linear_dset_offset += (offset[i] + (HDoff_t)buf_offset[i]) * d_offset;
        }

        /* only care if seek returns error */
        rc = POSIXSEEK(fd->posixfd, linear_dset_offset) < 0 ? -1 : 0;
        VRFY((rc == 0), "POSIXSEEK");
        /* check if all bytes are read */
        rc = ((ssize_t)cont_size == POSIXREAD(fd->posixfd, buf_p, cont_size));
        VRFY((rc != 0), "POSIXREAD");

        /* Advance location in buffer */
        buf_p += cont_size;
    }
done:
    return ret_code;
}

/*
 * Function:    do_fopen
 * Purpose:     Open the specified file.
 * Return:      SUCCESS or FAIL
 * Programmer:  Albert Cheng, Bill Wendling, 2001/12/13
 */
static herr_t
do_fopen(parameters *param, char *fname, file_descr *fd /*out*/, int flags)
{
    int   ret_code = SUCCESS;
    hid_t fcpl;

    switch (param->io_type) {
        case POSIXIO:
            if (flags & (SIO_CREATE | SIO_WRITE))
                fd->posixfd = POSIXCREATE(fname);
            else
                fd->posixfd = POSIXOPEN(fname, O_RDONLY);

            if (fd->posixfd < 0) {
                fprintf(stderr, "POSIX File Open failed(%s)\n", fname);
                GOTOERROR(FAIL);
            }

            break;

        case HDF5:

            fapl = set_vfd(param);

            if (fapl < 0) {
                fprintf(stderr, "HDF5 Property List Create failed\n");
                GOTOERROR(FAIL);
            }

            fcpl = H5Pcreate(H5P_FILE_CREATE);
            if (param->page_size) {
                H5Pset_file_space_strategy(fcpl, H5F_FSPACE_STRATEGY_PAGE, 0, (hsize_t)1);
                H5Pset_file_space_page_size(fcpl, param->page_size);
                if (param->page_buffer_size)
                    H5Pset_page_buffer_size(fapl, param->page_buffer_size, 0, 0);
            }

            /* create the parallel file */
            if (flags & (SIO_CREATE | SIO_WRITE)) {
                fd->h5fd = H5Fcreate(fname, H5F_ACC_TRUNC, fcpl, fapl);
            }
            else {
                fd->h5fd = H5Fopen(fname, H5F_ACC_RDONLY, fapl);
            }

            if (fd->h5fd < 0) {
                fprintf(stderr, "HDF5 File Create failed(%s)\n", fname);
                GOTOERROR(FAIL);
            }
            break;

        default:
            /* unknown request */
            fprintf(stderr, "Unknown IO type request (%d)\n", (int)param->io_type);
            GOTOERROR(FAIL);
            break;
    }

done:
    return ret_code;
}

/*
 * Function:    set_vfd
 * Purpose:     Sets file driver.
 * Return:      SUCCESS or FAIL
 * Programmer:  Christian Chilan, April, 2008
 */

hid_t
set_vfd(parameters *param)
{
    hid_t   my_fapl = H5I_INVALID_HID;
    vfdtype vfd;

    vfd = param->vfd;

    if ((my_fapl = H5Pcreate(H5P_FILE_ACCESS)) < 0)
        return -1;

    if (vfd == sec2) {
        /* Unix read() and write() system calls */
        if (H5Pset_fapl_sec2(my_fapl) < 0)
            return -1;
    }
    else if (vfd == stdio) {
        /* Standard C fread() and fwrite() system calls */
        if (H5Pset_fapl_stdio(my_fapl) < 0)
            return -1;
    }
    else if (vfd == core) {
        /* In-core temporary file with 1MB increment */
        if (H5Pset_fapl_core(my_fapl, (size_t)1024 * 1024, TRUE) < 0)
            return -1;
    }
    else if (vfd == split) {
        /* Split meta data and raw data each using default driver */
        if (H5Pset_fapl_split(my_fapl, "-m.h5", H5P_DEFAULT, "-r.h5", H5P_DEFAULT) < 0)
            return -1;
    }
    else if (vfd == multi) {
        /* Multi-file driver, general case of the split driver */
        H5FD_mem_t  memb_map[H5FD_MEM_NTYPES];
        hid_t       memb_fapl[H5FD_MEM_NTYPES];
        const char *memb_name[H5FD_MEM_NTYPES];
        haddr_t     memb_addr[H5FD_MEM_NTYPES];
        H5FD_mem_t  mt;
        struct {
            char arr[H5FD_MEM_NTYPES][1024];
        } *sv = NULL;

        HDmemset(memb_map, 0, sizeof memb_map);
        HDmemset(memb_fapl, 0, sizeof memb_fapl);
        HDmemset(memb_name, 0, sizeof memb_name);
        HDmemset(memb_addr, 0, sizeof memb_addr);

        assert(HDstrlen(multi_letters) == H5FD_MEM_NTYPES);

        if (NULL == (sv = HDcalloc(1, sizeof(*sv))))
            return -1;
        for (mt = H5FD_MEM_DEFAULT; mt < H5FD_MEM_NTYPES; mt++) {
            memb_fapl[mt] = H5P_DEFAULT;
            HDsnprintf(sv->arr[mt], 1024, "%%s-%c.h5", multi_letters[mt]);
            memb_name[mt] = sv->arr[mt];
            memb_addr[mt] = (haddr_t)MAX(mt - 1, 0) * (HADDR_MAX / 10);
        }

        if (H5Pset_fapl_multi(my_fapl, memb_map, memb_fapl, memb_name, memb_addr, FALSE) < 0) {
            HDfree(sv);
            return -1;
        }

        HDfree(sv);
    }
    else if (vfd == family) {
        hsize_t fam_size = 1 * 1024 * 1024; /*100 MB*/

        /* Family of files, each 1MB and using the default driver */
        /* if ((val=HDstrtok(NULL, " \t\n\r")))
            fam_size = (hsize_t)(HDstrtod(val, NULL) * 1024*1024); */
        if (H5Pset_fapl_family(my_fapl, fam_size, H5P_DEFAULT) < 0)
            return -1;
    }
    else if (vfd == direct) {
#ifdef H5_HAVE_DIRECT
        /* Linux direct read() and write() system calls.  Set memory boundary, file block size,
         * and copy buffer size to the default values. */
        if (H5Pset_fapl_direct(my_fapl, 1024, 4096, 8 * 4096) < 0)
            return -1;
#endif
    }
    else {
        /* Unknown driver */
        return -1;
    }

    return my_fapl;
}

/*
 * Function:    do_fclose
 * Purpose:     Close the specified file descriptor.
 * Return:      SUCCESS or FAIL
 * Programmer:  Albert Cheng, Bill Wendling, 2001/12/13
 */
static herr_t
do_fclose(iotype iot, file_descr *fd /*out*/)
{
    herr_t ret_code = SUCCESS, hrc;
    int    rc       = 0;

    switch (iot) {
        case POSIXIO:
            rc = POSIXCLOSE(fd->posixfd);

            if (rc != 0) {
                fprintf(stderr, "POSIX File Close failed\n");
                GOTOERROR(FAIL);
            }

            fd->posixfd = -1;
            break;

        case HDF5:
            hrc = H5Fclose(fd->h5fd);

            if (hrc < 0) {
                fprintf(stderr, "HDF5 File Close failed\n");
                GOTOERROR(FAIL);
            }

            fd->h5fd = -1;
            break;

        default:
            /* unknown request */
            fprintf(stderr, "Unknown IO type request (%d)\n", (int)iot);
            GOTOERROR(FAIL);
            break;
    }

done:
    return ret_code;
}

/*
 * Function:    do_cleanupfile
 * Purpose:     Cleanup temporary file unless HDF5_NOCLEANUP is set.
 * Return:      void
 * Programmer:  Albert Cheng 2001/12/12
 */
static void
do_cleanupfile(iotype iot, char *filename)
{
    char  *temp = NULL;
    size_t temp_sz;
    int    j;
    hid_t  driver;

    temp_sz = (4096 + sizeof("-?.h5")) * sizeof(char);
    if (NULL == (temp = HDcalloc(1, temp_sz)))
        goto done;

    if (clean_file_g == -1)
        clean_file_g = (HDgetenv(HDF5_NOCLEANUP) == NULL) ? 1 : 0;

    if (clean_file_g) {

        switch (iot) {
            case POSIXIO:
                HDremove(filename);
                break;

            case HDF5:
                driver = H5Pget_driver(fapl);

                if (driver == H5FD_FAMILY) {
                    for (j = 0; /*void*/; j++) {
                        H5_GCC_CLANG_DIAG_OFF("format-nonliteral")
                        HDsnprintf(temp, temp_sz, filename, j);
                        H5_GCC_CLANG_DIAG_ON("format-nonliteral")

                        if (HDaccess(temp, F_OK) < 0)
                            break;

                        HDremove(temp);
                    }
                }
                else if (driver == H5FD_CORE) {
                    hbool_t backing; /* Whether the core file has backing store */

                    H5Pget_fapl_core(fapl, NULL, &backing);

                    /* If the file was stored to disk with bacing store, remove it */
                    if (backing)
                        HDremove(filename);
                }
                else if (driver == H5FD_MULTI) {
                    H5FD_mem_t mt;
                    assert(HDstrlen(multi_letters) == H5FD_MEM_NTYPES);

                    for (mt = H5FD_MEM_DEFAULT; mt < H5FD_MEM_NTYPES; mt++) {
                        HDsnprintf(temp, temp_sz, "%s-%c.h5", filename, multi_letters[mt]);
                        HDremove(temp); /*don't care if it fails*/
                    }
                }
                else {
                    HDremove(filename);
                }
                H5Pclose(fapl);
                break;

            default:
                /* unknown request */
<<<<<<< HEAD
                fprintf(stderr, "Unknown IO type request (%d)\n", (int)iot);
                HDassert(0 && "Unknown IO type");
=======
                HDfprintf(stderr, "Unknown IO type request (%d)\n", (int)iot);
                assert(0 && "Unknown IO type");
>>>>>>> 7a44581a
                break;
        }
    }

done:
    HDfree(temp);
}<|MERGE_RESOLUTION|>--- conflicted
+++ resolved
@@ -310,13 +310,8 @@
             break;
         default:
             /* unknown request */
-<<<<<<< HEAD
             fprintf(stderr, "Unknown IO type request (%d)\n", (int)iot);
-            HDassert(0 && "Unknown IO type");
-=======
-            HDfprintf(stderr, "Unknown IO type request (%d)\n", (int)iot);
             assert(0 && "Unknown IO type");
->>>>>>> 7a44581a
             break;
     }
 
@@ -688,13 +683,8 @@
 
                 default:
                     /* unknown request */
-<<<<<<< HEAD
                     fprintf(stderr, "Unknown IO type request (%d)\n", (int)parms->io_type);
-                    HDassert(0 && "Unknown IO type");
-=======
-                    HDfprintf(stderr, "Unknown IO type request (%d)\n", (int)parms->io_type);
                     assert(0 && "Unknown IO type");
->>>>>>> 7a44581a
                     break;
             } /* switch (parms->io_type) */
         }
@@ -991,13 +981,8 @@
 
                 default:
                     /* unknown request */
-<<<<<<< HEAD
                     fprintf(stderr, "Unknown IO type request (%d)\n", (int)parms->io_type);
-                    HDassert(0 && "Unknown IO type");
-=======
-                    HDfprintf(stderr, "Unknown IO type request (%d)\n", (int)parms->io_type);
                     assert(0 && "Unknown IO type");
->>>>>>> 7a44581a
                     break;
             } /* switch (parms->io_type) */
         }
@@ -1340,13 +1325,8 @@
 
             default:
                 /* unknown request */
-<<<<<<< HEAD
                 fprintf(stderr, "Unknown IO type request (%d)\n", (int)iot);
-                HDassert(0 && "Unknown IO type");
-=======
-                HDfprintf(stderr, "Unknown IO type request (%d)\n", (int)iot);
                 assert(0 && "Unknown IO type");
->>>>>>> 7a44581a
                 break;
         }
     }
