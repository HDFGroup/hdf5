/* * * * * * * * * * * * * * * * * * * * * * * * * * * * * * * * * * * * * * *
 * Copyright by The HDF Group.                                               *
 * All rights reserved.                                                      *
 *                                                                           *
 * This file is part of HDF5.  The full HDF5 copyright notice, including     *
 * terms governing use, modification, and redistribution, is contained in    *
 * the COPYING file, which can be found at the root of the source code       *
 * distribution tree, or in https://www.hdfgroup.org/licenses.               *
 * If you do not have access to either file, you may request a copy from     *
 * help@hdfgroup.org.                                                        *
 * * * * * * * * * * * * * * * * * * * * * * * * * * * * * * * * * * * * * * */

/*
 * Parallel HDF5 Performance Testing Code
 * --------------------------------------
 *
 * Portable code to test performance on the different platforms we support.
 * This is what the report should look like:
 *
 *  nprocs = Max#Procs
 *      IO API = POSIXIO
 *          # Files = 1, # of dsets = 1000, Elements per dset = 37000
 *              Write Results = x MB/s
 *              Read Results = x MB/s
 *          # Files = 1, # of dsets = 3000, Elements per dset = 37000
 *              Write Results = x MB/s
 *              Read Results = x MB/s
 *
 *          . . .
 *
 *      IO API = MPIO
 *          # Files = 1, # of dsets = 1000, Elements per dset = 37000
 *              Write Results = x MB/s
 *              Read Results = x MB/s
 *          # Files = 1, # of dsets = 3000, Elements per dset = 37000
 *              Write Results = x MB/s
 *              Read Results = x MB/s
 *
 *          . . .
 *
 *      IO API = PHDF5
 *          # Files = 1, # of dsets = 1000, Elements per dset = 37000
 *              Write Results = x MB/s
 *              Read Results = x MB/s
 *          # Files = 1, # of dsets = 3000, Elements per dset = 37000
 *              Write Results = x MB/s
 *              Read Results = x MB/s
 *
 *          . . .
 *
 *  nprocs = Max#Procs / 2
 *
 *      . . .
 *
 */

/* system header files */
#include <stdarg.h>
#include <stdio.h>
#include <stdlib.h>

#include "hdf5.h"

#ifdef H5_HAVE_PARALLEL

/* library header files */
#include <mpi.h>

/* our header files */
#include "pio_perf.h"

/* useful macros */
#define TAB_SPACE 4

#define ONE_KB 1024
#define ONE_MB (ONE_KB * ONE_KB)
#define ONE_GB (ONE_MB * ONE_KB)

#define PIO_POSIX 0x1
#define PIO_MPI   0x2
#define PIO_HDF5  0x4

/* report 0.0 in case t is zero too */
#define MB_PER_SEC(bytes, t) (H5_DBL_ABS_EQUAL((t), 0.0) ? 0.0 : ((((double)bytes) / ONE_MB) / (t)))

#ifndef true
#define true 1
#endif /* true */
#ifndef false
#define false (!true)
#endif /* false */

/* global variables */
FILE    *output;              /* output file                          */
int      comm_world_rank_g;   /* my rank in MPI_COMM_RANK             */
int      comm_world_nprocs_g; /* num. of processes of MPI_COMM_WORLD  */
MPI_Comm pio_comm_g;          /* Communicator to run the PIO          */
int      pio_mpi_rank_g;      /* MPI rank of pio_comm_g               */
int      pio_mpi_nprocs_g;    /* Number of processes of pio_comm_g    */
int      pio_debug_level = 0; /* The debug level:
                               *   0 - Off
                               *   1 - Minimal
                               *   2 - Some more
                               *   3 - Maximal
                               *   4 - Maximal & then some
                               */

/* local variables */
static const char *progname = "h5perf";

#ifndef HDF5_PARAPREFIX
#define HDF5_PARAPREFIX ""
#endif
char    *paraprefix   = NULL;          /* for command line option para-prefix */
MPI_Info h5_io_info_g = MPI_INFO_NULL; /* MPI INFO object for IO */

/*
 * Command-line options: The user can specify short or long-named
 * parameters. The long-named ones can be partially spelled. When
 * adding more, make sure that they don't clash with each other.
 */
#if 1
static const char *s_opts = "a:A:B:cCd:D:e:F:ghi:Imno:p:P:stT:wx:X:";
#else
static const char *s_opts = "a:A:bB:cCd:D:e:F:ghi:Imno:p:P:stT:wx:X:";
#endif /* 1 */
static struct h5_long_options l_opts[] = {{"align", require_arg, 'a'},
                                          {"api", require_arg, 'A'},
#if 0
    /* a sighting of the elusive binary option */
    { "binary", no_arg, 'b' },
#endif /* 0 */
                                          {"block-size", require_arg, 'B'},
                                          {"chunk", no_arg, 'c'},
                                          {"collective", no_arg, 'C'},
                                          {"debug", require_arg, 'D'},
                                          {"geometry", no_arg, 'g'},
                                          {"help", no_arg, 'h'},
                                          {"interleaved", require_arg, 'I'},
                                          {"max-num-processes", require_arg, 'P'},
                                          {"min-num-processes", require_arg, 'p'},
                                          {"max-xfer-size", require_arg, 'X'},
                                          {"min-xfer-size", require_arg, 'x'},
                                          {"num-bytes", require_arg, 'e'},
                                          {"num-dsets", require_arg, 'd'},
                                          {"num-files", require_arg, 'F'},
                                          {"num-iterations", require_arg, 'i'},
                                          {"output", require_arg, 'o'},
                                          {"threshold", require_arg, 'T'},
                                          {"write-only", require_arg, 'w'},
                                          {NULL, 0, '\0'}};

struct options {
    long        io_types;      /* bitmask of which I/O types to test   */
    const char *output_file;   /* file to print report to              */
    long        num_dsets;     /* number of datasets                   */
    long        num_files;     /* number of files                      */
    off_t       num_bpp;       /* number of bytes per proc per dset    */
    int         num_iters;     /* number of iterations                 */
    int         max_num_procs; /* maximum number of processes to use   */
    int         min_num_procs; /* minimum number of processes to use   */
    size_t      max_xfer_size; /* maximum transfer buffer size         */
    size_t      min_xfer_size; /* minimum transfer buffer size         */
    size_t      blk_size;      /* Block size                           */
    unsigned    interleaved;   /* Interleaved vs. contiguous blocks    */
    unsigned    collective;    /* Collective vs. independent I/O       */
    unsigned    dim2d;         /* 1D vs. 2D geometry                   */
    int         print_times;   /* print times as well as throughputs   */
    int         print_raw;     /* print raw data throughput info       */
    off_t       h5_alignment;  /* alignment in HDF5 file               */
    off_t       h5_threshold;  /* threshold for alignment in HDF5 file */
    int         h5_use_chunks; /* Make HDF5 dataset chunked            */
    int         h5_write_only; /* Perform the write tests only         */
    int         verify;        /* Verify data correctness              */
};

typedef struct _minmax {
    double min;
    double max;
    double sum;
    int    num;
} minmax;

/* local functions */
static off_t           parse_size_directive(const char *size);
static struct options *parse_command_line(int argc, const char *const *argv);
static void            run_test_loop(struct options *options);
static int             run_test(iotype iot, parameters parms, struct options *opts);
static void            output_all_info(minmax *mm, int count, int indent_level);
static void            get_minmax(minmax *mm, double val);
static minmax          accumulate_minmax_stuff(minmax *mm, int count);
static int             create_comm_world(int num_procs, int *doing_pio);
static int             destroy_comm_world(void);
static void  output_results(const struct options *options, const char *name, minmax *table, int table_size,
                            off_t data_size);
static void  output_times(const struct options *options, const char *name, minmax *table, int table_size);
static void  output_report(const char *fmt, ...) H5_ATTR_FORMAT(printf, 1, 2);
static void  print_indent(int indent);
static void  usage(const char *prog);
static void  report_parameters(struct options *opts);
static off_t squareo(off_t);

/*
 * Function:    main
 * Purpose:     Start things up. Initialize MPI and then call the test looping
 *              function.
 * Return:      EXIT_SUCCESS or EXIT_FAILURE
 */
int
main(int argc, char *argv[])
{
    int             ret;
    int             exit_value = EXIT_SUCCESS;
    struct options *opts       = NULL;

    /* Initialize h5tools lib */
    h5tools_init();

    output = stdout;

    /* initialize MPI and get the maximum num of processors we started with */
    MPI_Init(&argc, &argv);
    ret = MPI_Comm_size(MPI_COMM_WORLD, &comm_world_nprocs_g);

    if (ret != MPI_SUCCESS) {
        fprintf(stderr, "%s: MPI_Comm_size call failed\n", progname);

        if (ret == MPI_ERR_COMM)
            fprintf(stderr, "invalid MPI communicator\n");
        else
            fprintf(stderr, "invalid argument\n");

        exit_value = EXIT_FAILURE;
        goto finish;
    }

    ret = MPI_Comm_rank(MPI_COMM_WORLD, &comm_world_rank_g);

    if (ret != MPI_SUCCESS) {
        fprintf(stderr, "%s: MPI_Comm_rank call failed\n", progname);

        if (ret == MPI_ERR_COMM)
            fprintf(stderr, "invalid MPI communicator\n");
        else
            fprintf(stderr, "invalid argument\n");

        exit_value = EXIT_FAILURE;
        goto finish;
    }

    pio_comm_g = MPI_COMM_WORLD;

    h5_set_info_object();
    opts = parse_command_line(argc, (const char *const *)argv);

    if (!opts) {
        exit_value = EXIT_FAILURE;
        goto finish;
    }

    if (opts->output_file) {
        if ((output = fopen(opts->output_file, "w")) == NULL) {
            fprintf(stderr, "%s: cannot open output file\n", progname);
            perror(opts->output_file);
            goto finish;
        }
    }

    if ((pio_debug_level == 0 && comm_world_rank_g == 0) || pio_debug_level > 0)
        report_parameters(opts);

    run_test_loop(opts);

finish:
    MPI_Finalize();
    free(opts);
    return exit_value;
}

off_t
squareo(off_t x)
{
    return x * x;
}

/*
 * Function:    run_test_loop
 * Purpose:     Run the I/O tests. Write the results to OUTPUT.
 *
 *            - The slowest changing part of the test is the number of
 *              processors to use. For each loop iteration, we divide that
 *              number by 2 and rerun the test.
 *
 *            - The second slowest is what type of IO API to perform. We have
 *              three choices: POSIXIO, MPI-IO, and PHDF5.
 *
 *            - Then we change the size of the buffer. This information is
 *              inferred from the number of datasets to create and the number
 *              of integers to put into each dataset. The backend code figures
 *              this out.
 *
 * Return:      Nothing
 */
static void
run_test_loop(struct options *opts)
{
    parameters parms;
    int        num_procs;
    int        doing_pio = 0; /* if this process is doing parallel IO */

    parms.num_files     = opts->num_files;
    parms.num_dsets     = opts->num_dsets;
    parms.num_iters     = opts->num_iters;
    parms.blk_size      = opts->blk_size;
    parms.interleaved   = opts->interleaved;
    parms.collective    = opts->collective;
    parms.dim2d         = opts->dim2d;
    parms.h5_align      = (hsize_t)opts->h5_alignment;
    parms.h5_thresh     = (hsize_t)opts->h5_threshold;
    parms.h5_use_chunks = opts->h5_use_chunks;
    parms.h5_write_only = opts->h5_write_only;
    parms.verify        = opts->verify;

    /* start with max_num_procs and decrement it by half for each loop. */
    /* if performance needs restart, fewer processes may be needed. */
    for (num_procs = opts->max_num_procs; num_procs >= opts->min_num_procs; num_procs >>= 1) {
        size_t buf_size;

        parms.num_procs = num_procs;

        if (create_comm_world(parms.num_procs, &doing_pio) != SUCCESS) {
            /* do something harsh */
        }

        /* only processes doing PIO will run the tests */
        if (doing_pio) {
            output_report("Number of processors = %d\n", parms.num_procs);

            /* multiply the xfer buffer size by 2 for each loop iteration */
            for (buf_size = opts->min_xfer_size; buf_size <= opts->max_xfer_size; buf_size <<= 1) {
                parms.buf_size = buf_size;

                if (parms.dim2d) {
                    parms.num_bytes = squareo(opts->num_bpp * parms.num_procs);
                    if (parms.interleaved)
                        output_report("Transfer Buffer Size: %ldx%ld bytes, File size: %.2f MB\n", buf_size,
                                      opts->blk_size,
                                      ((double)parms.num_dsets * (double)parms.num_bytes) / ONE_MB);
                    else
                        output_report("Transfer Buffer Size: %ldx%ld bytes, File size: %.2f MB\n",
                                      opts->blk_size, buf_size,
                                      ((double)parms.num_dsets * (double)parms.num_bytes) / ONE_MB);

                    print_indent(1);
                    output_report("  # of files: %ld, # of datasets: %ld, dataset size: %.2fx%.2f KB\n",
                                  parms.num_files, parms.num_dsets,
                                  (double)(opts->num_bpp * parms.num_procs) / ONE_KB,
                                  (double)(opts->num_bpp * parms.num_procs) / ONE_KB);
                }
                else {
                    parms.num_bytes = (off_t)opts->num_bpp * parms.num_procs;
                    output_report("Transfer Buffer Size: %ld bytes, File size: %.2f MB\n", buf_size,
                                  ((double)parms.num_dsets * (double)parms.num_bytes) / ONE_MB);

                    print_indent(1);
                    output_report("  # of files: %ld, # of datasets: %ld, dataset size: %.2f MB\n",
                                  parms.num_files, parms.num_dsets,
                                  (double)(opts->num_bpp * parms.num_procs) / ONE_MB);
                }

                if (opts->io_types & PIO_POSIX)
                    run_test(POSIXIO, parms, opts);

                if (opts->io_types & PIO_MPI)
                    run_test(MPIO, parms, opts);

                if (opts->io_types & PIO_HDF5)
                    run_test(PHDF5, parms, opts);

                /* Run the tests once if buf_size==0, but then break out */
                if (buf_size == 0)
                    break;
            }

            if (destroy_comm_world() != SUCCESS) {
                /* do something harsh */
            }
        }
    }
}

/*
 * Function:    run_test
 * Purpose:     Inner loop call to actually run the I/O test.
 * Return:      Nothing
 */
static int
run_test(iotype iot, parameters parms, struct options *opts)
{
    results res;
    int     i, ret_value = SUCCESS;
    int     comm_size;
    off_t   raw_size;
    minmax *write_mpi_mm_table   = NULL;
    minmax *write_mm_table       = NULL;
    minmax *write_gross_mm_table = NULL;
    minmax *write_raw_mm_table   = NULL;
    minmax *read_mpi_mm_table    = NULL;
    minmax *read_mm_table        = NULL;
    minmax *read_gross_mm_table  = NULL;
    minmax *read_raw_mm_table    = NULL;
    minmax *read_open_mm_table   = NULL;
    minmax *read_close_mm_table  = NULL;
    minmax *write_open_mm_table  = NULL;
    minmax *write_close_mm_table = NULL;
    minmax  write_mpi_mm         = {0.0, 0.0, 0.0, 0};
    minmax  write_mm             = {0.0, 0.0, 0.0, 0};
    minmax  write_gross_mm       = {0.0, 0.0, 0.0, 0};
    minmax  write_raw_mm         = {0.0, 0.0, 0.0, 0};
    minmax  read_mpi_mm          = {0.0, 0.0, 0.0, 0};
    minmax  read_mm              = {0.0, 0.0, 0.0, 0};
    minmax  read_gross_mm        = {0.0, 0.0, 0.0, 0};
    minmax  read_raw_mm          = {0.0, 0.0, 0.0, 0};
    minmax  read_open_mm         = {0.0, 0.0, 0.0, 0};
    minmax  read_close_mm        = {0.0, 0.0, 0.0, 0};
    minmax  write_open_mm        = {0.0, 0.0, 0.0, 0};
    minmax  write_close_mm       = {0.0, 0.0, 0.0, 0};

    raw_size      = parms.num_files * (off_t)parms.num_dsets * (off_t)parms.num_bytes;
    parms.io_type = iot;
    print_indent(2);
    output_report("IO API = ");

    switch (iot) {
        case POSIXIO:
            output_report("POSIX\n");
            break;
        case MPIO:
            output_report("MPIO\n");
            break;
        case PHDF5:
            output_report("PHDF5 (w/MPI-IO driver)\n");
            break;
        default:
            break;
    }

    MPI_Comm_size(pio_comm_g, &comm_size);

    /* allocate space for tables minmax and that it is sufficient */
    /* to initialize all elements to zeros by calloc.             */
    write_mpi_mm_table   = calloc((size_t)parms.num_iters, sizeof(minmax));
    write_mm_table       = calloc((size_t)parms.num_iters, sizeof(minmax));
    write_gross_mm_table = calloc((size_t)parms.num_iters, sizeof(minmax));
    write_raw_mm_table   = calloc((size_t)parms.num_iters, sizeof(minmax));
    write_open_mm_table  = calloc((size_t)parms.num_iters, sizeof(minmax));
    write_close_mm_table = calloc((size_t)parms.num_iters, sizeof(minmax));
    if (!parms.h5_write_only) {
        read_mpi_mm_table   = calloc((size_t)parms.num_iters, sizeof(minmax));
        read_mm_table       = calloc((size_t)parms.num_iters, sizeof(minmax));
        read_gross_mm_table = calloc((size_t)parms.num_iters, sizeof(minmax));
        read_raw_mm_table   = calloc((size_t)parms.num_iters, sizeof(minmax));
        read_open_mm_table  = calloc((size_t)parms.num_iters, sizeof(minmax));
        read_close_mm_table = calloc((size_t)parms.num_iters, sizeof(minmax));
    }

    /* Do IO iteration times, collecting statistics each time */
    for (i = 0; i < parms.num_iters; ++i) {
        double t;

        MPI_Barrier(pio_comm_g);
        res = do_pio(parms);

        /* gather all of the "mpi write" times */
        t = io_time_get(res.timers, HDF5_MPI_WRITE);
        get_minmax(&write_mpi_mm, t);

        write_mpi_mm_table[i] = write_mpi_mm;

        /* gather all of the "write" times */
        t = io_time_get(res.timers, HDF5_FINE_WRITE_FIXED_DIMS);
        get_minmax(&write_mm, t);

        write_mm_table[i] = write_mm;

        /* gather all of the "write" times from open to close */
        t = io_time_get(res.timers, HDF5_GROSS_WRITE_FIXED_DIMS);
        get_minmax(&write_gross_mm, t);

        write_gross_mm_table[i] = write_gross_mm;

        /* gather all of the raw "write" times */
        t = io_time_get(res.timers, HDF5_RAW_WRITE_FIXED_DIMS);
        get_minmax(&write_raw_mm, t);

        write_raw_mm_table[i] = write_raw_mm;

        /* gather all of the file open times (time from open to first write) */
        t = io_time_get(res.timers, HDF5_FILE_WRITE_OPEN);
        get_minmax(&write_open_mm, t);

        write_open_mm_table[i] = write_open_mm;

        /* gather all of the file close times (time from last write to close) */
        t = io_time_get(res.timers, HDF5_FILE_WRITE_CLOSE);
        get_minmax(&write_close_mm, t);

        write_close_mm_table[i] = write_close_mm;

        if (!parms.h5_write_only) {
            /* gather all of the "mpi read" times */
            t = io_time_get(res.timers, HDF5_MPI_READ);
            get_minmax(&read_mpi_mm, t);

            read_mpi_mm_table[i] = read_mpi_mm;

            /* gather all of the "read" times */
            t = io_time_get(res.timers, HDF5_FINE_READ_FIXED_DIMS);
            get_minmax(&read_mm, t);

            read_mm_table[i] = read_mm;

            /* gather all of the "read" times from open to close */
            t = io_time_get(res.timers, HDF5_GROSS_READ_FIXED_DIMS);
            get_minmax(&read_gross_mm, t);

            read_gross_mm_table[i] = read_gross_mm;

            /* gather all of the raw "read" times */
            t = io_time_get(res.timers, HDF5_RAW_READ_FIXED_DIMS);
            get_minmax(&read_raw_mm, t);

            read_raw_mm_table[i] = read_raw_mm;

            /* gather all of the file open times (time from open to first read) */
            t = io_time_get(res.timers, HDF5_FILE_READ_OPEN);
            get_minmax(&read_open_mm, t);

            read_open_mm_table[i] = read_open_mm;

            /* gather all of the file close times (time from last read to close) */
            t = io_time_get(res.timers, HDF5_FILE_READ_CLOSE);
            get_minmax(&read_close_mm, t);

            read_close_mm_table[i] = read_close_mm;
        }

        io_time_destroy(res.timers);
    }

    /*
     * Show various statistics
     */
    /* Write statistics    */
    /* Print the raw data throughput if desired */
    if (opts->print_raw) {
        /* accumulate and output the max, min, and average "raw write" times */
        if (pio_debug_level >= 3) {
            /* output all of the times for all iterations */
            print_indent(3);
            output_report("Raw Data Write details:\n");
            output_all_info(write_raw_mm_table, parms.num_iters, 4);
        }

        output_results(opts, "Raw Data Write", write_raw_mm_table, parms.num_iters, raw_size);
    } /* end if */

    /* show mpi write statistics */
    if (pio_debug_level >= 3) {
        /* output all of the times for all iterations */
        print_indent(3);
        output_report("MPI Write details:\n");
        output_all_info(write_mpi_mm_table, parms.num_iters, 4);
    }

    /* We don't currently output the MPI write results */

    /* accumulate and output the max, min, and average "write" times */
    if (pio_debug_level >= 3) {
        /* output all of the times for all iterations */
        print_indent(3);
        output_report("Write details:\n");
        output_all_info(write_mm_table, parms.num_iters, 4);
    }

    output_results(opts, "Write", write_mm_table, parms.num_iters, raw_size);

    /* accumulate and output the max, min, and average "gross write" times */
    if (pio_debug_level >= 3) {
        /* output all of the times for all iterations */
        print_indent(3);
        output_report("Write Open-Close details:\n");
        output_all_info(write_gross_mm_table, parms.num_iters, 4);
    }

    output_results(opts, "Write Open-Close", write_gross_mm_table, parms.num_iters, raw_size);

    if (opts->print_times) {
        output_times(opts, "Write File Open", write_open_mm_table, parms.num_iters);
        output_times(opts, "Write File Close", write_close_mm_table, parms.num_iters);
    }

    /* Print out time from open to first write */
    if (pio_debug_level >= 3) {
        /* output all of the times for all iterations */
        print_indent(3);
        output_report("Write file open details:\n");
        output_all_info(write_open_mm_table, parms.num_iters, 4);
    }

    /* Print out time from last write to close */
    if (pio_debug_level >= 3) {
        /* output all of the times for all iterations */
        print_indent(3);
        output_report("Write file close details:\n");
        output_all_info(write_close_mm_table, parms.num_iters, 4);
    }

    if (!parms.h5_write_only) {
        /* Read statistics    */
        /* Print the raw data throughput if desired */
        if (opts->print_raw) {
            /* accumulate and output the max, min, and average "raw read" times */
            if (pio_debug_level >= 3) {
                /* output all of the times for all iterations */
                print_indent(3);
                output_report("Raw Data Read details:\n");
                output_all_info(read_raw_mm_table, parms.num_iters, 4);
            }

            output_results(opts, "Raw Data Read", read_raw_mm_table, parms.num_iters, raw_size);
        } /* end if */

        /* show mpi read statistics */
        if (pio_debug_level >= 3) {
            /* output all of the times for all iterations */
            print_indent(3);
            output_report("MPI Read details:\n");
            output_all_info(read_mpi_mm_table, parms.num_iters, 4);
        }

        /* We don't currently output the MPI read results */

        /* accumulate and output the max, min, and average "read" times */
        if (pio_debug_level >= 3) {
            /* output all of the times for all iterations */
            print_indent(3);
            output_report("Read details:\n");
            output_all_info(read_mm_table, parms.num_iters, 4);
        }

        output_results(opts, "Read", read_mm_table, parms.num_iters, raw_size);

        /* accumulate and output the max, min, and average "gross read" times */
        if (pio_debug_level >= 3) {
            /* output all of the times for all iterations */
            print_indent(3);
            output_report("Read Open-Close details:\n");
            output_all_info(read_gross_mm_table, parms.num_iters, 4);
        }

        output_results(opts, "Read Open-Close", read_gross_mm_table, parms.num_iters, raw_size);

        if (opts->print_times) {
            output_times(opts, "Read File Open", read_open_mm_table, parms.num_iters);
            output_times(opts, "Read File Close", read_close_mm_table, parms.num_iters);
        }

        /* Print out time from open to first read */
        if (pio_debug_level >= 3) {
            /* output all of the times for all iterations */
            print_indent(3);
            output_report("Read file open details:\n");
            output_all_info(read_open_mm_table, parms.num_iters, 4);
        }

        /* Print out time from last read to close */
        if (pio_debug_level >= 3) {
            /* output all of the times for all iterations */
            print_indent(3);
            output_report("Read file close details:\n");
            output_all_info(read_close_mm_table, parms.num_iters, 4);
        }
    }

    /* clean up our mess */
    free(write_mpi_mm_table);
    free(write_mm_table);
    free(write_gross_mm_table);
    free(write_raw_mm_table);
    free(write_open_mm_table);
    free(write_close_mm_table);

    if (!parms.h5_write_only) {
        free(read_mpi_mm_table);
        free(read_mm_table);
        free(read_gross_mm_table);
        free(read_raw_mm_table);
        free(read_open_mm_table);
        free(read_close_mm_table);
    }

    return ret_value;
}

/*
 * Function:    output_all_info
 * Purpose:
 * Return:      Nothing
 */
static void
output_all_info(minmax *mm, int count, int indent_level)
{
    int i;

    for (i = 0; i < count; ++i) {
        print_indent(indent_level);
        output_report("Iteration %d:\n", i + 1);
        print_indent(indent_level + 1);
        output_report("Minimum Time: %.2fs\n", mm[i].min);
        print_indent(indent_level + 1);
        output_report("Maximum Time: %.2fs\n", mm[i].max);
    }
}

/*
 * Function:    h5_set_info_object
 * Purpose:     Process environment variables setting to set up MPI Info
 *              object.
 * Return:      0 if all is fine; otherwise non-zero.
 */
int
h5_set_info_object(void)
{
    char *envp; /* environment pointer */
    int   ret_value = 0;

    /* handle any MPI INFO hints via $HDF5_MPI_INFO */
    if ((envp = getenv("HDF5_MPI_INFO")) != NULL) {
        char *next, *valp;

        valp = envp = next = strdup(envp);

        if (!valp)
            return 0;

        /* create an INFO object if not created yet */
        if (h5_io_info_g == MPI_INFO_NULL)
            MPI_Info_create(&h5_io_info_g);

        do {
            size_t len;
            char  *key_val, *endp, *namep;

            if (*valp == ';')
                valp++;

            /* copy key/value pair into temporary buffer */
            len     = strcspn(valp, ";");
            next    = &valp[len];
            key_val = (char *)calloc(1, len + 1);

            /* increment the next pointer past the terminating semicolon */
            if (*next == ';')
                ++next;

            namep = strncpy(key_val, valp, len);

            /* pass up any beginning whitespaces */
            while (*namep && (*namep == ' ' || *namep == '\t'))
                namep++;

            if (!*namep)
                continue; /* was all white space, so move to next k/v pair */

            /* eat up any ending white spaces */
            endp = &namep[strlen(namep) - 1];

            while (endp && (*endp == ' ' || *endp == '\t'))
                *endp-- = '\0';

            /* find the '=' */
            valp = strchr(namep, '=');

            if (valp != NULL) { /* it's a valid key/value pairing */
                char *tmp_val = valp + 1;

                /* change '=' to \0, move valp down one */
                *valp-- = '\0';

                /* eat up ending whitespace on the "key" part */
                while (*valp == ' ' || *valp == '\t')
                    *valp-- = '\0';

                valp = tmp_val;

                /* eat up beginning whitespace on the "value" part */
                while (*valp == ' ' || *valp == '\t')
                    *valp++ = '\0';

                /* actually set the darned thing */
                if (MPI_SUCCESS != MPI_Info_set(h5_io_info_g, namep, valp)) {
                    printf("MPI_Info_set failed\n");
                    ret_value = -1;
                }
            }

            valp = next;
            free(key_val);
        } while (next && *next);

        free(envp);
    }

    return ret_value;
}

/*
 * Function:    h5_dump_info_object
 * Purpose:     Display content of an MPI Info object
 * Return:      void
 */
void
h5_dump_info_object(MPI_Info info)
{
    char key[MPI_MAX_INFO_KEY + 1];
    char value[MPI_MAX_INFO_VAL + 1];
    int  flag;
    int  i, nkeys;

    printf("Dumping MPI Info Object (up to %d bytes per item):\n", MPI_MAX_INFO_VAL);
    if (info == MPI_INFO_NULL) {
        printf("object is MPI_INFO_NULL\n");
    }
    else {
        MPI_Info_get_nkeys(info, &nkeys);
        printf("object has %d items\n", nkeys);
        for (i = 0; i < nkeys; i++) {
            MPI_Info_get_nthkey(info, i, key);
            MPI_Info_get(info, key, MPI_MAX_INFO_VAL, value, &flag);
            printf("%s=%s\n", key, value);
        }
    }
}

/*
 * Function:    get_minmax
 * Purpose:     Gather all the min, max and total of val.
 * Return:      Nothing
 */
static void
get_minmax(minmax *mm, double val)
{
    int myrank;

    MPI_Comm_rank(pio_comm_g, &myrank);
    MPI_Comm_size(pio_comm_g, &mm->num);

    MPI_Allreduce(&val, &mm->max, 1, MPI_DOUBLE, MPI_MAX, pio_comm_g);
    MPI_Allreduce(&val, &mm->min, 1, MPI_DOUBLE, MPI_MIN, pio_comm_g);
    MPI_Allreduce(&val, &mm->sum, 1, MPI_DOUBLE, MPI_SUM, pio_comm_g);
}

/*
 * Function:    accumulate_minmax_stuff
 * Purpose:     Accumulate the minimum, maximum, and average of the times
 *              across all processes.
 * Return:      TOTAL_MM - the total of all of these.
 */
static minmax
accumulate_minmax_stuff(minmax *mm, int count)
{
    int    i;
    minmax total_mm;

    total_mm.sum = 0.0;
    total_mm.max = -DBL_MAX;
    total_mm.min = DBL_MAX;
    total_mm.num = count;

    for (i = 0; i < count; ++i) {
        double m = mm[i].max;

        total_mm.sum += m;

        if (m < total_mm.min)
            total_mm.min = m;

        if (m > total_mm.max)
            total_mm.max = m;
    }

    return total_mm;
}

/*
 * Function:    create_comm_world
 * Purpose:     Create an MPI Comm world and store it in pio_comm_g, which
 *              is a global variable.
 * Return:      SUCCESS on success.
 *              FAIL otherwise.
 */
static int
create_comm_world(int num_procs, int *doing_pio)
{
    /* MPI variables */
    int mrc;   /* return values                */
    int color; /* for communicator creation    */
    int myrank, nprocs;

    pio_comm_g = MPI_COMM_NULL;

    /*
     * Create a sub communicator for this PIO run. Easier to use the first N
     * processes.
     */
    MPI_Comm_size(MPI_COMM_WORLD, &nprocs);

    if (num_procs > nprocs) {
        fprintf(stderr, "number of process(%d) must be <= number of processes in MPI_COMM_WORLD(%d)\n",
                num_procs, nprocs);
        goto error_done;
    }

    MPI_Comm_rank(MPI_COMM_WORLD, &myrank);
    color = (myrank < num_procs);
    mrc   = MPI_Comm_split(MPI_COMM_WORLD, color, myrank, &pio_comm_g);

    if (mrc != MPI_SUCCESS) {
        fprintf(stderr, "MPI_Comm_split failed\n");
        goto error_done;
    }

    if (!color) {
        /* not involved in this run */
        mrc = destroy_comm_world();
        goto done;
    }

    /* determine the MPI rank in the PIO communicator */
    MPI_Comm_size(pio_comm_g, &pio_mpi_nprocs_g);
    MPI_Comm_rank(pio_comm_g, &pio_mpi_rank_g);

done:
    *doing_pio = color;
    return SUCCESS;

error_done:
    destroy_comm_world();
    return FAIL;
}

/*
 * Function:    destroy_comm_world
 * Purpose:     Destroy the created MPI Comm world which is stored in the
 *              pio_comm_g global variable.
 * Return:      SUCCESS on success.
 *              FAIL otherwise.
 */
static int
destroy_comm_world(void)
{
    int mrc = SUCCESS; /* return code      */

    /* release MPI resources */
    if (pio_comm_g != MPI_COMM_NULL)
        mrc = (MPI_Comm_free(&pio_comm_g) == MPI_SUCCESS ? SUCCESS : FAIL);

    return mrc;
}

/*
 * Function:    output_results
 * Purpose:     Print information about the time & bandwidth for a given
 *                  minmax & # of iterations.
 * Return:      Nothing
 */
static void
output_results(const struct options *opts, const char *name, minmax *table, int table_size, off_t data_size)
{
    minmax total_mm;

    total_mm = accumulate_minmax_stuff(table, table_size);

    print_indent(3);
    output_report("%s (%d iteration(s)):\n", name, table_size);

    /* Note: The maximum throughput uses the minimum amount of time & vice versa */

    print_indent(4);
    output_report("Maximum Throughput: %6.2f MB/s", MB_PER_SEC(data_size, total_mm.min));
    if (opts->print_times)
        output_report(" (%7.3f s)\n", total_mm.min);
    else
        output_report("\n");

    print_indent(4);
    output_report("Average Throughput: %6.2f MB/s", MB_PER_SEC(data_size, total_mm.sum / total_mm.num));
    if (opts->print_times)
        output_report(" (%7.3f s)\n", (total_mm.sum / total_mm.num));
    else
        output_report("\n");

    print_indent(4);
    output_report("Minimum Throughput: %6.2f MB/s", MB_PER_SEC(data_size, total_mm.max));
    if (opts->print_times)
        output_report(" (%7.3f s)\n", total_mm.max);
    else
        output_report("\n");
}

static void
output_times(const struct options *opts, const char *name, minmax *table, int table_size)
{
    minmax total_mm;

    total_mm = accumulate_minmax_stuff(table, table_size);

    print_indent(3);
    output_report("%s (%d iteration(s)):\n", name, table_size);

    /* Note: The maximum throughput uses the minimum amount of time & vice versa */

    print_indent(4);
    output_report("Minimum Accumulated Time using %ld file(s): %7.5f s\n", opts->num_files, (total_mm.min));

    print_indent(4);
    output_report("Average Accumulated Time using %ld file(s): %7.5f s\n", opts->num_files,
                  (total_mm.sum / total_mm.num));

    print_indent(4);
    output_report("Maximum Accumulated Time using %ld file(s): %7.5f s\n", opts->num_files, (total_mm.max));
}

/*
 * Function:    output_report
 * Purpose:     Print a line of the report. Only do so if I'm the 0 process.
 * Return:      Nothing
 */
static void
output_report(const char *fmt, ...)
{
    int myrank;

    MPI_Comm_rank(pio_comm_g, &myrank);

    if (myrank == 0) {
        va_list ap;

        va_start(ap, fmt);
        H5_GCC_CLANG_DIAG_OFF("format-nonliteral")
        vfprintf(output, fmt, ap);
        H5_GCC_CLANG_DIAG_ON("format-nonliteral")
        va_end(ap);
    }
}

/*
 * Function:    print_indent
 * Purpose:     Print spaces to indent a new line of text for pretty printing
 *              things.
 * Return:      Nothing
 */
static void
print_indent(int indent)
{
    int myrank;

    MPI_Comm_rank(pio_comm_g, &myrank);

    if (myrank == 0) {
        indent *= TAB_SPACE;

        for (; indent > 0; --indent)
            fputc(' ', output);
    }
}

static void
recover_size_and_print(long long val, const char *end)
{
    if (val >= ONE_KB && (val % ONE_KB) == 0) {
        if (val >= ONE_MB && (val % ONE_MB) == 0) {
            if (val >= ONE_GB && (val % ONE_GB) == 0)
                fprintf(output,
                        "%lld"
                        "GB%s",
                        val / ONE_GB, end);
            else
                fprintf(output,
                        "%lld"
                        "MB%s",
                        val / ONE_MB, end);
        }
        else {
            fprintf(output,
                    "%lld"
                    "KB%s",
                    val / ONE_KB, end);
        }
    }
    else {
        fprintf(output,
                "%lld"
                "%s",
                val, end);
    }
}

static void
print_io_api(long io_types)
{
    if (io_types & PIO_POSIX)
        fprintf(output, "posix ");
    if (io_types & PIO_MPI)
        fprintf(output, "mpiio ");
    if (io_types & PIO_HDF5)
        fprintf(output, "phdf5 ");
    fprintf(output, "\n");
}

static void
report_parameters(struct options *opts)
{
    int rank = comm_world_rank_g;

    print_version("HDF5 Library"); /* print library version */
    fprintf(output, "rank %d: ==== Parameters ====\n", rank);

    fprintf(output, "rank %d: IO API=", rank);
    print_io_api(opts->io_types);

    fprintf(output, "rank %d: Number of files=%ld\n", rank, opts->num_files);
    fprintf(output, "rank %d: Number of datasets=%ld\n", rank, opts->num_dsets);
    fprintf(output, "rank %d: Number of iterations=%d\n", rank, opts->num_iters);
    fprintf(output, "rank %d: Number of processes=%d:%d\n", rank, opts->min_num_procs, opts->max_num_procs);

    if (opts->dim2d) {
        fprintf(output, "rank %d: Number of bytes per process per dataset=", rank);
        recover_size_and_print((long long)(opts->num_bpp * opts->num_bpp * opts->min_num_procs), ":");
        recover_size_and_print((long long)(opts->num_bpp * opts->num_bpp * opts->max_num_procs), "\n");

        fprintf(output, "rank %d: Size of dataset(s)=", rank);
        recover_size_and_print((long long)(opts->num_bpp * opts->min_num_procs), "x");
        recover_size_and_print((long long)(opts->num_bpp * opts->min_num_procs), ":");
        recover_size_and_print((long long)(opts->num_bpp * opts->max_num_procs), "x");
        recover_size_and_print((long long)(opts->num_bpp * opts->max_num_procs), "\n");

        fprintf(output, "rank %d: File size=", rank);
        recover_size_and_print((long long)(squareo(opts->num_bpp * opts->min_num_procs) * opts->num_dsets),
                               ":");
        recover_size_and_print((long long)(squareo(opts->num_bpp * opts->max_num_procs) * opts->num_dsets),
                               "\n");

        fprintf(output, "rank %d: Transfer buffer size=", rank);
        if (opts->interleaved) {
            recover_size_and_print((long long)opts->min_xfer_size, "x");
            recover_size_and_print((long long)opts->blk_size, ":");
            recover_size_and_print((long long)opts->max_xfer_size, "x");
            recover_size_and_print((long long)opts->blk_size, "\n");
        }
        else {
            recover_size_and_print((long long)opts->blk_size, "x");
            recover_size_and_print((long long)opts->min_xfer_size, ":");
            recover_size_and_print((long long)opts->blk_size, "x");
            recover_size_and_print((long long)opts->max_xfer_size, "\n");
        }
        fprintf(output, "rank %d: Block size=", rank);
        recover_size_and_print((long long)opts->blk_size, "x");
        recover_size_and_print((long long)opts->blk_size, "\n");
    }
    else {
        fprintf(output, "rank %d: Number of bytes per process per dataset=", rank);
        recover_size_and_print((long long)opts->num_bpp, "\n");

        fprintf(output, "rank %d: Size of dataset(s)=", rank);
        recover_size_and_print((long long)(opts->num_bpp * opts->min_num_procs), ":");
        recover_size_and_print((long long)(opts->num_bpp * opts->max_num_procs), "\n");

        fprintf(output, "rank %d: File size=", rank);
        recover_size_and_print((long long)(opts->num_bpp * opts->min_num_procs * opts->num_dsets), ":");
        recover_size_and_print((long long)(opts->num_bpp * opts->max_num_procs * opts->num_dsets), "\n");

        fprintf(output, "rank %d: Transfer buffer size=", rank);
        recover_size_and_print((long long)opts->min_xfer_size, ":");
        recover_size_and_print((long long)opts->max_xfer_size, "\n");
        fprintf(output, "rank %d: Block size=", rank);
        recover_size_and_print((long long)opts->blk_size, "\n");
    }

    fprintf(output, "rank %d: Block Pattern in Dataset=", rank);
    if (opts->interleaved)
        fprintf(output, "Interleaved\n");
    else
        fprintf(output, "Contiguous\n");

    fprintf(output, "rank %d: I/O Method for MPI and HDF5=", rank);
    if (opts->collective)
        fprintf(output, "Collective\n");
    else
        fprintf(output, "Independent\n");

    fprintf(output, "rank %d: Geometry=", rank);
    if (opts->dim2d)
        fprintf(output, "2D\n");
    else
        fprintf(output, "1D\n");

    fprintf(output, "rank %d: VFL used for HDF5 I/O=%s\n", rank, "MPI-IO driver");

    fprintf(output, "rank %d: Data storage method in HDF5=", rank);
    if (opts->h5_use_chunks)
        fprintf(output, "Chunked\n");
    else
        fprintf(output, "Contiguous\n");

    {
        char *prefix = getenv("HDF5_PARAPREFIX");

        fprintf(output, "rank %d: Env HDF5_PARAPREFIX=%s\n", rank, (prefix ? prefix : "not set"));
    }

    fprintf(output, "rank %d: ", rank);
    h5_dump_info_object(h5_io_info_g);

    fprintf(output, "rank %d: ==== End of Parameters ====\n", rank);
    fprintf(output, "\n");
}

/*
 * Function:    parse_command_line
 * Purpose:     Parse the command line options and return a STRUCT OPTIONS
 *              structure which will need to be freed by the calling function.
 * Return:      Pointer to an OPTIONS structure
 */
static struct options *
parse_command_line(int argc, const char *const *argv)
{
    int             opt;
    struct options *cl_opts;

    cl_opts = (struct options *)malloc(sizeof(struct options));

    cl_opts->output_file   = NULL;
    cl_opts->io_types      = 0; /* will set default after parsing options */
    cl_opts->num_dsets     = 1;
    cl_opts->num_files     = 1;
    cl_opts->num_bpp       = 0;
    cl_opts->num_iters     = 1;
    cl_opts->max_num_procs = comm_world_nprocs_g;
    cl_opts->min_num_procs = 1;
    cl_opts->max_xfer_size = 0;
    cl_opts->min_xfer_size = 0;
    cl_opts->blk_size      = 0;
    cl_opts->interleaved   = 0;     /* Default to contiguous blocks in dataset */
    cl_opts->collective    = 0;     /* Default to independent I/O access */
    cl_opts->dim2d         = 0;     /* Default to 1D */
    cl_opts->print_times   = false; /* Printing times is off by default */
    cl_opts->print_raw     = false; /* Printing raw data throughput is off by default */
    cl_opts->h5_alignment  = 1;     /* No alignment for HDF5 objects by default */
    cl_opts->h5_threshold  = 1;     /* No threshold for aligning HDF5 objects by default */
    cl_opts->h5_use_chunks = false; /* Don't chunk the HDF5 dataset by default */
    cl_opts->h5_write_only = false; /* Do both read and write by default */
    cl_opts->verify        = false; /* No Verify data correctness by default */

    while ((opt = H5_get_option(argc, argv, s_opts, l_opts)) != EOF) {
        switch ((char)opt) {
            case 'a':
                cl_opts->h5_alignment = parse_size_directive(H5_optarg);
                break;
            case 'A': {
                const char *end = H5_optarg;

                while (end && *end != '\0') {
                    char buf[10];
                    int  i;

                    memset(buf, '\0', sizeof(buf));

                    for (i = 0; *end != '\0' && *end != ','; ++end)
                        if (isalnum(*end) && i < 10)
                            buf[i++] = *end;

                    if (!HDstrcasecmp(buf, "phdf5")) {
                        cl_opts->io_types |= PIO_HDF5;
                    }
                    else if (!HDstrcasecmp(buf, "mpiio")) {
                        cl_opts->io_types |= PIO_MPI;
                    }
                    else if (!HDstrcasecmp(buf, "posix")) {
                        cl_opts->io_types |= PIO_POSIX;
                    }
                    else {
                        fprintf(stderr, "pio_perf: invalid --api option %s\n", buf);
                        exit(EXIT_FAILURE);
                    }

                    if (*end == '\0')
                        break;

                    end++;
                }
            }

            break;
#if 0
        case 'b':
            /* the future "binary" option */
            break;
#endif /* 0 */
            case 'B':
                cl_opts->blk_size = (size_t)parse_size_directive(H5_optarg);
                break;
            case 'c':
                /* Turn on chunked HDF5 dataset creation */
                cl_opts->h5_use_chunks = true;
                break;
            case 'C':
                cl_opts->collective = 1;
                break;
            case 'd':
                cl_opts->num_dsets = atoi(H5_optarg);
                break;
            case 'D': {
                const char *end = H5_optarg;

                while (end && *end != '\0') {
                    char buf[10];
                    int  i;

                    memset(buf, '\0', sizeof(buf));

                    for (i = 0; *end != '\0' && *end != ','; ++end)
                        if (isalnum(*end) && i < 10)
                            buf[i++] = *end;

<<<<<<< HEAD
                    if (HDstrlen(buf) > 1 || isdigit(buf[0])) {
=======
                    if (strlen(buf) > 1 || isdigit(buf[0])) {
>>>>>>> 07347cc5
                        size_t j;

                        for (j = 0; j < 10 && buf[j] != '\0'; ++j)
                            if (!isdigit(buf[j])) {
                                fprintf(stderr, "pio_perf: invalid --debug option %s\n", buf);
                                exit(EXIT_FAILURE);
                            }

                        pio_debug_level = atoi(buf);

                        if (pio_debug_level > 4)
                            pio_debug_level = 4;
                        else if (pio_debug_level < 0)
                            pio_debug_level = 0;
                    }
                    else {
                        switch (*buf) {
                            case 'r':
                                /* Turn on raw data throughput info */
                                cl_opts->print_raw = true;
                                break;
                            case 't':
                                /* Turn on time printing */
                                cl_opts->print_times = true;
                                break;
                            case 'v':
                                /* Turn on verify data correctness*/
                                cl_opts->verify = true;
                                break;
                            default:
                                fprintf(stderr, "pio_perf: invalid --debug option %s\n", buf);
                                exit(EXIT_FAILURE);
                        }
                    }

                    if (*end == '\0')
                        break;

                    end++;
                }
            }

            break;
            case 'e':
                cl_opts->num_bpp = parse_size_directive(H5_optarg);
                break;
            case 'F':
                cl_opts->num_files = atoi(H5_optarg);
                break;
            case 'g':
                cl_opts->dim2d = 1;
                break;
            case 'i':
                cl_opts->num_iters = atoi(H5_optarg);
                break;
            case 'I':
                cl_opts->interleaved = 1;
                break;
            case 'o':
                cl_opts->output_file = H5_optarg;
                break;
            case 'p':
                cl_opts->min_num_procs = atoi(H5_optarg);
                break;
            case 'P':
                cl_opts->max_num_procs = atoi(H5_optarg);
                break;
            case 'T':
                cl_opts->h5_threshold = parse_size_directive(H5_optarg);
                break;
            case 'w':
                cl_opts->h5_write_only = true;
                break;
            case 'x':
                cl_opts->min_xfer_size = (size_t)parse_size_directive(H5_optarg);
                break;
            case 'X':
                cl_opts->max_xfer_size = (size_t)parse_size_directive(H5_optarg);
                break;
            case 'h':
            case '?':
            default:
                usage(progname);
                free(cl_opts);
                return NULL;
        }
    }

    if (cl_opts->num_bpp == 0) {
        if (cl_opts->dim2d == 0)
            cl_opts->num_bpp = 256 * ONE_KB;
        else
            cl_opts->num_bpp = 8 * ONE_KB;
    }

    if (cl_opts->max_xfer_size == 0)
        cl_opts->max_xfer_size = (size_t)cl_opts->num_bpp;

    if (cl_opts->min_xfer_size == 0)
        cl_opts->min_xfer_size = (size_t)(cl_opts->num_bpp) / 2;

    if (cl_opts->blk_size == 0)
        cl_opts->blk_size = (size_t)(cl_opts->num_bpp) / 2;

    /* set default if none specified yet */
    if (!cl_opts->io_types)
        cl_opts->io_types = PIO_HDF5 | PIO_MPI | PIO_POSIX; /* run all API */

    /* verify parameters sanity.  Adjust if needed. */
    /* cap xfer_size with bytes per process */
    if (!cl_opts->dim2d) {
        if (cl_opts->min_xfer_size > (size_t)cl_opts->num_bpp)
            cl_opts->min_xfer_size = (size_t)cl_opts->num_bpp;
        if (cl_opts->max_xfer_size > (size_t)cl_opts->num_bpp)
            cl_opts->max_xfer_size = (size_t)cl_opts->num_bpp;
    }
    if (cl_opts->min_xfer_size > cl_opts->max_xfer_size)
        cl_opts->min_xfer_size = cl_opts->max_xfer_size;
    if (cl_opts->blk_size > (size_t)cl_opts->num_bpp)
        cl_opts->blk_size = (size_t)cl_opts->num_bpp;
    /* check range of number of processes */
    if (cl_opts->min_num_procs <= 0)
        cl_opts->min_num_procs = 1;
    if (cl_opts->max_num_procs <= 0)
        cl_opts->max_num_procs = 1;
    if (cl_opts->min_num_procs > cl_opts->max_num_procs)
        cl_opts->min_num_procs = cl_opts->max_num_procs;
    /* check iteration */
    if (cl_opts->num_iters <= 0)
        cl_opts->num_iters = 1;

    return cl_opts;
}

/*
 * Function:    parse_size_directive
 * Purpose:     Parse the size directive passed on the commandline. The size
 *              directive is an integer followed by a size indicator:
 *
 *                  K, k - Kilobyte
 *                  M, m - Megabyte
 *                  G, g - Gigabyte
 *
 * Return:      The size as a off_t because this is related to file size.
 *              If an unknown size indicator is used, then the program will
 *              exit with EXIT_FAILURE as the return value.
 */
static off_t
parse_size_directive(const char *size)
{
    off_t s;
    char *endptr;

    s = strtol(size, &endptr, 10);

    if (endptr && *endptr) {
        while (*endptr != '\0' && (*endptr == ' ' || *endptr == '\t'))
            ++endptr;

        switch (*endptr) {
            case 'K':
            case 'k':
                s *= ONE_KB;
                break;
            case 'M':
            case 'm':
                s *= ONE_MB;
                break;
            case 'G':
            case 'g':
                s *= ONE_GB;
                break;
            default:
                fprintf(stderr, "Illegal size specifier '%c'\n", *endptr);
                exit(EXIT_FAILURE);
        }
    }

    return s;
}

/*
 * Function:    usage
 * Purpose:     Print a usage message and then exit.
 * Return:      Nothing
 */
static void
usage(const char *prog)
{
    int myrank;

    MPI_Comm_rank(pio_comm_g, &myrank);

    if (myrank == 0) {
        print_version(prog);
        printf("usage: %s [OPTIONS]\n", prog);
        printf("  OPTIONS\n");
        printf("     -h, --help                  Print a usage message and exit\n");
        printf("     -a S, --align=S             Alignment of objects in HDF5 file [default: 1]\n");
        printf("     -A AL, --api=AL             Which APIs to test [default: all of them]\n");
#if 0
        printf("     -b, --binary                The elusive binary option\n");
#endif /* 0 */
        printf("     -B S, --block-size=S        Block size within transfer buffer\n");
        printf("                                 (see below for description)\n");
        printf("                                 [default: half the number of bytes per process\n");
        printf("                                           per dataset]\n");
        printf("     -c, --chunk                 Create HDF5 datasets using chunked storage\n");
        printf("                                 [default: contiguous storage]\n");
        printf("     -C, --collective            Use collective I/O for MPI and HDF5 APIs\n");
        printf("                                 [default: independent I/O)\n");
        printf("     -d N, --num-dsets=N         Number of datasets per file [default: 1]\n");
        printf("     -D DL, --debug=DL           Indicate the debugging level\n");
        printf("                                 [default: no debugging]\n");
        printf("     -e S, --num-bytes=S         Number of bytes per process per dataset\n");
        printf("                                 (see below for description)\n");
        printf("                                 [default: 256K for 1D, 8K for 2D]\n");
        printf("     -F N, --num-files=N         Number of files [default: 1]\n");
        printf("     -g, --geometry              Use 2D geometry [default: 1D geometry]\n");
        printf("     -i N, --num-iterations=N    Number of iterations to perform [default: 1]\n");
        printf("     -I, --interleaved           Interleaved access pattern\n");
        printf("                                 (see below for example)\n");
        printf("                                 [default: Contiguous access pattern]\n");
        printf("     -o F, --output=F            Output raw data into file F [default: none]\n");
        printf("     -p N, --min-num-processes=N Minimum number of processes to use [default: 1]\n");
        printf("     -P N, --max-num-processes=N Maximum number of processes to use\n");
        printf("                                 [default: all MPI_COMM_WORLD processes ]\n");
        printf("     -T S, --threshold=S         Threshold for alignment of objects in HDF5 file\n");
        printf("                                 [default: 1]\n");
        printf("     -w, --write-only            Perform write tests not the read tests\n");
        printf("     -x S, --min-xfer-size=S     Minimum transfer buffer size\n");
        printf("                                 (see below for description)\n");
        printf("                                 [default: half the number of bytes per process\n");
        printf("                                           per dataset]\n");
        printf("     -X S, --max-xfer-size=S     Maximum transfer buffer size\n");
        printf("                                 [default: the number of bytes per process per\n");
        printf("                                           dataset]\n");
        printf("\n");
        printf("  F  - is a filename.\n");
        printf("  N  - is an integer >=0.\n");
        printf("  S  - is a size specifier, an integer >=0 followed by a size indicator:\n");
        printf("          K - Kilobyte (%d)\n", ONE_KB);
        printf("          M - Megabyte (%d)\n", ONE_MB);
        printf("          G - Gigabyte (%d)\n", ONE_GB);
        printf("\n");
        printf("      Example: '37M' is 37 megabytes or %d bytes\n", 37 * ONE_MB);
        printf("\n");
        printf("  AL - is an API list. Valid values are:\n");
        printf("          phdf5 - Parallel HDF5\n");
        printf("          mpiio - MPI-I/O\n");
        printf("          posix - POSIX\n");
        printf("\n");
        printf("      Example: --api=mpiio,phdf5\n");
        printf("\n");
        printf("  Dataset size:\n");
        printf("      Depending on the selected geometry, each test dataset is either a linear\n");
        printf("      array of size bytes-per-process * num-processes, or a square array of size\n");
        printf("      (bytes-per-process * num-processes) x (bytes-per-process * num-processes).\n");
        printf("\n");
        printf("  Block size vs. Transfer buffer size:\n");
        printf("      buffer-size controls the size of the memory buffer, which is broken into\n");
        printf("      blocks and written to the file. Depending on the selected geometry, each\n");
        printf("      block can be a linear array of size block-size or a square array of size\n");
        printf("      block-size x block-size. The arrangement in which blocks are written is\n");
        printf("      determined by the access pattern.\n");
        printf("\n");
        printf("      In 1D geometry, the transfer buffer is a linear array of size buffer-size.\n");
        printf("      In 2D geometry, it is a rectangular array of size block-size x buffer-size\n");
        printf("      or buffer-size x block-size if interleaved pattern is selected.\n");
        printf("\n");
        printf("  Interleaved and Contiguous patterns in 1D geometry:\n");
        printf("      When contiguous access pattern is chosen, the dataset is evenly divided\n");
        printf("      into num-processes regions and each process writes data to its own region.\n");
        printf("      When interleaved blocks are written to a dataset, space for the first\n");
        printf("      block of the first process is allocated in the dataset, then space is\n");
        printf("      allocated for the first block of the second process, etc. until space is\n");
        printf("      allocated for the first block of each process, then space is allocated for\n");
        printf("      the second block of the first process, the second block of the second\n");
        printf("      process, etc.\n");
        printf("\n");
        printf("      For example, with a 3 process run, 512KB bytes-per-process, 256KB transfer\n");
        printf("        buffer size, and 64KB block size, each process must issue 2 transfer\n");
        printf("        requests to complete access to the dataset.\n");
        printf("          Contiguous blocks of the first transfer request are written like so:\n");
        printf("              1111----2222----3333----\n");
        printf("          Interleaved blocks of the first transfer request are written like so:\n");
        printf("              123123123123------------\n");
        printf("        The actual number of I/O operations involved in a transfer request\n");
        printf("        depends on the access pattern and communication mode.\n");
        printf("        When using independent I/O with interleaved pattern, each process\n");
        printf("        performs 4 small non-contiguous I/O operations per transfer request.\n");
        printf("        If collective I/O is turned on, the combined content of the buffers of\n");
        printf("        the 3 processes will be written using one collective I/O operation\n");
        printf("        per transfer request.\n");
        printf("\n");
        printf("      For information about access patterns in 2D geometry, please refer to the\n");
        printf("      HDF5 Reference Manual.\n");
        printf("\n");
        printf("  DL - is a list of debugging flags. Valid values are:\n");
        printf("          1 - Minimal\n");
        printf("          2 - Not quite everything\n");
        printf("          3 - Everything\n");
        printf("          4 - The kitchen sink\n");
        printf("          r - Raw data I/O throughput information\n");
        printf("          t - Times as well as throughputs\n");
        printf("          v - Verify data correctness\n");
        printf("\n");
        printf("      Example: --debug=2,r,t\n");
        printf("\n");
        printf("  Environment variables:\n");
        printf("  HDF5_NOCLEANUP   Do not remove data files if set [default remove]\n");
        printf("  HDF5_MPI_INFO    MPI INFO object key=value separated by ;\n");
        printf("  HDF5_PARAPREFIX  Parallel data files prefix\n");
        fflush(stdout);
    } /* end if */
} /* end usage() */

#else /* H5_HAVE_PARALLEL */

/*
 * Function:    main
 * Purpose:     Dummy main() function for if HDF5 was configured without
 *              parallel stuff.
 * Return:      EXIT_SUCCESS
 */
int
main(void)
{
    printf("No parallel IO performance because parallel is not configured\n");
    return EXIT_SUCCESS;
} /* end main */

#endif /* !H5_HAVE_PARALLEL */<|MERGE_RESOLUTION|>--- conflicted
+++ resolved
@@ -1334,11 +1334,7 @@
                         if (isalnum(*end) && i < 10)
                             buf[i++] = *end;
 
-<<<<<<< HEAD
-                    if (HDstrlen(buf) > 1 || isdigit(buf[0])) {
-=======
                     if (strlen(buf) > 1 || isdigit(buf[0])) {
->>>>>>> 07347cc5
                         size_t j;
 
                         for (j = 0; j < 10 && buf[j] != '\0'; ++j)
