cmake_minimum_required (VERSION 3.12)
project (HDF5_TOOLS_SRC_H5PERF C)

# --------------------------------------------------------------------
# h5perf_serial
# --------------------------------------------------------------------
set (h5perf_serial_SOURCES
    ${HDF5_TOOLS_SRC_H5PERF_SOURCE_DIR}/sio_perf.c
    ${HDF5_TOOLS_SRC_H5PERF_SOURCE_DIR}/sio_engine.c
)
add_executable (h5perf_serial ${h5perf_serial_SOURCES})
target_include_directories (h5perf_serial PRIVATE "${HDF5_TEST_SRC_DIR};${HDF5_SRC_INCLUDE_DIRS};${HDF5_SRC_BINARY_DIR};$<$<BOOL:${HDF5_ENABLE_PARALLEL}>:${MPI_C_INCLUDE_DIRS}>")
if (NOT ONLY_SHARED_LIBS)
  TARGET_C_PROPERTIES (h5perf_serial STATIC)
  target_link_libraries (h5perf_serial PRIVATE ${HDF5_TOOLS_LIB_TARGET} ${HDF5_LIB_TARGET})
else ()
  TARGET_C_PROPERTIES (h5perf_serial SHARED)
  target_link_libraries (h5perf_serial PRIVATE ${HDF5_TOOLS_LIBSH_TARGET} ${HDF5_LIBSH_TARGET})
endif ()
set_target_properties (h5perf_serial PROPERTIES FOLDER perform)
set_global_variable (HDF5_UTILS_TO_EXPORT "${HDF5_UTILS_TO_EXPORT};h5perf_serial")

set (H5_DEP_EXECUTABLES h5perf_serial)

if (HDF5_ENABLE_FORMATTERS)
  clang_format (HDF5_TOOLS_SRC_H5PERF_h5perf_serial_FORMAT h5perf_serial)
endif ()

# --------------------------------------------------------------------
# h5perf
# --------------------------------------------------------------------
if (H5_HAVE_PARALLEL)
<<<<<<< HEAD
  if (UNIX)
    #-- Adding test for perf - only on unix systems
    set (perf_SOURCES
        ${HDF5_TOOLS_SRC_H5PERF_SOURCE_DIR}/perf.c
    )
    add_executable (perf ${perf_SOURCES})
    target_include_directories (perf PRIVATE "${HDF5_TEST_SRC_DIR};${HDF5_SRC_INCLUDE_DIRS};${HDF5_SRC_BINARY_DIR};$<$<BOOL:${HDF5_ENABLE_PARALLEL}>:${MPI_C_INCLUDE_DIRS}>")
    if (NOT ONLY_SHARED_LIBS)
      TARGET_C_PROPERTIES (perf STATIC)
      target_link_libraries (perf PRIVATE ${HDF5_TOOLS_LIB_TARGET} ${HDF5_LIB_TARGET} "$<$<BOOL:${HDF5_ENABLE_PARALLEL}>:${MPI_C_LIBRARIES}>")
    else ()
      TARGET_C_PROPERTIES (perf SHARED)
      target_link_libraries (perf PRIVATE ${HDF5_TOOLS_LIBSH_TARGET} ${HDF5_LIBSH_TARGET} "$<$<BOOL:${HDF5_ENABLE_PARALLEL}>:${MPI_C_LIBRARIES}>")
    endif ()
    set_target_properties (perf PROPERTIES FOLDER perform)
    set_global_variable (HDF5_UTILS_TO_EXPORT "${HDF5_UTILS_TO_EXPORT};perf")

    set (H5_DEP_EXECUTABLES perf)

    #-----------------------------------------------------------------------------
    # Add Target to clang-format
    #-----------------------------------------------------------------------------
    if (HDF5_ENABLE_FORMATTERS)
      clang_format (HDF5_TOOLS_SRC_H5PERF_perf_FORMAT perf)
    endif ()
  endif ()

  #-- Adding test for h5perf
=======
>>>>>>> e3800e12
  set (h5perf_SOURCES
      ${HDF5_TOOLS_SRC_H5PERF_SOURCE_DIR}/pio_perf.c
      ${HDF5_TOOLS_SRC_H5PERF_SOURCE_DIR}/pio_engine.c
  )
  add_executable (h5perf ${h5perf_SOURCES})
  target_include_directories (h5perf PRIVATE "${HDF5_SRC_INCLUDE_DIRS};${HDF5_SRC_BINARY_DIR};$<$<BOOL:${HDF5_ENABLE_PARALLEL}>:${MPI_C_INCLUDE_DIRS}>")
  if (NOT ONLY_SHARED_LIBS)
    TARGET_C_PROPERTIES (h5perf STATIC)
    target_link_libraries (h5perf PRIVATE ${LINK_LIBS} ${HDF5_TOOLS_LIB_TARGET} ${HDF5_LIB_TARGET}  "$<$<BOOL:${HDF5_ENABLE_PARALLEL}>:${MPI_C_LIBRARIES}>")
  else ()
    TARGET_C_PROPERTIES (h5perf SHARED)
    target_link_libraries (h5perf PRIVATE ${LINK_LIBS} ${HDF5_TOOLS_LIBSH_TARGET} ${HDF5_LIBSH_TARGET} "$<$<BOOL:${HDF5_ENABLE_PARALLEL}>:${MPI_C_LIBRARIES}>")
  endif ()
  set_target_properties (h5perf PROPERTIES FOLDER perform)
  set_global_variable (HDF5_UTILS_TO_EXPORT "${HDF5_UTILS_TO_EXPORT};h5perf")

  set (H5_DEP_EXECUTABLES h5perf)

  if (HDF5_ENABLE_FORMATTERS)
    clang_format (HDF5_TOOLS_SRC_H5PERF_h5perf_FORMAT h5perf)
  endif ()
endif ()

#-----------------------------------------------------------------------------
# Rules for Installation of tools using make Install target
#-----------------------------------------------------------------------------
if (HDF5_EXPORTED_TARGETS)
  foreach (exec ${H5_DEP_EXECUTABLES})
    INSTALL_PROGRAM_PDB (${exec} ${HDF5_INSTALL_BIN_DIR} toolsapplications)
  endforeach ()

  install (
      TARGETS
          ${H5_DEP_EXECUTABLES}
      EXPORT
          ${HDF5_EXPORTED_TARGETS}
      RUNTIME DESTINATION ${HDF5_INSTALL_BIN_DIR} COMPONENT toolsapplications
  )
endif ()<|MERGE_RESOLUTION|>--- conflicted
+++ resolved
@@ -30,37 +30,6 @@
 # h5perf
 # --------------------------------------------------------------------
 if (H5_HAVE_PARALLEL)
-<<<<<<< HEAD
-  if (UNIX)
-    #-- Adding test for perf - only on unix systems
-    set (perf_SOURCES
-        ${HDF5_TOOLS_SRC_H5PERF_SOURCE_DIR}/perf.c
-    )
-    add_executable (perf ${perf_SOURCES})
-    target_include_directories (perf PRIVATE "${HDF5_TEST_SRC_DIR};${HDF5_SRC_INCLUDE_DIRS};${HDF5_SRC_BINARY_DIR};$<$<BOOL:${HDF5_ENABLE_PARALLEL}>:${MPI_C_INCLUDE_DIRS}>")
-    if (NOT ONLY_SHARED_LIBS)
-      TARGET_C_PROPERTIES (perf STATIC)
-      target_link_libraries (perf PRIVATE ${HDF5_TOOLS_LIB_TARGET} ${HDF5_LIB_TARGET} "$<$<BOOL:${HDF5_ENABLE_PARALLEL}>:${MPI_C_LIBRARIES}>")
-    else ()
-      TARGET_C_PROPERTIES (perf SHARED)
-      target_link_libraries (perf PRIVATE ${HDF5_TOOLS_LIBSH_TARGET} ${HDF5_LIBSH_TARGET} "$<$<BOOL:${HDF5_ENABLE_PARALLEL}>:${MPI_C_LIBRARIES}>")
-    endif ()
-    set_target_properties (perf PROPERTIES FOLDER perform)
-    set_global_variable (HDF5_UTILS_TO_EXPORT "${HDF5_UTILS_TO_EXPORT};perf")
-
-    set (H5_DEP_EXECUTABLES perf)
-
-    #-----------------------------------------------------------------------------
-    # Add Target to clang-format
-    #-----------------------------------------------------------------------------
-    if (HDF5_ENABLE_FORMATTERS)
-      clang_format (HDF5_TOOLS_SRC_H5PERF_perf_FORMAT perf)
-    endif ()
-  endif ()
-
-  #-- Adding test for h5perf
-=======
->>>>>>> e3800e12
   set (h5perf_SOURCES
       ${HDF5_TOOLS_SRC_H5PERF_SOURCE_DIR}/pio_perf.c
       ${HDF5_TOOLS_SRC_H5PERF_SOURCE_DIR}/pio_engine.c
