--- conflicted
+++ resolved
@@ -299,27 +299,6 @@
 static int
 run_test(iotype iot, parameters parms, struct options *opts)
 {
-<<<<<<< HEAD
-    results      res;
-    register int i, ret_value = SUCCESS;
-    off_t        raw_size;
-    minmax *     write_sys_mm_table   = NULL;
-    minmax *     write_mm_table       = NULL;
-    minmax *     write_gross_mm_table = NULL;
-    minmax *     write_raw_mm_table   = NULL;
-    minmax *     read_sys_mm_table    = NULL;
-    minmax *     read_mm_table        = NULL;
-    minmax *     read_gross_mm_table  = NULL;
-    minmax *     read_raw_mm_table    = NULL;
-    minmax       write_sys_mm         = {0.0, 0.0, 0.0, 0};
-    minmax       write_mm             = {0.0, 0.0, 0.0, 0};
-    minmax       write_gross_mm       = {0.0, 0.0, 0.0, 0};
-    minmax       write_raw_mm         = {0.0, 0.0, 0.0, 0};
-    minmax       read_sys_mm          = {0.0, 0.0, 0.0, 0};
-    minmax       read_mm              = {0.0, 0.0, 0.0, 0};
-    minmax       read_gross_mm        = {0.0, 0.0, 0.0, 0};
-    minmax       read_raw_mm          = {0.0, 0.0, 0.0, 0};
-=======
     results res;
     int     i, ret_value = SUCCESS;
     off_t   raw_size;
@@ -339,7 +318,6 @@
     minmax  read_mm              = {0.0, 0.0, 0.0, 0};
     minmax  read_gross_mm        = {0.0, 0.0, 0.0, 0};
     minmax  read_raw_mm          = {0.0, 0.0, 0.0, 0};
->>>>>>> da562164
 
     raw_size      = (off_t)parms.num_bytes;
     parms.io_type = iot;
