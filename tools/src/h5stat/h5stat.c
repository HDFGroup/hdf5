--- conflicted
+++ resolved
@@ -116,11 +116,7 @@
     int                   local;                       /* Flag to indicate iteration over the object*/
 } iter_t;
 
-<<<<<<< HEAD
-static const char *drivername = "";
-=======
 static const char *drivername = NULL;
->>>>>>> 18bbd3f0
 
 #ifdef H5_HAVE_ROS3_VFD
 /* Default "anonymous" S3 configuration */
@@ -1067,103 +1063,10 @@
 #else
                 error_msg("Read-Only S3 VFD not enabled.\n");
                 goto error;
-<<<<<<< HEAD
-#else
-            {
-                char *      cred_str = NULL;
-                unsigned    nelems   = 0;
-                char **     cred     = NULL;
-                char const *ccred[3];
-
-                if (FAIL == parse_tuple((const char *)opt_arg, ',', &cred_str, &nelems, &cred)) {
-                    error_msg("Unable to parse s3 credential\n");
-                    goto error;
-                }
-                if (nelems != 3) {
-                    error_msg("s3 credential must have three elements\n");
-                    goto error;
-                }
-                ccred[0] = (const char *)cred[0];
-                ccred[1] = (const char *)cred[1];
-                ccred[2] = (const char *)cred[2];
-                if (0 == h5tools_populate_ros3_fapl(&ros3_fa, ccred)) {
-                    error_msg("Unable to set ros3 fapl config\n");
-                    goto error;
-                }
-                HDfree(cred);
-                HDfree(cred_str);
-            } /* parse s3-cred block */
-                drivername = "ros3";
-=======
 #endif
->>>>>>> 18bbd3f0
                 break;
 
             case 'H':
-<<<<<<< HEAD
-#ifndef H5_HAVE_LIBHDFS
-                error_msg("HDFS VFD is not enabled.\n");
-                goto error;
-#else
-            {
-                unsigned      nelems    = 0;
-                char *        props_src = NULL;
-                char **       props     = NULL;
-                unsigned long k         = 0;
-                if (FAIL == parse_tuple((const char *)opt_arg, ',', &props_src, &nelems, &props)) {
-                    error_msg("unable to parse hdfs properties tuple\n");
-                    goto error;
-                }
-                /* sanity-check tuple count
-                 */
-                if (nelems != 5) {
-                    char str[64] = "";
-                    HDsprintf(str,
-                              "expected 5 elements in hdfs properties tuple "
-                              "but found %u\n",
-                              nelems);
-                    HDfree(props);
-                    HDfree(props_src);
-                    error_msg(str);
-                    goto error;
-                }
-                /* Populate fapl configuration structure with given
-                 * properties.
-                 * TODO/WARNING: No error-checking is done on length of
-                 *         input strings... Silent overflow is possible,
-                 *         albeit unlikely.
-                 */
-                if (HDstrncmp(props[0], "", 1)) {
-                    HDstrncpy(hdfs_fa.namenode_name, (const char *)props[0], HDstrlen(props[0]));
-                }
-                if (HDstrncmp(props[1], "", 1)) {
-                    k = strtoul((const char *)props[1], NULL, 0);
-                    if (errno == ERANGE) {
-                        error_msg("supposed port number wasn't.\n");
-                        goto error;
-                    }
-                    hdfs_fa.namenode_port = (int32_t)k;
-                }
-                if (HDstrncmp(props[2], "", 1)) {
-                    HDstrncpy(hdfs_fa.kerberos_ticket_cache, (const char *)props[2], HDstrlen(props[2]));
-                }
-                if (HDstrncmp(props[3], "", 1)) {
-                    HDstrncpy(hdfs_fa.user_name, (const char *)props[3], HDstrlen(props[3]));
-                }
-                if (strncmp(props[4], "", 1)) {
-                    k = HDstrtoul((const char *)props[4], NULL, 0);
-                    if (errno == ERANGE) {
-                        error_msg("supposed buffersize number wasn't.\n");
-                        goto error;
-                    }
-                    hdfs_fa.stream_buffer_size = (int32_t)k;
-                }
-                HDfree(props);
-                HDfree(props_src);
-                drivername = "hdfs";
-            } break;
-#endif /* H5_HAVE_LIBHDFS */
-=======
 #ifdef H5_HAVE_LIBHDFS
                 if (h5tools_parse_hdfs_fapl_tuple(opt_arg, ',', &hdfs_fa) < 0) {
                     error_msg("failed to parse HDFS VFD configuration info\n");
@@ -1176,7 +1079,6 @@
                 goto error;
 #endif
                 break;
->>>>>>> 18bbd3f0
 
             default:
                 usage(h5tools_getprogname());
@@ -1322,19 +1224,11 @@
     HDfprintf(stdout, "\tUser block: %" PRIuHSIZE "\n", iter->ublk_size);
 
     HDfprintf(stdout, "\tObject headers: (total/unused)\n");
-<<<<<<< HEAD
-    HDfprintf(stdout, "\t\tGroups: %Hu/%Hu\n", iter->group_ohdr_info.total_size,
-              iter->group_ohdr_info.free_size);
-    HDfprintf(stdout, "\t\tDatasets(exclude compact data): %Hu/%Hu\n", iter->dset_ohdr_info.total_size,
-              iter->dset_ohdr_info.free_size);
-    HDfprintf(stdout, "\t\tDatatypes: %Hu/%Hu\n", iter->dtype_ohdr_info.total_size,
-=======
     HDfprintf(stdout, "\t\tGroups: %" PRIuHSIZE "/%" PRIuHSIZE "\n", iter->group_ohdr_info.total_size,
               iter->group_ohdr_info.free_size);
     HDfprintf(stdout, "\t\tDatasets(exclude compact data): %" PRIuHSIZE "/%" PRIuHSIZE "\n",
               iter->dset_ohdr_info.total_size, iter->dset_ohdr_info.free_size);
     HDfprintf(stdout, "\t\tDatatypes: %" PRIuHSIZE "/%" PRIuHSIZE "\n", iter->dtype_ohdr_info.total_size,
->>>>>>> 18bbd3f0
               iter->dtype_ohdr_info.free_size);
 
     HDfprintf(stdout, "\tGroups:\n");
@@ -1436,13 +1330,8 @@
 {
     HDprintf("File space information for groups' metadata (in bytes):\n");
 
-<<<<<<< HEAD
-    HDfprintf(stdout, "\tObject headers (total/unused): %Hu/%Hu\n", iter->group_ohdr_info.total_size,
-              iter->group_ohdr_info.free_size);
-=======
     HDfprintf(stdout, "\tObject headers (total/unused): %" PRIuHSIZE "/%" PRIuHSIZE "\n",
               iter->group_ohdr_info.total_size, iter->group_ohdr_info.free_size);
->>>>>>> 18bbd3f0
 
     HDfprintf(stdout, "\tB-tree/List: %" PRIuHSIZE "\n", iter->groups_btree_storage_size);
     HDfprintf(stdout, "\tHeap: %" PRIuHSIZE "\n", iter->groups_heap_storage_size);
@@ -1557,19 +1446,11 @@
 {
     HDprintf("File space information for datasets' metadata (in bytes):\n");
 
-<<<<<<< HEAD
-    HDfprintf(stdout, "\tObject headers (total/unused): %Hu/%Hu\n", iter->dset_ohdr_info.total_size,
-              iter->dset_ohdr_info.free_size);
-
-    HDfprintf(stdout, "\tIndex for Chunked datasets: %Hu\n", iter->datasets_index_storage_size);
-    HDfprintf(stdout, "\tHeap: %Hu\n", iter->datasets_heap_storage_size);
-=======
     HDfprintf(stdout, "\tObject headers (total/unused): %" PRIuHSIZE "/%" PRIuHSIZE "\n",
               iter->dset_ohdr_info.total_size, iter->dset_ohdr_info.free_size);
 
     HDfprintf(stdout, "\tIndex for Chunked datasets: %" PRIuHSIZE "\n", iter->datasets_index_storage_size);
     HDfprintf(stdout, "\tHeap: %" PRIuHSIZE "\n", iter->datasets_heap_storage_size);
->>>>>>> 18bbd3f0
 
     return 0;
 } /* print_dset_metadata() */
@@ -1728,11 +1609,7 @@
 {
     hsize_t total_meta = 0;
     hsize_t unaccount  = 0;
-<<<<<<< HEAD
-    double  percent    = 0.0f;
-=======
     double  percent    = 0.0;
->>>>>>> 18bbd3f0
 
     HDfprintf(stdout, "File space management strategy: %s\n", FS_STRATEGY_NAME[iter->fs_strategy]);
     HDfprintf(stdout, "File space page size: %" PRIuHSIZE " bytes\n", iter->fsp_size);
@@ -1744,21 +1621,12 @@
         iter->datasets_index_storage_size + iter->datasets_heap_storage_size + iter->SM_hdr_storage_size +
         iter->SM_index_storage_size + iter->SM_heap_storage_size + iter->free_hdr;
 
-<<<<<<< HEAD
-    HDfprintf(stdout, "  File metadata: %Hu bytes\n", total_meta);
-    HDfprintf(stdout, "  Raw data: %Hu bytes\n", iter->dset_storage_size);
-
-    percent = ((double)iter->free_space / (double)iter->filesize) * (double)100.0f;
-    HDfprintf(stdout, "  Amount/Percent of tracked free space: %Hu bytes/%3.1f%\n", iter->free_space,
-              percent);
-=======
     HDfprintf(stdout, "  File metadata: %" PRIuHSIZE " bytes\n", total_meta);
     HDfprintf(stdout, "  Raw data: %" PRIuHSIZE " bytes\n", iter->dset_storage_size);
 
     percent = ((double)iter->free_space / (double)iter->filesize) * 100.0;
     HDfprintf(stdout, "  Amount/Percent of tracked free space: %" PRIuHSIZE " bytes/%3.1f%%\n",
               iter->free_space, percent);
->>>>>>> 18bbd3f0
 
     if (iter->filesize < (total_meta + iter->dset_storage_size + iter->free_space)) {
         unaccount = (total_meta + iter->dset_storage_size + iter->free_space) - iter->filesize;
@@ -1770,19 +1638,11 @@
         HDfprintf(stdout, "  Unaccounted space: %" PRIuHSIZE " bytes\n", unaccount);
     }
 
-<<<<<<< HEAD
-    HDfprintf(stdout, "Total space: %Hu bytes\n",
-              total_meta + iter->dset_storage_size + iter->free_space + unaccount);
-
-    if (iter->nexternal)
-        HDfprintf(stdout, "External raw data: %Hu bytes\n", iter->dset_external_storage_size);
-=======
     HDfprintf(stdout, "Total space: %" PRIuHSIZE " bytes\n",
               total_meta + iter->dset_storage_size + iter->free_space + unaccount);
 
     if (iter->nexternal)
         HDfprintf(stdout, "External raw data: %" PRIuHSIZE " bytes\n", iter->dset_external_storage_size);
->>>>>>> 18bbd3f0
 
     return 0;
 } /* print_storage_summary() */
@@ -1903,17 +1763,8 @@
 main(int argc, const char *argv[])
 {
     iter_t            iter;
-<<<<<<< HEAD
-    const char *      fname = NULL;
-    hid_t             fid   = H5I_INVALID_HID;
-    H5E_auto2_t       func;
-    H5E_auto2_t       tools_func;
-    void *            edata;
-    void *            tools_edata;
-=======
     const char *      fname   = NULL;
     hid_t             fid     = H5I_INVALID_HID;
->>>>>>> 18bbd3f0
     struct handler_t *hand    = NULL;
     hid_t             fapl_id = H5P_DEFAULT;
 
@@ -1931,19 +1782,6 @@
     /* enable error reporting if command line option */
     h5tools_error_report();
 
-<<<<<<< HEAD
-        if (!HDstrcmp(drivername, "ros3")) {
-#ifndef H5_HAVE_ROS3_VFD
-            error_msg("Read-Only S3 VFD not enabled.\n\n");
-            goto done;
-#else
-            conf_fa = (void *)&ros3_fa;
-#endif /* H5_HAVE_ROS3_VFD */
-        }
-        else if (!HDstrcmp(drivername, "hdfs")) {
-#ifndef H5_HAVE_LIBHDFS
-            error_msg("HDFS VFD not enabled.\n\n");
-=======
     if (drivername) {
         h5tools_vfd_info_t vfd_info;
 
@@ -1955,7 +1793,6 @@
             vfd_info.info = (void *)&ros3_fa;
 #else
             error_msg("Read-Only S3 VFD not enabled.\n");
->>>>>>> 18bbd3f0
             goto done;
 #endif
         }
@@ -1976,14 +1813,6 @@
 
     fname = argv[opt_ind];
 
-<<<<<<< HEAD
-    if (enable_error_stack > 0) {
-        H5Eset_auto2(H5E_DEFAULT, func, edata);
-        H5Eset_auto2(H5tools_ERR_STACK_g, tools_func, tools_edata);
-    }
-
-=======
->>>>>>> 18bbd3f0
     /* Check for filename given */
     if (fname) {
         hid_t       fcpl;
@@ -1991,12 +1820,8 @@
 
         HDprintf("Filename: %s\n", fname);
 
-<<<<<<< HEAD
-        fid = H5Fopen(fname, H5F_ACC_RDONLY, fapl_id);
-=======
         fid = h5tools_fopen(fname, H5F_ACC_RDONLY, fapl_id, (fapl_id == H5P_DEFAULT) ? FALSE : TRUE, NULL, 0);
 
->>>>>>> 18bbd3f0
         if (fid < 0) {
             error_msg("unable to open file \"%s\"\n", fname);
             h5tools_setstatus(EXIT_FAILURE);
