--- conflicted
+++ resolved
@@ -307,13 +307,8 @@
     /* Add attribute count to proper bin */
     bin = ceil_log10((unsigned long)oi->num_attrs);
     if ((bin + 1) > iter->attr_nbins) {
-<<<<<<< HEAD
         iter->attr_bins = (unsigned long *)realloc(iter->attr_bins, (bin + 1) * sizeof(unsigned long));
-        HDassert(iter->attr_bins);
-=======
-        iter->attr_bins = (unsigned long *)HDrealloc(iter->attr_bins, (bin + 1) * sizeof(unsigned long));
         assert(iter->attr_bins);
->>>>>>> 7a44581a
 
         /* Initialize counts for intermediate bins */
         while (iter->attr_nbins < bin)
@@ -760,13 +755,8 @@
         bin = ceil_log10((unsigned long)sect_info[u].size);
         if (bin >= iter->sect_nbins) {
             /* Allocate more storage for section info */
-<<<<<<< HEAD
             iter->sect_bins = (unsigned long *)realloc(iter->sect_bins, (bin + 1) * sizeof(unsigned long));
-            HDassert(iter->sect_bins);
-=======
-            iter->sect_bins = (unsigned long *)HDrealloc(iter->sect_bins, (bin + 1) * sizeof(unsigned long));
             assert(iter->sect_bins);
->>>>>>> 7a44581a
 
             /* Initialize counts for intermediate bins */
             while (iter->sect_nbins < bin)
