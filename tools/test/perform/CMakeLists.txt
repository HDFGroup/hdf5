cmake_minimum_required (VERSION 3.12)
project (HDF5_TOOLS_TEST_PERFORM C)

<<<<<<< HEAD
# --------------------------------------------------------------------
# Add the executables
# --------------------------------------------------------------------

if (HDF5_BUILD_PERFORM_STANDALONE)
  #-- Adding test for h5perf_serial_alone - io_timer.c includes
  set (h5perf_serial_alone_SOURCES
      ${HDF5_TOOLS_DIR}/lib/io_timer.c
      ${HDF5_TOOLS_SRC_H5PERF_SOURCE_DIR}/sio_perf.c
      ${HDF5_TOOLS_SRC_H5PERF_SOURCE_DIR}/sio_engine.c
      ${HDF5_TOOLS_TEST_PERFORM_SOURCE_DIR}/sio_standalone.c
  )
  add_executable (h5perf_serial_alone ${h5perf_serial_alone_SOURCES})
  target_include_directories (h5perf_serial_alone PRIVATE "${HDF5_SRC_INCLUDE_DIRS};${HDF5_SRC_BINARY_DIR};${HDF5_TOOLS_DIR}/lib;${HDF5_TOOLS_SRC_H5PERF_SOURCE_DIR};${HDF5_TOOLS_TEST_PERFORM_SOURCE_DIR};$<$<BOOL:${HDF5_ENABLE_PARALLEL}>:${MPI_C_INCLUDE_DIRS}>")
  if (NOT BUILD_SHARED_LIBS)
    TARGET_C_PROPERTIES (h5perf_serial_alone STATIC)
    target_link_libraries (h5perf_serial_alone PRIVATE ${HDF5_LIB_TARGET} "$<$<BOOL:${HDF5_ENABLE_PARALLEL}>:${MPI_C_LIBRARIES}>")
  else ()
    TARGET_C_PROPERTIES (h5perf_serial_alone SHARED)
    target_link_libraries (h5perf_serial_alone PRIVATE ${HDF5_LIBSH_TARGET} "$<$<BOOL:${HDF5_ENABLE_PARALLEL}>:${MPI_C_LIBRARIES}>")
  endif ()
  set_target_properties (h5perf_serial_alone PROPERTIES FOLDER perform)
  set_property (TARGET h5perf_serial_alone APPEND PROPERTY COMPILE_DEFINITIONS STANDALONE)

  #-----------------------------------------------------------------------------
  # Add Target to clang-format
  #-----------------------------------------------------------------------------
  if (HDF5_ENABLE_FORMATTERS)
    clang_format (HDF5_TOOLS_TEST_PERFORM_h5perf_serial_alone_FORMAT h5perf_serial_alone)
  endif ()
endif ()

#-- Adding test for chunk
=======
#-----------------------------------------------------------------------------
# chunk
#-----------------------------------------------------------------------------
>>>>>>> 1cfca8fd
set (chunk_SOURCES
    ${HDF5_TOOLS_TEST_PERFORM_SOURCE_DIR}/chunk.c
)
add_executable(chunk ${chunk_SOURCES})
target_include_directories (chunk PRIVATE "${HDF5_SRC_INCLUDE_DIRS};${HDF5_SRC_BINARY_DIR};$<$<BOOL:${HDF5_ENABLE_PARALLEL}>:${MPI_C_INCLUDE_DIRS}>")
if (NOT BUILD_SHARED_LIBS)
  TARGET_C_PROPERTIES (chunk STATIC)
  target_link_libraries (chunk PRIVATE ${HDF5_TOOLS_LIB_TARGET} ${HDF5_LIB_TARGET})
else ()
  TARGET_C_PROPERTIES (chunk SHARED)
  target_link_libraries (chunk PRIVATE ${HDF5_TOOLS_LIBSH_TARGET} ${HDF5_LIBSH_TARGET})
endif ()
set_target_properties (chunk PROPERTIES FOLDER perform)

if (HDF5_ENABLE_FORMATTERS)
  clang_format (HDF5_TOOLS_TEST_PERFORM_chunk_FORMAT chunk)
endif ()

#-----------------------------------------------------------------------------
# iopipe
#-----------------------------------------------------------------------------
set (iopipe_SOURCES
    ${HDF5_TOOLS_TEST_PERFORM_SOURCE_DIR}/iopipe.c
)
add_executable (iopipe ${iopipe_SOURCES})
target_include_directories (iopipe PRIVATE "${HDF5_SRC_INCLUDE_DIRS};${HDF5_SRC_BINARY_DIR};$<$<BOOL:${HDF5_ENABLE_PARALLEL}>:${MPI_C_INCLUDE_DIRS}>")
if (NOT BUILD_SHARED_LIBS)
  TARGET_C_PROPERTIES (iopipe STATIC)
  target_link_libraries (iopipe PRIVATE ${HDF5_TOOLS_LIB_TARGET} ${HDF5_LIB_TARGET})
else ()
  TARGET_C_PROPERTIES (iopipe SHARED)
  target_link_libraries (iopipe PRIVATE ${HDF5_TOOLS_LIBSH_TARGET} ${HDF5_LIBSH_TARGET})
endif ()
set_target_properties (iopipe PROPERTIES FOLDER perform)

if (HDF5_ENABLE_FORMATTERS)
  clang_format (HDF5_TOOLS_TEST_PERFORM_iopipe_FORMAT iopipe)
endif ()

#-----------------------------------------------------------------------------
# chunk_cache
#-----------------------------------------------------------------------------
set (chunk_cache_SOURCES
    ${HDF5_TOOLS_TEST_PERFORM_SOURCE_DIR}/chunk_cache.c
)
add_executable (chunk_cache ${chunk_cache_SOURCES})
target_include_directories (chunk_cache PRIVATE "${HDF5_TEST_SRC_DIR};${HDF5_SRC_INCLUDE_DIRS};${HDF5_SRC_BINARY_DIR};$<$<BOOL:${HDF5_ENABLE_PARALLEL}>:${MPI_C_INCLUDE_DIRS}>")
if (NOT BUILD_SHARED_LIBS)
  TARGET_C_PROPERTIES (chunk_cache STATIC)
  target_link_libraries (chunk_cache PRIVATE ${HDF5_TOOLS_LIB_TARGET} ${HDF5_LIB_TARGET})
else ()
  TARGET_C_PROPERTIES (chunk_cache SHARED)
  target_link_libraries (chunk_cache PRIVATE ${HDF5_TOOLS_LIBSH_TARGET} ${HDF5_LIBSH_TARGET})
endif ()
set_target_properties (chunk_cache PROPERTIES FOLDER perform)

if (HDF5_ENABLE_FORMATTERS)
  clang_format (HDF5_TOOLS_TEST_PERFORM_chunk_cache_FORMAT chunk_cache)
endif ()

#-----------------------------------------------------------------------------
# overhead
#-----------------------------------------------------------------------------
set (overhead_SOURCES
    ${HDF5_TOOLS_TEST_PERFORM_SOURCE_DIR}/overhead.c
)
add_executable (overhead ${overhead_SOURCES})
target_include_directories (overhead PRIVATE "${HDF5_SRC_INCLUDE_DIRS};${HDF5_SRC_BINARY_DIR};$<$<BOOL:${HDF5_ENABLE_PARALLEL}>:${MPI_C_INCLUDE_DIRS}>")
if (NOT BUILD_SHARED_LIBS)
  TARGET_C_PROPERTIES (overhead STATIC)
  target_link_libraries (overhead PRIVATE ${HDF5_TOOLS_LIB_TARGET} ${HDF5_LIB_TARGET})
else ()
  TARGET_C_PROPERTIES (overhead SHARED)
  target_link_libraries (overhead PRIVATE ${HDF5_TOOLS_LIBSH_TARGET} ${HDF5_LIBSH_TARGET})
endif ()
set_target_properties (overhead PROPERTIES FOLDER perform)

if (HDF5_ENABLE_FORMATTERS)
  clang_format (HDF5_TOOLS_TEST_PERFORM_overhead_FORMAT overhead)
endif ()

#-----------------------------------------------------------------------------
# perf_meta
#-----------------------------------------------------------------------------
set (perf_meta_SOURCES
    ${HDF5_TOOLS_TEST_PERFORM_SOURCE_DIR}/perf_meta.c
)
add_executable (perf_meta ${perf_meta_SOURCES})
target_include_directories (perf_meta PRIVATE "${HDF5_TEST_SRC_DIR};${HDF5_SRC_INCLUDE_DIRS};${HDF5_SRC_BINARY_DIR};$<$<BOOL:${HDF5_ENABLE_PARALLEL}>:${MPI_C_INCLUDE_DIRS}>")
if (NOT BUILD_SHARED_LIBS)
  TARGET_C_PROPERTIES (perf_meta STATIC)
  target_link_libraries (perf_meta PRIVATE ${HDF5_TOOLS_LIB_TARGET} ${HDF5_TEST_LIB_TARGET} ${HDF5_LIB_TARGET})
else ()
  TARGET_C_PROPERTIES (perf_meta SHARED)
  target_link_libraries (perf_meta PRIVATE ${HDF5_TOOLS_LIBSH_TARGET} ${HDF5_TEST_LIBSH_TARGET} ${HDF5_LIBSH_TARGET})
endif ()
set_target_properties (perf_meta PROPERTIES FOLDER perform)

if (HDF5_ENABLE_FORMATTERS)
  clang_format (HDF5_TOOLS_TEST_PERFORM_perf_meta_FORMAT perf_meta)
endif ()

#-----------------------------------------------------------------------------
# zip_perf
#-----------------------------------------------------------------------------
set (zip_perf_SOURCES
    ${HDF5_TOOLS_TEST_PERFORM_SOURCE_DIR}/zip_perf.c
)
add_executable (zip_perf ${zip_perf_SOURCES})
target_include_directories (zip_perf PRIVATE "${HDF5_TEST_SRC_DIR};${HDF5_SRC_INCLUDE_DIRS};${HDF5_SRC_BINARY_DIR};$<$<BOOL:${HDF5_ENABLE_PARALLEL}>:${MPI_C_INCLUDE_DIRS}>")
if (NOT BUILD_SHARED_LIBS)
  TARGET_C_PROPERTIES (zip_perf STATIC)
  target_link_libraries (zip_perf PRIVATE ${HDF5_TOOLS_LIB_TARGET} ${HDF5_LIB_TARGET} ${LINK_COMP_LIBS})
else ()
  TARGET_C_PROPERTIES (zip_perf SHARED)
  target_link_libraries (zip_perf PRIVATE ${HDF5_TOOLS_LIBSH_TARGET} ${HDF5_LIBSH_TARGET} ${LINK_COMP_LIBS})
endif ()
set_target_properties (zip_perf PROPERTIES FOLDER perform)

if (HDF5_ENABLE_FORMATTERS)
  clang_format (HDF5_TOOLS_TEST_PERFORM_zip_perf_FORMAT zip_perf)
endif ()

<<<<<<< HEAD
if (H5_HAVE_PARALLEL AND HDF5_TEST_PARALLEL)
  if (HDF5_BUILD_PERFORM_STANDALONE)
    #-- Adding test for h5perf
    set (h5perf_alone_SOURCES
        ${HDF5_TOOLS_DIR}/lib/io_timer.c
        ${HDF5_TOOLS_SRC_H5PERF_SOURCE_DIR}/pio_perf.c
        ${HDF5_TOOLS_SRC_H5PERF_SOURCE_DIR}/pio_engine.c
        ${HDF5_TOOLS_TEST_PERFORM_SOURCE_DIR}/pio_standalone.c
    )
    add_executable (h5perf_alone ${h5perf_alone_SOURCES})
    target_include_directories (h5perf_alone PRIVATE "${HDF5_SRC_INCLUDE_DIRS};${HDF5_SRC_BINARY_DIR};${HDF5_TOOLS_DIR}/lib;${HDF5_TOOLS_SRC_H5PERF_SOURCE_DIR};${HDF5_TOOLS_TEST_PERFORM_SOURCE_DIR};$<$<BOOL:${HDF5_ENABLE_PARALLEL}>:${MPI_C_INCLUDE_DIRS}>")
    if (NOT BUILD_SHARED_LIBS)
      TARGET_C_PROPERTIES (h5perf_alone STATIC)
      target_link_libraries (h5perf_alone PRIVATE ${HDF5_LIB_TARGET} ${LINK_LIBS} "$<$<BOOL:${HDF5_ENABLE_PARALLEL}>:${MPI_C_LIBRARIES}>")
    else ()
      TARGET_C_PROPERTIES (h5perf_alone SHARED)
      target_link_libraries (h5perf_alone PRIVATE ${HDF5_LIBSH_TARGET} ${LINK_LIBS} "$<$<BOOL:${HDF5_ENABLE_PARALLEL}>:${MPI_C_LIBRARIES}>")
    endif ()
    set_target_properties (h5perf_alone PROPERTIES FOLDER perform)
    set_property (TARGET h5perf_alone
        APPEND PROPERTY COMPILE_DEFINITIONS STANDALONE
    )

    #-----------------------------------------------------------------------------
    # Add Target to clang-format
    #-----------------------------------------------------------------------------
    if (HDF5_ENABLE_FORMATTERS)
      clang_format (HDF5_TOOLS_TEST_PERFORM_h5perf_alone_FORMAT h5perf_alone)
    endif ()
  endif ()
endif ()

=======
>>>>>>> 1cfca8fd
if (HDF5_TEST_TOOLS)
  include (CMakeTests.cmake)
endif ()<|MERGE_RESOLUTION|>--- conflicted
+++ resolved
@@ -1,45 +1,9 @@
 cmake_minimum_required (VERSION 3.12)
 project (HDF5_TOOLS_TEST_PERFORM C)
 
-<<<<<<< HEAD
-# --------------------------------------------------------------------
-# Add the executables
-# --------------------------------------------------------------------
-
-if (HDF5_BUILD_PERFORM_STANDALONE)
-  #-- Adding test for h5perf_serial_alone - io_timer.c includes
-  set (h5perf_serial_alone_SOURCES
-      ${HDF5_TOOLS_DIR}/lib/io_timer.c
-      ${HDF5_TOOLS_SRC_H5PERF_SOURCE_DIR}/sio_perf.c
-      ${HDF5_TOOLS_SRC_H5PERF_SOURCE_DIR}/sio_engine.c
-      ${HDF5_TOOLS_TEST_PERFORM_SOURCE_DIR}/sio_standalone.c
-  )
-  add_executable (h5perf_serial_alone ${h5perf_serial_alone_SOURCES})
-  target_include_directories (h5perf_serial_alone PRIVATE "${HDF5_SRC_INCLUDE_DIRS};${HDF5_SRC_BINARY_DIR};${HDF5_TOOLS_DIR}/lib;${HDF5_TOOLS_SRC_H5PERF_SOURCE_DIR};${HDF5_TOOLS_TEST_PERFORM_SOURCE_DIR};$<$<BOOL:${HDF5_ENABLE_PARALLEL}>:${MPI_C_INCLUDE_DIRS}>")
-  if (NOT BUILD_SHARED_LIBS)
-    TARGET_C_PROPERTIES (h5perf_serial_alone STATIC)
-    target_link_libraries (h5perf_serial_alone PRIVATE ${HDF5_LIB_TARGET} "$<$<BOOL:${HDF5_ENABLE_PARALLEL}>:${MPI_C_LIBRARIES}>")
-  else ()
-    TARGET_C_PROPERTIES (h5perf_serial_alone SHARED)
-    target_link_libraries (h5perf_serial_alone PRIVATE ${HDF5_LIBSH_TARGET} "$<$<BOOL:${HDF5_ENABLE_PARALLEL}>:${MPI_C_LIBRARIES}>")
-  endif ()
-  set_target_properties (h5perf_serial_alone PROPERTIES FOLDER perform)
-  set_property (TARGET h5perf_serial_alone APPEND PROPERTY COMPILE_DEFINITIONS STANDALONE)
-
-  #-----------------------------------------------------------------------------
-  # Add Target to clang-format
-  #-----------------------------------------------------------------------------
-  if (HDF5_ENABLE_FORMATTERS)
-    clang_format (HDF5_TOOLS_TEST_PERFORM_h5perf_serial_alone_FORMAT h5perf_serial_alone)
-  endif ()
-endif ()
-
-#-- Adding test for chunk
-=======
 #-----------------------------------------------------------------------------
 # chunk
 #-----------------------------------------------------------------------------
->>>>>>> 1cfca8fd
 set (chunk_SOURCES
     ${HDF5_TOOLS_TEST_PERFORM_SOURCE_DIR}/chunk.c
 )
@@ -163,41 +127,6 @@
   clang_format (HDF5_TOOLS_TEST_PERFORM_zip_perf_FORMAT zip_perf)
 endif ()
 
-<<<<<<< HEAD
-if (H5_HAVE_PARALLEL AND HDF5_TEST_PARALLEL)
-  if (HDF5_BUILD_PERFORM_STANDALONE)
-    #-- Adding test for h5perf
-    set (h5perf_alone_SOURCES
-        ${HDF5_TOOLS_DIR}/lib/io_timer.c
-        ${HDF5_TOOLS_SRC_H5PERF_SOURCE_DIR}/pio_perf.c
-        ${HDF5_TOOLS_SRC_H5PERF_SOURCE_DIR}/pio_engine.c
-        ${HDF5_TOOLS_TEST_PERFORM_SOURCE_DIR}/pio_standalone.c
-    )
-    add_executable (h5perf_alone ${h5perf_alone_SOURCES})
-    target_include_directories (h5perf_alone PRIVATE "${HDF5_SRC_INCLUDE_DIRS};${HDF5_SRC_BINARY_DIR};${HDF5_TOOLS_DIR}/lib;${HDF5_TOOLS_SRC_H5PERF_SOURCE_DIR};${HDF5_TOOLS_TEST_PERFORM_SOURCE_DIR};$<$<BOOL:${HDF5_ENABLE_PARALLEL}>:${MPI_C_INCLUDE_DIRS}>")
-    if (NOT BUILD_SHARED_LIBS)
-      TARGET_C_PROPERTIES (h5perf_alone STATIC)
-      target_link_libraries (h5perf_alone PRIVATE ${HDF5_LIB_TARGET} ${LINK_LIBS} "$<$<BOOL:${HDF5_ENABLE_PARALLEL}>:${MPI_C_LIBRARIES}>")
-    else ()
-      TARGET_C_PROPERTIES (h5perf_alone SHARED)
-      target_link_libraries (h5perf_alone PRIVATE ${HDF5_LIBSH_TARGET} ${LINK_LIBS} "$<$<BOOL:${HDF5_ENABLE_PARALLEL}>:${MPI_C_LIBRARIES}>")
-    endif ()
-    set_target_properties (h5perf_alone PROPERTIES FOLDER perform)
-    set_property (TARGET h5perf_alone
-        APPEND PROPERTY COMPILE_DEFINITIONS STANDALONE
-    )
-
-    #-----------------------------------------------------------------------------
-    # Add Target to clang-format
-    #-----------------------------------------------------------------------------
-    if (HDF5_ENABLE_FORMATTERS)
-      clang_format (HDF5_TOOLS_TEST_PERFORM_h5perf_alone_FORMAT h5perf_alone)
-    endif ()
-  endif ()
-endif ()
-
-=======
->>>>>>> 1cfca8fd
 if (HDF5_TEST_TOOLS)
   include (CMakeTests.cmake)
 endif ()