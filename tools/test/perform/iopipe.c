--- conflicted
+++ resolved
@@ -99,19 +99,11 @@
 #else
     int H5_ATTR_NDEBUG_UNUSED status;
 
-<<<<<<< HEAD
     status = system("sync");
-    HDassert(status >= 0);
+    assert(status >= 0);
 
     status = system("df >/dev/null");
-    HDassert(status >= 0);
-=======
-    status = HDsystem("sync");
     assert(status >= 0);
-
-    status = HDsystem("df >/dev/null");
-    assert(status >= 0);
->>>>>>> 7a44581a
 #endif
 }
 
