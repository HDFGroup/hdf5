--- conflicted
+++ resolved
@@ -158,13 +158,8 @@
     file_space = H5Screate_simple(2, size, size);
     assert(file_space >= 0);
     dset = H5Dcreate2(file, "dset", H5T_NATIVE_UCHAR, file_space, H5P_DEFAULT, H5P_DEFAULT, H5P_DEFAULT);
-<<<<<<< HEAD
-    HDassert(dset >= 0);
+    assert(dset >= 0);
     the_data = (unsigned char *)malloc((size_t)(size[0] * size[1]));
-=======
-    assert(dset >= 0);
-    the_data = (unsigned char *)HDmalloc((size_t)(size[0] * size[1]));
->>>>>>> 7a44581a
 
     /* initial fill for lazy malloc */
     HDmemset(the_data, 0xAA, (size_t)(size[0] * size[1]));
