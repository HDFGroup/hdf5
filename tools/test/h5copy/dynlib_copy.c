/* * * * * * * * * * * * * * * * * * * * * * * * * * * * * * * * * * * * * * *
 * Copyright by The HDF Group.                                               *
 * All rights reserved.                                                      *
 *                                                                           *
 * This file is part of HDF5. The full HDF5 copyright notice, including      *
 * terms governing use, modification, and redistribution, is contained in    *
 * the COPYING file, which can be found at the root of the source code       *
 * distribution tree, or in https://www.hdfgroup.org/licenses.               *
 * If you do not have access to either file, you may request a copy from     *
 * help@hdfgroup.org.                                                        *
 * * * * * * * * * * * * * * * * * * * * * * * * * * * * * * * * * * * * * * */
/*
 * Purpose:    Tests the plugin module (H5PL)
 */

#include <stdlib.h>
#include <stdio.h>
#include "H5PLextern.h"

#define H5Z_FILTER_DYNLIBUD 300
#define MULTIPLIER          3

static size_t H5Z_filter_dynlibud(unsigned int flags, size_t cd_nelmts, const unsigned int *cd_values,
                                  size_t nbytes, size_t *buf_size, void **buf);

/* This message derives from H5Z */
const H5Z_class2_t H5Z_DYNLIBUD[1] = {{
<<<<<<< HEAD
    H5Z_CLASS_T_VERS,                /* H5Z_class_t version             */
    H5Z_FILTER_DYNLIBUD,             /* Filter id number        */
    1, 1,                            /* Encoding and decoding enabled   */
    "dynlibud",                      /* Filter name for debugging    */
    NULL,                            /* The "can apply" callback        */
    NULL,                            /* The "set local" callback        */
    (H5Z_func_t)H5Z_filter_dynlibud, /* The actual filter function    */
=======
    H5Z_CLASS_T_VERS,    /* H5Z_class_t version             */
    H5Z_FILTER_DYNLIBUD, /* Filter id number        */
    1, 1,                /* Encoding and decoding enabled   */
    "dynlibud",          /* Filter name for debugging    */
    NULL,                /* The "can apply" callback        */
    NULL,                /* The "set local" callback        */
    H5Z_filter_dynlibud, /* The actual filter function    */
>>>>>>> 18bbd3f0
}};

H5PL_type_t
H5PLget_plugin_type(void)
{
    return H5PL_TYPE_FILTER;
}
const void *
H5PLget_plugin_info(void)
{
    return H5Z_DYNLIBUD;
}

/*-------------------------------------------------------------------------
 * Function:    H5Z_filter_dynlibud
 *
 * Purpose:    A dynlib2 filter method that multiplies the original value
 *              during write and divide the original value during read. It
 *              will be built as a shared library.  plugin.c test will load
 *              and use this filter library.
 *
 * Return:    Success:    Data chunk size
 *
 *        Failure:    0
 *-------------------------------------------------------------------------
 */
static size_t
H5Z_filter_dynlibud(unsigned int flags, size_t cd_nelmts, const unsigned int *cd_values, size_t nbytes,
                    size_t *buf_size, void **buf)
{
    char * int_ptr  = (char *)*buf; /* Pointer to the data values */
    size_t buf_left = *buf_size;    /* Amount of data buffer left to process */

    /* Check for the correct number of parameters */
    if (cd_nelmts > 0)
        return (0);

    /* Assignment to eliminate unused parameter warning. */
    (void)cd_values;

    if (flags & H5Z_FLAG_REVERSE) { /*read*/
        /* Subtract the original value with MULTIPLIER */
        while (buf_left > 0) {
            char temp = *int_ptr;
            *int_ptr  = temp - MULTIPLIER;
            int_ptr++;
            buf_left -= sizeof(*int_ptr);
        }  /* end while */
    }      /* end if */
    else { /*write*/
        /* Add the original value with MULTIPLIER */
        while (buf_left > 0) {
            char temp = *int_ptr;
            *int_ptr  = temp + MULTIPLIER;
            int_ptr++;
            buf_left -= sizeof(*int_ptr);
        } /* end while */
    }     /* end else */

    return nbytes;
} /* end H5Z_filter_dynlibud() */<|MERGE_RESOLUTION|>--- conflicted
+++ resolved
@@ -25,15 +25,6 @@
 
 /* This message derives from H5Z */
 const H5Z_class2_t H5Z_DYNLIBUD[1] = {{
-<<<<<<< HEAD
-    H5Z_CLASS_T_VERS,                /* H5Z_class_t version             */
-    H5Z_FILTER_DYNLIBUD,             /* Filter id number        */
-    1, 1,                            /* Encoding and decoding enabled   */
-    "dynlibud",                      /* Filter name for debugging    */
-    NULL,                            /* The "can apply" callback        */
-    NULL,                            /* The "set local" callback        */
-    (H5Z_func_t)H5Z_filter_dynlibud, /* The actual filter function    */
-=======
     H5Z_CLASS_T_VERS,    /* H5Z_class_t version             */
     H5Z_FILTER_DYNLIBUD, /* Filter id number        */
     1, 1,                /* Encoding and decoding enabled   */
@@ -41,7 +32,6 @@
     NULL,                /* The "can apply" callback        */
     NULL,                /* The "set local" callback        */
     H5Z_filter_dynlibud, /* The actual filter function    */
->>>>>>> 18bbd3f0
 }};
 
 H5PL_type_t
