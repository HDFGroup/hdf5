--- conflicted
+++ resolved
@@ -467,11 +467,7 @@
         assert(parsed == NULL);
         assert(cpy == NULL);
         tc = cases[i];
-<<<<<<< HEAD
-        if (show_progress == TRUE) {
-=======
         if (show_progress == true) {
->>>>>>> 07347cc5
             printf("testing %d: %s...\n", i, tc.test_msg);
         }
 
@@ -547,13 +543,8 @@
     TESTING("programmatic ros3 fapl population");
 
 #ifndef H5_HAVE_ROS3_VFD
-<<<<<<< HEAD
-    HDputs(" -SKIP-");
-    HDputs("    Read-Only S3 VFD not enabled");
-=======
     puts(" -SKIP-");
     puts("    Read-Only S3 VFD not enabled");
->>>>>>> 07347cc5
     fflush(stdout);
     return 0;
 #else
@@ -582,11 +573,7 @@
     /* NULL values pointer yields default fapl
      */
     {
-<<<<<<< HEAD
-        H5FD_ros3_fapl_ext_t fa = {{bad_version, TRUE, "u", "v", "w"}, "x"};
-=======
         H5FD_ros3_fapl_ext_t fa = {{bad_version, true, "u", "v", "w"}, "x"};
->>>>>>> 07347cc5
 
         if (show_progress) {
             printf("NULL values pointer\n");
@@ -594,11 +581,7 @@
 
         JSVERIFY(1, h5tools_populate_ros3_fapl(&fa, NULL), "NULL values pointer yields \"default\" fapl")
         JSVERIFY(H5FD_CURR_ROS3_FAPL_T_VERSION, fa.fa.version, (char *)NULL)
-<<<<<<< HEAD
-        JSVERIFY(FALSE, fa.fa.authenticate, (char *)NULL)
-=======
         JSVERIFY(false, fa.fa.authenticate, (char *)NULL)
->>>>>>> 07347cc5
         JSVERIFY_STR("", fa.fa.aws_region, (char *)NULL)
         JSVERIFY_STR("", fa.fa.secret_id, (char *)NULL)
         JSVERIFY_STR("", fa.fa.secret_key, (char *)NULL)
@@ -609,11 +592,7 @@
      * yields default fapl
      */
     {
-<<<<<<< HEAD
-        H5FD_ros3_fapl_ext_t fa       = {{bad_version, TRUE, "u", "v", "w"}, "x"};
-=======
         H5FD_ros3_fapl_ext_t fa       = {{bad_version, true, "u", "v", "w"}, "x"};
->>>>>>> 07347cc5
         const char          *values[] = {"", "", "", ""};
 
         if (show_progress) {
@@ -622,11 +601,7 @@
 
         JSVERIFY(1, h5tools_populate_ros3_fapl(&fa, values), "empty values yields \"default\" fapl")
         JSVERIFY(H5FD_CURR_ROS3_FAPL_T_VERSION, fa.fa.version, (char *)NULL)
-<<<<<<< HEAD
-        JSVERIFY(FALSE, fa.fa.authenticate, (char *)NULL)
-=======
         JSVERIFY(false, fa.fa.authenticate, (char *)NULL)
->>>>>>> 07347cc5
         JSVERIFY_STR("", fa.fa.aws_region, (char *)NULL)
         JSVERIFY_STR("", fa.fa.secret_id, (char *)NULL)
         JSVERIFY_STR("", fa.fa.secret_key, (char *)NULL)
@@ -637,11 +612,7 @@
      * excess value is ignored
      */
     {
-<<<<<<< HEAD
-        H5FD_ros3_fapl_ext_t fa       = {{bad_version, FALSE, "a", "b", "c"}, "d"};
-=======
         H5FD_ros3_fapl_ext_t fa       = {{bad_version, false, "a", "b", "c"}, "d"};
->>>>>>> 07347cc5
         const char          *values[] = {"x", "y", "z", "a", "b"};
 
         if (show_progress) {
@@ -650,11 +621,7 @@
 
         JSVERIFY(1, h5tools_populate_ros3_fapl(&fa, values), "four values")
         JSVERIFY(H5FD_CURR_ROS3_FAPL_T_VERSION, fa.fa.version, (char *)NULL)
-<<<<<<< HEAD
-        JSVERIFY(TRUE, fa.fa.authenticate, (char *)NULL)
-=======
         JSVERIFY(true, fa.fa.authenticate, (char *)NULL)
->>>>>>> 07347cc5
         JSVERIFY_STR("x", fa.fa.aws_region, (char *)NULL)
         JSVERIFY_STR("y", fa.fa.secret_id, (char *)NULL)
         JSVERIFY_STR("z", fa.fa.secret_key, (char *)NULL)
@@ -665,11 +632,7 @@
      * yields default fapl
      */
     {
-<<<<<<< HEAD
-        H5FD_ros3_fapl_ext_t fa       = {{bad_version, FALSE, "a", "b", "c"}, "d"};
-=======
         H5FD_ros3_fapl_ext_t fa       = {{bad_version, false, "a", "b", "c"}, "d"};
->>>>>>> 07347cc5
         const char          *values[] = {NULL, "y", "z", ""};
 
         if (show_progress) {
@@ -678,11 +641,7 @@
 
         JSVERIFY(0, h5tools_populate_ros3_fapl(&fa, values), "could not fill fapl")
         JSVERIFY(H5FD_CURR_ROS3_FAPL_T_VERSION, fa.fa.version, (char *)NULL)
-<<<<<<< HEAD
-        JSVERIFY(FALSE, fa.fa.authenticate, (char *)NULL)
-=======
         JSVERIFY(false, fa.fa.authenticate, (char *)NULL)
->>>>>>> 07347cc5
         JSVERIFY_STR("", fa.fa.aws_region, (char *)NULL)
         JSVERIFY_STR("", fa.fa.secret_id, (char *)NULL)
         JSVERIFY_STR("", fa.fa.secret_key, (char *)NULL)
@@ -693,11 +652,7 @@
      * yields default fapl
      */
     {
-<<<<<<< HEAD
-        H5FD_ros3_fapl_ext_t fa       = {{bad_version, FALSE, "a", "b", "c"}, "d"};
-=======
         H5FD_ros3_fapl_ext_t fa       = {{bad_version, false, "a", "b", "c"}, "d"};
->>>>>>> 07347cc5
         const char          *values[] = {"", "y", "z", ""};
 
         if (show_progress) {
@@ -706,11 +661,7 @@
 
         JSVERIFY(0, h5tools_populate_ros3_fapl(&fa, values), "could not fill fapl")
         JSVERIFY(H5FD_CURR_ROS3_FAPL_T_VERSION, fa.fa.version, (char *)NULL)
-<<<<<<< HEAD
-        JSVERIFY(FALSE, fa.fa.authenticate, (char *)NULL)
-=======
         JSVERIFY(false, fa.fa.authenticate, (char *)NULL)
->>>>>>> 07347cc5
         JSVERIFY_STR("", fa.fa.aws_region, (char *)NULL)
         JSVERIFY_STR("", fa.fa.secret_id, (char *)NULL)
         JSVERIFY_STR("", fa.fa.secret_key, (char *)NULL)
@@ -721,11 +672,7 @@
      * yields default fapl
      */
     {
-<<<<<<< HEAD
-        H5FD_ros3_fapl_ext_t fa       = {{bad_version, FALSE, "a", "b", "c"}, "d"};
-=======
         H5FD_ros3_fapl_ext_t fa       = {{bad_version, false, "a", "b", "c"}, "d"};
->>>>>>> 07347cc5
         const char          *values[] = {"somewhere over the rainbow not too high "
                                          "there is another rainbow bounding some darkened sky",
                                 "y", "z", ""};
@@ -734,19 +681,11 @@
             printf("region overflow\n");
         }
 
-<<<<<<< HEAD
-        assert(HDstrlen(values[0]) > H5FD_ROS3_MAX_REGION_LEN);
+        assert(strlen(values[0]) > H5FD_ROS3_MAX_REGION_LEN);
 
         JSVERIFY(0, h5tools_populate_ros3_fapl(&fa, values), "could not fill fapl")
         JSVERIFY(H5FD_CURR_ROS3_FAPL_T_VERSION, fa.fa.version, (char *)NULL)
-        JSVERIFY(FALSE, fa.fa.authenticate, (char *)NULL)
-=======
-        assert(strlen(values[0]) > H5FD_ROS3_MAX_REGION_LEN);
-
-        JSVERIFY(0, h5tools_populate_ros3_fapl(&fa, values), "could not fill fapl")
-        JSVERIFY(H5FD_CURR_ROS3_FAPL_T_VERSION, fa.fa.version, (char *)NULL)
         JSVERIFY(false, fa.fa.authenticate, (char *)NULL)
->>>>>>> 07347cc5
         JSVERIFY_STR("", fa.fa.aws_region, (char *)NULL)
         JSVERIFY_STR("", fa.fa.secret_id, (char *)NULL)
         JSVERIFY_STR("", fa.fa.secret_key, (char *)NULL)
@@ -757,11 +696,7 @@
      * yields default fapl
      */
     {
-<<<<<<< HEAD
-        H5FD_ros3_fapl_ext_t fa       = {{bad_version, FALSE, "a", "b", "c"}, "d"};
-=======
         H5FD_ros3_fapl_ext_t fa       = {{bad_version, false, "a", "b", "c"}, "d"};
->>>>>>> 07347cc5
         const char          *values[] = {"x", NULL, "z", ""};
 
         if (show_progress) {
@@ -770,11 +705,7 @@
 
         JSVERIFY(0, h5tools_populate_ros3_fapl(&fa, values), "could not fill fapl")
         JSVERIFY(H5FD_CURR_ROS3_FAPL_T_VERSION, fa.fa.version, (char *)NULL)
-<<<<<<< HEAD
-        JSVERIFY(FALSE, fa.fa.authenticate, (char *)NULL)
-=======
         JSVERIFY(false, fa.fa.authenticate, (char *)NULL)
->>>>>>> 07347cc5
         JSVERIFY_STR("", fa.fa.aws_region, (char *)NULL)
         JSVERIFY_STR("", fa.fa.secret_id, (char *)NULL)
         JSVERIFY_STR("", fa.fa.secret_key, (char *)NULL)
@@ -785,11 +716,7 @@
      * yields default fapl
      */
     {
-<<<<<<< HEAD
-        H5FD_ros3_fapl_ext_t fa       = {{bad_version, FALSE, "a", "b", "c"}, "d"};
-=======
         H5FD_ros3_fapl_ext_t fa       = {{bad_version, false, "a", "b", "c"}, "d"};
->>>>>>> 07347cc5
         const char          *values[] = {"x", "", "z", ""};
 
         if (show_progress) {
@@ -798,11 +725,7 @@
 
         JSVERIFY(0, h5tools_populate_ros3_fapl(&fa, values), "could not fill fapl")
         JSVERIFY(H5FD_CURR_ROS3_FAPL_T_VERSION, fa.fa.version, (char *)NULL)
-<<<<<<< HEAD
-        JSVERIFY(FALSE, fa.fa.authenticate, (char *)NULL)
-=======
         JSVERIFY(false, fa.fa.authenticate, (char *)NULL)
->>>>>>> 07347cc5
         JSVERIFY_STR("", fa.fa.aws_region, (char *)NULL)
         JSVERIFY_STR("", fa.fa.secret_id, (char *)NULL)
         JSVERIFY_STR("", fa.fa.secret_key, (char *)NULL)
@@ -813,11 +736,7 @@
      * partial set: region
      */
     {
-<<<<<<< HEAD
-        H5FD_ros3_fapl_ext_t fa       = {{bad_version, FALSE, "a", "b", "c"}, "d"};
-=======
         H5FD_ros3_fapl_ext_t fa       = {{bad_version, false, "a", "b", "c"}, "d"};
->>>>>>> 07347cc5
         const char          *values[] = {"x",
                                 "Why is it necessary to solve the problem? "
                                          "What benefits will you receive by solving the problem? "
@@ -835,19 +754,11 @@
             printf("id overflow\n");
         }
 
-<<<<<<< HEAD
-        assert(HDstrlen(values[1]) > H5FD_ROS3_MAX_SECRET_ID_LEN);
+        assert(strlen(values[1]) > H5FD_ROS3_MAX_SECRET_ID_LEN);
 
         JSVERIFY(0, h5tools_populate_ros3_fapl(&fa, values), "could not fill fapl")
         JSVERIFY(H5FD_CURR_ROS3_FAPL_T_VERSION, fa.fa.version, (char *)NULL)
-        JSVERIFY(FALSE, fa.fa.authenticate, (char *)NULL)
-=======
-        assert(strlen(values[1]) > H5FD_ROS3_MAX_SECRET_ID_LEN);
-
-        JSVERIFY(0, h5tools_populate_ros3_fapl(&fa, values), "could not fill fapl")
-        JSVERIFY(H5FD_CURR_ROS3_FAPL_T_VERSION, fa.fa.version, (char *)NULL)
         JSVERIFY(false, fa.fa.authenticate, (char *)NULL)
->>>>>>> 07347cc5
         JSVERIFY_STR("x", fa.fa.aws_region, (char *)NULL)
         JSVERIFY_STR("", fa.fa.secret_id, (char *)NULL)
         JSVERIFY_STR("", fa.fa.secret_key, (char *)NULL)
@@ -858,11 +769,7 @@
      * yields default fapl
      */
     {
-<<<<<<< HEAD
-        H5FD_ros3_fapl_ext_t fa       = {{bad_version, FALSE, "a", "b", "c"}, "d"};
-=======
         H5FD_ros3_fapl_ext_t fa       = {{bad_version, false, "a", "b", "c"}, "d"};
->>>>>>> 07347cc5
         const char          *values[] = {"x", "y", NULL, ""};
 
         if (show_progress) {
@@ -871,11 +778,7 @@
 
         JSVERIFY(0, h5tools_populate_ros3_fapl(&fa, values), "could not fill fapl")
         JSVERIFY(H5FD_CURR_ROS3_FAPL_T_VERSION, fa.fa.version, (char *)NULL)
-<<<<<<< HEAD
-        JSVERIFY(FALSE, fa.fa.authenticate, (char *)NULL)
-=======
         JSVERIFY(false, fa.fa.authenticate, (char *)NULL)
->>>>>>> 07347cc5
         JSVERIFY_STR("", fa.fa.aws_region, (char *)NULL)
         JSVERIFY_STR("", fa.fa.secret_id, (char *)NULL)
         JSVERIFY_STR("", fa.fa.secret_key, (char *)NULL)
@@ -886,11 +789,7 @@
      * yields default fapl
      */
     {
-<<<<<<< HEAD
-        H5FD_ros3_fapl_ext_t fa       = {{bad_version, FALSE, "a", "b", "c"}, "d"};
-=======
         H5FD_ros3_fapl_ext_t fa       = {{bad_version, false, "a", "b", "c"}, "d"};
->>>>>>> 07347cc5
         const char          *values[] = {"x", "y", "z", NULL};
 
         if (show_progress) {
@@ -899,11 +798,7 @@
 
         JSVERIFY(0, h5tools_populate_ros3_fapl(&fa, values), "could not fill token")
         JSVERIFY(H5FD_CURR_ROS3_FAPL_T_VERSION, fa.fa.version, (char *)NULL)
-<<<<<<< HEAD
-        JSVERIFY(FALSE, fa.fa.authenticate, (char *)NULL)
-=======
         JSVERIFY(false, fa.fa.authenticate, (char *)NULL)
->>>>>>> 07347cc5
         JSVERIFY_STR("", fa.fa.aws_region, (char *)NULL)
         JSVERIFY_STR("", fa.fa.secret_id, (char *)NULL)
         JSVERIFY_STR("", fa.fa.secret_key, (char *)NULL)
@@ -914,11 +809,7 @@
      * yields authenticating fapl
      */
     {
-<<<<<<< HEAD
-        H5FD_ros3_fapl_ext_t fa       = {{bad_version, FALSE, "a", "b", "c"}, "d"};
-=======
         H5FD_ros3_fapl_ext_t fa       = {{bad_version, false, "a", "b", "c"}, "d"};
->>>>>>> 07347cc5
         const char          *values[] = {"x", "y", "", ""};
 
         if (show_progress) {
@@ -927,11 +818,7 @@
 
         JSVERIFY(1, h5tools_populate_ros3_fapl(&fa, values), "could not fill fapl")
         JSVERIFY(H5FD_CURR_ROS3_FAPL_T_VERSION, fa.fa.version, (char *)NULL)
-<<<<<<< HEAD
-        JSVERIFY(TRUE, fa.fa.authenticate, (char *)NULL)
-=======
         JSVERIFY(true, fa.fa.authenticate, (char *)NULL)
->>>>>>> 07347cc5
         JSVERIFY_STR("x", fa.fa.aws_region, (char *)NULL)
         JSVERIFY_STR("y", fa.fa.secret_id, (char *)NULL)
         JSVERIFY_STR("", fa.fa.secret_key, (char *)NULL)
@@ -942,11 +829,7 @@
      * yields default fapl
      */
     {
-<<<<<<< HEAD
-        H5FD_ros3_fapl_ext_t fa       = {{bad_version, FALSE, "a", "b", "c"}, "d"};
-=======
         H5FD_ros3_fapl_ext_t fa       = {{bad_version, false, "a", "b", "c"}, "d"};
->>>>>>> 07347cc5
         const char          *values[] = {"", "y", "", ""};
 
         if (show_progress) {
@@ -955,11 +838,7 @@
 
         JSVERIFY(0, h5tools_populate_ros3_fapl(&fa, values), "could not fill fapl")
         JSVERIFY(H5FD_CURR_ROS3_FAPL_T_VERSION, fa.fa.version, (char *)NULL)
-<<<<<<< HEAD
-        JSVERIFY(FALSE, fa.fa.authenticate, (char *)NULL)
-=======
         JSVERIFY(false, fa.fa.authenticate, (char *)NULL)
->>>>>>> 07347cc5
         JSVERIFY_STR("", fa.fa.aws_region, (char *)NULL)
         JSVERIFY_STR("", fa.fa.secret_id, (char *)NULL)
         JSVERIFY_STR("", fa.fa.secret_key, (char *)NULL)
@@ -970,11 +849,7 @@
      * yields default fapl
      */
     {
-<<<<<<< HEAD
-        H5FD_ros3_fapl_ext_t fa       = {{bad_version, FALSE, "a", "b", "c"}, "d"};
-=======
         H5FD_ros3_fapl_ext_t fa       = {{bad_version, false, "a", "b", "c"}, "d"};
->>>>>>> 07347cc5
         const char          *values[] = {"x", "", "", ""};
 
         if (show_progress) {
@@ -983,11 +858,7 @@
 
         JSVERIFY(0, h5tools_populate_ros3_fapl(&fa, values), "could not fill fapl")
         JSVERIFY(H5FD_CURR_ROS3_FAPL_T_VERSION, fa.fa.version, (char *)NULL)
-<<<<<<< HEAD
-        JSVERIFY(FALSE, fa.fa.authenticate, (char *)NULL)
-=======
         JSVERIFY(false, fa.fa.authenticate, (char *)NULL)
->>>>>>> 07347cc5
         JSVERIFY_STR("", fa.fa.aws_region, (char *)NULL)
         JSVERIFY_STR("", fa.fa.secret_id, (char *)NULL)
         JSVERIFY_STR("", fa.fa.secret_key, (char *)NULL)
@@ -998,11 +869,7 @@
      * partial set: region, id
      */
     {
-<<<<<<< HEAD
-        H5FD_ros3_fapl_ext_t fa       = {{bad_version, FALSE, "a", "b", "c"}, "d"};
-=======
         H5FD_ros3_fapl_ext_t fa       = {{bad_version, false, "a", "b", "c"}, "d"};
->>>>>>> 07347cc5
         const char          *values[] = {"x", "y",
                                 "Why is it necessary to solve the problem? "
                                          "What benefits will you receive by solving the problem? "
@@ -1020,19 +887,11 @@
             printf("key overflow\n");
         }
 
-<<<<<<< HEAD
-        assert(HDstrlen(values[2]) > H5FD_ROS3_MAX_SECRET_KEY_LEN);
+        assert(strlen(values[2]) > H5FD_ROS3_MAX_SECRET_KEY_LEN);
 
         JSVERIFY(0, h5tools_populate_ros3_fapl(&fa, values), "could not fill fapl")
         JSVERIFY(H5FD_CURR_ROS3_FAPL_T_VERSION, fa.fa.version, (char *)NULL)
-        JSVERIFY(FALSE, fa.fa.authenticate, (char *)NULL)
-=======
-        assert(strlen(values[2]) > H5FD_ROS3_MAX_SECRET_KEY_LEN);
-
-        JSVERIFY(0, h5tools_populate_ros3_fapl(&fa, values), "could not fill fapl")
-        JSVERIFY(H5FD_CURR_ROS3_FAPL_T_VERSION, fa.fa.version, (char *)NULL)
         JSVERIFY(false, fa.fa.authenticate, (char *)NULL)
->>>>>>> 07347cc5
         JSVERIFY_STR("x", fa.fa.aws_region, (char *)NULL)
         JSVERIFY_STR("y", fa.fa.secret_id, (char *)NULL)
         JSVERIFY_STR("", fa.fa.secret_key, (char *)NULL)
@@ -1106,11 +965,7 @@
     hid_t      fapl_id  = H5I_INVALID_HID;
     other_fa_t wrong_fa = {0x432, 0xf82, 0x9093};
 #ifdef H5_HAVE_ROS3_VFD
-<<<<<<< HEAD
-    H5FD_ros3_fapl_ext_t ros3_anon_fa = {{1, FALSE, "", "", ""}, ""};
-=======
     H5FD_ros3_fapl_ext_t ros3_anon_fa = {{1, false, "", "", ""}, ""};
->>>>>>> 07347cc5
 #endif /* H5_HAVE_ROS3_VFD */
 #ifdef H5_HAVE_LIBHDFS
     H5FD_hdfs_fapl_t hdfs_fa = {
