--- conflicted
+++ resolved
@@ -551,15 +551,9 @@
                 JSVERIFY_STR(tc.exp_elems[elem_i], parsed[elem_i], NULL)
             }
             /* TEARDOWN */
-<<<<<<< HEAD
-            HDassert(parsed != NULL);
-            HDassert(cpy != NULL);
-            free(parsed);
-=======
             assert(parsed != NULL);
             assert(cpy != NULL);
-            HDfree(parsed);
->>>>>>> 7a44581a
+            free(parsed);
             parsed = NULL;
             free(cpy);
             cpy = NULL;
