--- conflicted
+++ resolved
@@ -278,11 +278,7 @@
         H5TOOLS_DEBUG("obj1_name: %s - %d", obj1_name, j);
         if (j > 0) {
             opts->obj_name[0] = (char *)malloc((size_t)j + 1);
-<<<<<<< HEAD
-            HDstrncpy(opts->obj_name[0], obj1_name, (size_t)j + 1);
-=======
             strncpy(opts->obj_name[0], obj1_name, (size_t)j + 1);
->>>>>>> 07347cc5
         }
     }
 
@@ -292,11 +288,7 @@
         H5TOOLS_DEBUG("obj2_name: %s - %d", obj2_name, j);
         if (j > 0) {
             opts->obj_name[1] = (char *)malloc((size_t)j + 1);
-<<<<<<< HEAD
-            HDstrncpy(opts->obj_name[1], obj2_name, (size_t)j + 1);
-=======
             strncpy(opts->obj_name[1], obj2_name, (size_t)j + 1);
->>>>>>> 07347cc5
         }
     }
 
