/* * * * * * * * * * * * * * * * * * * * * * * * * * * * * * * * * * * * * * *
 * Copyright by The HDF Group.                                               *
 * Copyright by the Board of Trustees of the University of Illinois.         *
 * All rights reserved.                                                      *
 *                                                                           *
 * This file is part of HDF5.  The full HDF5 copyright notice, including     *
 * terms governing use, modification, and redistribution, is contained in    *
 * the COPYING file, which can be found at the root of the source code       *
 * distribution tree, or in https://www.hdfgroup.org/licenses.               *
 * If you do not have access to either file, you may request a copy from     *
 * help@hdfgroup.org.                                                        *
 * * * * * * * * * * * * * * * * * * * * * * * * * * * * * * * * * * * * * * */

#include "h5trav.h"
#include "h5tools.h"
#include "H5private.h"

/*-------------------------------------------------------------------------
 * local typedefs
 *-------------------------------------------------------------------------
 */
typedef struct trav_addr_path_t {
    H5O_token_t token;
    char *      path;
} trav_addr_path_t;

typedef struct trav_addr_t {
    size_t            nalloc;
    size_t            nused;
    trav_addr_path_t *objs;
} trav_addr_t;

typedef struct {
    h5trav_obj_func_t visit_obj; /* Callback for visiting objects */
    h5trav_lnk_func_t visit_lnk; /* Callback for visiting links */
    void *            udata;     /* User data to pass to callbacks */
} trav_visitor_t;

typedef struct {
    trav_addr_t *         seen;          /* List of addresses seen already */
    const trav_visitor_t *visitor;       /* Information for visiting each link/object */
    hbool_t               is_absolute;   /* Whether the traversal has absolute paths */
    const char *          base_grp_name; /* Name of the group that serves as the base
                                          * for iteration */
    unsigned fields;                     /* Fields needed in H5O_info2_t struct */
} trav_ud_traverse_t;

typedef struct {
    hid_t fid; /* File ID being traversed */
} trav_print_udata_t;

typedef struct trav_path_op_data_t {
    const char *path;
} trav_path_op_data_t;

/* format for hsize_t */
#ifdef H5TRAV_PRINT_SPACE
#define HSIZE_T_FORMAT "%" H5_PRINTF_LL_WIDTH "u"
#endif /* H5TRAV_PRINT_SPACE */

/*-------------------------------------------------------------------------
 * local functions
 *-------------------------------------------------------------------------
 */
static void trav_table_add(trav_table_t *table, const char *objname, const H5O_info2_t *oinfo);

static void trav_table_addlink(trav_table_t *table, const H5O_token_t *obj_token, const char *path);

/*-------------------------------------------------------------------------
 * local variables
 *-------------------------------------------------------------------------
 */
static H5_index_t      trav_index_by    = H5_INDEX_NAME;
static H5_iter_order_t trav_index_order = H5_ITER_INC;

static int trav_verbosity = 0;

/*-------------------------------------------------------------------------
 * Function: h5trav_set_index
 *
 * Purpose:  Set indexing properties for the objects & links in the file
 *
 * Return:   none
 *-------------------------------------------------------------------------
 */
void
h5trav_set_index(H5_index_t print_index_by, H5_iter_order_t print_index_order)
{
    trav_index_by    = print_index_by;
    trav_index_order = print_index_order;
}

/*-------------------------------------------------------------------------
 * Function: h5trav_set_verbose
 *
 * Purpose:  Set verbosity of file contents 1=>attributes
 *
 * Return:   none
 *-------------------------------------------------------------------------
 */
void
h5trav_set_verbose(int print_verbose)
{
    trav_verbosity = print_verbose;
}

/*-------------------------------------------------------------------------
 * "h5trav info" public functions. used in h5diff
 *-------------------------------------------------------------------------
 */

/*-------------------------------------------------------------------------
 * Function: trav_token_add
 *
 * Purpose:  Add an object token to visited data structure
 *
 * Return:   void
 *-------------------------------------------------------------------------
 */
static void
trav_token_add(trav_addr_t *visited, H5O_token_t *token, const char *path)
{
    size_t idx; /* Index of address to use */

    /* Allocate space if necessary */
    if (visited->nused == visited->nalloc) {
        visited->nalloc = MAX(1, visited->nalloc * 2);
        ;
        visited->objs =
            (trav_addr_path_t *)HDrealloc(visited->objs, visited->nalloc * sizeof(trav_addr_path_t));
    } /* end if */

    /* Append it */
    idx = visited->nused++;
    HDmemcpy(&visited->objs[idx].token, token, sizeof(H5O_token_t));
    visited->objs[idx].path = HDstrdup(path);
} /* end trav_token_add() */

/*-------------------------------------------------------------------------
 * Function: trav_token_visited
 *
 * Purpose:  Check if an object token has already been seen
 *
 * Return:   TRUE/FALSE
 *-------------------------------------------------------------------------
 */
H5_ATTR_PURE static const char *
trav_token_visited(hid_t loc_id, trav_addr_t *visited, H5O_token_t *token)
{
    size_t u; /* Local index variable */
    int    token_cmp;

    /* Look for address */
    for (u = 0; u < visited->nused; u++) {
        /* Check for address already in array */
        if (H5Otoken_cmp(loc_id, &visited->objs[u].token, token, &token_cmp) < 0)
            return NULL;
        if (!token_cmp)
            return (visited->objs[u].path);
    }

    /* Didn't find object token */
    return (NULL);
} /* end trav_token_visited() */

/*-------------------------------------------------------------------------
 * Function: traverse_cb
 *
 * Purpose:  Iterator callback for traversing objects in file
 *-------------------------------------------------------------------------
 */
static herr_t
traverse_cb(hid_t loc_id, const char *path, const H5L_info2_t *linfo, void *_udata)
{
    trav_ud_traverse_t *udata    = (trav_ud_traverse_t *)_udata; /* User data */
    char *              new_name = NULL;
    const char *        full_name;
    const char *        already_visited = NULL; /* Whether the link/object was already visited */

    /* Create the full path name for the link */
    if (udata->is_absolute) {
        size_t base_len     = HDstrlen(udata->base_grp_name);
        size_t add_slash    = base_len ? ((udata->base_grp_name)[base_len - 1] != '/') : 1;
        size_t new_name_len = base_len + add_slash + HDstrlen(path) + 1 +
                              3; /* Extra "+3" to quiet GCC warning - 2019/07/05, QAK */

        if (NULL == (new_name = (char *)HDmalloc(new_name_len)))
            return (H5_ITER_ERROR);
        if (add_slash)
            HDsnprintf(new_name, new_name_len, "%s/%s", udata->base_grp_name, path);
        else
            HDsnprintf(new_name, new_name_len, "%s%s", udata->base_grp_name, path);
        full_name = new_name;
    } /* end if */
    else
        full_name = path;

    /* Perform the correct action for different types of links */
    if (linfo->type == H5L_TYPE_HARD) {
        H5O_info2_t oinfo;

        /* Get information about the object */
        if (H5Oget_info_by_name3(loc_id, path, &oinfo, udata->fields, H5P_DEFAULT) < 0) {
            if (new_name)
                HDfree(new_name);
            return (H5_ITER_ERROR);
        } /* end if */

        /* If the object has multiple links, add it to the list of addresses
         *  already visited, if it isn't there already
         */
        if (oinfo.rc > 1)
            if (NULL == (already_visited = trav_token_visited(loc_id, udata->seen, &oinfo.token)))
                trav_token_add(udata->seen, &oinfo.token, full_name);

        /* Make 'visit object' callback */
        if (udata->visitor->visit_obj)
            if ((*udata->visitor->visit_obj)(full_name, &oinfo, already_visited, udata->visitor->udata) < 0) {
                if (new_name)
                    HDfree(new_name);
                return (H5_ITER_ERROR);
            } /* end if */
    }         /* end if */
    else {
        /* Make 'visit link' callback */
        if (udata->visitor->visit_lnk)
            if ((*udata->visitor->visit_lnk)(full_name, linfo, udata->visitor->udata) < 0) {
                if (new_name)
                    HDfree(new_name);
                return (H5_ITER_ERROR);
            } /* end if */
    }         /* end else */

    if (new_name)
        HDfree(new_name);

    return (H5_ITER_CONT);
} /* end traverse_cb() */

/*-------------------------------------------------------------------------
 * Function: traverse
 *
 * Purpose:  Iterate over all the objects/links in a file.  Conforms to the
 *           "visitor" pattern.
 *
 * Return:   0 on success,
 *          -1 on failure
 *-------------------------------------------------------------------------
 */
static int
traverse(hid_t file_id, const char *grp_name, hbool_t visit_start, hbool_t recurse,
         const trav_visitor_t *visitor, unsigned fields)
{
    H5O_info2_t oinfo; /* Object info for starting group */
    int         ret_value = 0;

    /* Get info for starting object */
    if (H5Oget_info_by_name3(file_id, grp_name, &oinfo, fields, H5P_DEFAULT) < 0)
        H5TOOLS_GOTO_ERROR((-1), "H5Oget_info_by_name failed");

    /* Visit the starting object */
    if (visit_start && visitor->visit_obj)
        (*visitor->visit_obj)(grp_name, &oinfo, NULL, visitor->udata);

    /* Go visiting, if the object is a group */
    if (oinfo.type == H5O_TYPE_GROUP) {
        trav_addr_t        seen;  /* List of addresses seen */
        trav_ud_traverse_t udata; /* User data for iteration callback */

        /* Init addresses seen */
        seen.nused = seen.nalloc = 0;
        seen.objs                = NULL;

        /* Check for multiple links to top group */
        if (oinfo.rc > 1)
            trav_token_add(&seen, &oinfo.token, grp_name);

        /* Set up user data structure */
        udata.seen          = &seen;
        udata.visitor       = visitor;
        udata.is_absolute   = (*grp_name == '/');
        udata.base_grp_name = grp_name;
        udata.fields        = fields;

        /* Check for iteration of links vs. visiting all links recursively */
        if (recurse) {
            /* Visit all links in group, recursively */
            if (H5Lvisit_by_name2(file_id, grp_name, trav_index_by, trav_index_order, traverse_cb, &udata,
                                  H5P_DEFAULT) < 0)
                H5TOOLS_GOTO_ERROR((-1), "H5Lvisit_by_name failed");
        } /* end if */
        else {
            /* Iterate over links in group */
            if (H5Literate_by_name2(file_id, grp_name, trav_index_by, trav_index_order, NULL, traverse_cb,
                                    &udata, H5P_DEFAULT) < 0)
                H5TOOLS_GOTO_ERROR((-1), "H5Literate_by_name failed");
        } /* end else */

        /* Free visited addresses table */
        if (seen.objs) {
            size_t u; /* Local index variable */

            /* Free paths to objects */
            for (u = 0; u < seen.nused; u++)
                HDfree(seen.objs[u].path);
            HDfree(seen.objs);
        } /* end if */
    }     /* end if */

done:
    return ret_value;
}

/*-------------------------------------------------------------------------
 * Function: trav_info_add
 *
 * Purpose:  Add a link path & type to info struct
 *
 * Return:   void
 *-------------------------------------------------------------------------
 */
void
trav_info_add(trav_info_t *info, const char *path, h5trav_type_t obj_type)
{
    size_t idx; /* Index of address to use  */

    if (info) {
        /* Allocate space if necessary */
        if (info->nused == info->nalloc) {
            info->nalloc = MAX(1, info->nalloc * 2);
            ;
            info->paths = (trav_path_t *)HDrealloc(info->paths, info->nalloc * sizeof(trav_path_t));
        } /* end if */

        /* Append it */
        idx                     = info->nused++;
        info->paths[idx].path   = HDstrdup(path);
        info->paths[idx].type   = obj_type;
        info->paths[idx].fileno = 0;

        /* Set token to 'undefined' values */
        info->paths[idx].obj_token = H5O_TOKEN_UNDEF;
    }
} /* end trav_info_add() */

/*-------------------------------------------------------------------------
 * Function: trav_fileinfo_add
 *
 * Purpose: Add a file addr & fileno to info struct
 *
 * Return: void
 *-------------------------------------------------------------------------
 */
void
trav_fileinfo_add(trav_info_t *info, hid_t loc_id)
{
    H5O_info2_t oinfo;
    size_t      idx = info->nused - 1;

<<<<<<< HEAD
    if (info->paths[idx].path && HDstrcmp(info->paths[idx].path, "."))
=======
    if (info->paths[idx].path && HDstrcmp(info->paths[idx].path, ".") != 0)
>>>>>>> 18bbd3f0
        H5Oget_info_by_name3(loc_id, info->paths[idx].path, &oinfo, H5O_INFO_BASIC, H5P_DEFAULT);
    else
        H5Oget_info3(loc_id, &oinfo, H5O_INFO_BASIC);

    HDmemcpy(&info->paths[idx].obj_token, &oinfo.token, sizeof(H5O_token_t));
    info->paths[idx].fileno = oinfo.fileno;
} /* end trav_fileinfo_add() */

/*-------------------------------------------------------------------------
 * Function: trav_info_visit_obj
 *
 * Purpose:  Callback for visiting object, with 'info' structure
 *
 * Return:   0 on success,
 *          -1 on failure
 *-------------------------------------------------------------------------
 */
int
trav_info_visit_obj(const char *path, const H5O_info2_t *oinfo, const char H5_ATTR_UNUSED *already_visited,
                    void *udata)
{
    size_t       idx;
    trav_info_t *info_p;

    /* Add the object to the 'info' struct */
    /* (object types map directly to "traversal" types) */
    trav_info_add((trav_info_t *)udata, path, (h5trav_type_t)oinfo->type);

    /* set object addr and fileno. These are for checking same object */
    info_p = (trav_info_t *)udata;
    idx    = info_p->nused - 1;
    HDmemcpy(&info_p->paths[idx].obj_token, &oinfo->token, sizeof(H5O_token_t));
    info_p->paths[idx].fileno = oinfo->fileno;

    return (0);
} /* end trav_info_visit_obj() */

/*-------------------------------------------------------------------------
 * Function: trav_info_visit_lnk
 *
 * Purpose:  Callback for visiting link, with 'info' structure
 *
 * Return:   0 on success,
 *          -1 on failure
 *-------------------------------------------------------------------------
 */
int
trav_info_visit_lnk(const char *path, const H5L_info2_t *linfo, void *udata)
{
    /* Add the link to the 'info' struct */
    trav_info_add((trav_info_t *)udata, path,
                  ((linfo->type == H5L_TYPE_SOFT) ? H5TRAV_TYPE_LINK : H5TRAV_TYPE_UDLINK));

    return (0);
} /* end trav_info_visit_lnk() */

/*-------------------------------------------------------------------------
 * Function: h5trav_getinfo
 *
 * Purpose:  get an array of "trav_info_t" , containing the name and type of
 *           objects in the file
 *
 * Return:   0 on success,
 *          -1 on failure
 *-------------------------------------------------------------------------
 */
int
h5trav_getinfo(hid_t file_id, trav_info_t *info)
{
    trav_visitor_t info_visitor; /* Visitor structure for trav_info_t's */
    int            ret_value = 0;

    /* Init visitor structure */
    info_visitor.visit_obj = trav_info_visit_obj;
    info_visitor.visit_lnk = trav_info_visit_lnk;
    info_visitor.udata     = info;

    /* Traverse all objects in the file, visiting each object & link */
    if (traverse(file_id, "/", TRUE, TRUE, &info_visitor, H5O_INFO_BASIC) < 0)
        H5TOOLS_GOTO_ERROR((-1), "traverse failed");

done:
    return ret_value;
}

/*-------------------------------------------------------------------------
 * Function: h5trav_getindex
 *
 * Purpose:  get index of OBJ in list
 *
 * Return:   index on success,
 *           -1 if not found
 *-------------------------------------------------------------------------
 */
H5_ATTR_PURE ssize_t
h5trav_getindex(const trav_info_t *info, const char *obj)
{
    size_t u; /* Local index variable */

    /* Loop over all paths in 'info' struct, looking for object */
    for (u = 0; u < info->nused; u++) {
        /* Check for object name having full path (with leading '/') */
        if (HDstrcmp(obj, info->paths[u].path) == 0)
            return ((ssize_t)u);

        /* Check for object name without leading '/' */
        if (HDstrcmp(obj, (info->paths[u].path + 1)) == 0)
            return ((ssize_t)u);
    } /* end for */

    return ((ssize_t)-1);
} /* end h5trav_getindex() */

/*-------------------------------------------------------------------------
 * Function: trav_info_init
 *
 * Purpose:  Initialize the info
 *
 * Return:   void
 *-------------------------------------------------------------------------
 */
void
trav_info_init(const char *filename, hid_t fileid, trav_info_t **_info)
{
    trav_info_t *info = (trav_info_t *)HDmalloc(sizeof(trav_info_t));

    /* Init info structure */
    info->nused = info->nalloc = 0;
    info->paths                = NULL;
    info->fname                = filename;
    info->fid                  = fileid;

    /* Initialize list of visited symbolic links */
    info->symlink_visited.nused       = 0;
    info->symlink_visited.nalloc      = 0;
    info->symlink_visited.objs        = NULL;
    info->symlink_visited.dangle_link = FALSE;
    *_info                            = info;
} /* end trav_info_init() */

/*-------------------------------------------------------------------------
 * Function: trav_info_free
 *
 * Purpose:  free info memory
 *-------------------------------------------------------------------------
 */
void
trav_info_free(trav_info_t *info)
{
    size_t u; /* Local index variable */

    if (info) {
        /* Free visited symbolic links path and file (if alloc) */
        for (u = 0; u < info->symlink_visited.nused; u++) {
            if (info->symlink_visited.objs[u].file)
                HDfree(info->symlink_visited.objs[u].file);
            HDfree(info->symlink_visited.objs[u].path);
        }
        HDfree(info->symlink_visited.objs);

        /* Free path names */
        for (u = 0; u < info->nused; u++)
            HDfree(info->paths[u].path);
        HDfree(info->paths);
        HDfree(info);
    } /* end if */
} /* end trav_info_free() */

/*-------------------------------------------------------------------------
 * "h5trav table" public functions. used in h5repack
 *-------------------------------------------------------------------------
 */

/*-------------------------------------------------------------------------
 * Function: trav_table_visit_obj
 *
 * Purpose: Callback for visiting object, with 'table' sructure
 *
 * Return:   0 on success,
 *          -1 on failure
 *-------------------------------------------------------------------------
 */
static int
trav_table_visit_obj(const char *path, const H5O_info2_t *oinfo, const char *already_visited, void *udata)
{
    trav_table_t *table = (trav_table_t *)udata;

    /* Check if we've already seen this object */
    if (NULL == already_visited)
        /* add object to table */
        trav_table_add(table, path, oinfo);
    else
        /* Add alias for object to table */
        trav_table_addlink(table, &oinfo->token, path);

    return 0;
} /* end trav_table_visit_obj() */

/*-------------------------------------------------------------------------
 * Function: trav_table_visit_lnk
 *
 * Purpose:  Callback for visiting link, with 'table' sructure
 *
 * Return:   0 on success,
 *          -1 on failure
 *-------------------------------------------------------------------------
 */
static int
trav_table_visit_lnk(const char *path, const H5L_info2_t H5_ATTR_UNUSED *linfo, void *udata)
{
    /* Add the link to the 'table' struct */
    trav_table_add((trav_table_t *)udata, path, NULL);

    return 0;
} /* end trav_table_visit_lnk() */

/*-------------------------------------------------------------------------
 * Function: h5trav_gettable
 *
 * Purpose:  get the trav_table_t struct
 *
 * Return:   0 on success,
 *          -1 on failure
 *-------------------------------------------------------------------------
 */
int
h5trav_gettable(hid_t fid, trav_table_t *table)
{
    trav_visitor_t table_visitor; /* Visitor structure for trav_table_t's */
    int            ret_value = 0;

    /* Init visitor structure */
    table_visitor.visit_obj = trav_table_visit_obj;
    table_visitor.visit_lnk = trav_table_visit_lnk;
    table_visitor.udata     = table;

    /* Traverse all objects in the file, visiting each object & link */
    if (traverse(fid, "/", TRUE, TRUE, &table_visitor, H5O_INFO_BASIC) < 0)
        H5TOOLS_GOTO_ERROR((-1), "traverse failed");

done:
    return ret_value;
}

/*-------------------------------------------------------------------------
 * Function: h5trav_getindext
 *
 * Purpose:  get index of NAME in list
 *
 * Return:   index on success,
 *           -1 if not found
 *-------------------------------------------------------------------------
 */
H5_ATTR_PURE int
h5trav_getindext(const char *name, const trav_table_t *table)
{
    unsigned int i;

    if (table) {
        for (i = 0; i < table->nobjs; i++) {
            /* Check for object name having full path (with leading '/') */
            if (HDstrcmp(name, table->objs[i].name) == 0)
                return ((int)i);

            /* Check for object name without leading '/' */
            if (HDstrcmp(name, table->objs[i].name + 1) == 0)
                return ((int)i);

            /* search also in the list of links */
            if (table->objs[i].nlinks) {
                unsigned int j;

                for (j = 0; j < table->objs[i].nlinks; j++) {
                    /* Check for object name having full path (with leading '/') */
                    if (HDstrcmp(name, table->objs[i].links[j].new_name) == 0)
                        return ((int)i);

                    /* Check for object name without leading '/' */
                    if (HDstrcmp(name, table->objs[i].links[j].new_name + 1) == 0)
                        return ((int)i);
                } /* end for */
            }     /* end if */
        }         /* end for */
    }
    return -1;
}

/*-------------------------------------------------------------------------
 * Function: trav_table_add
 *
 * Purpose:  Add OBJNO, NAME and TYPE of object to table
 *
 * Return:   void
 *-------------------------------------------------------------------------
 */
static void
trav_table_add(trav_table_t *table, const char *path, const H5O_info2_t *oinfo)
{
    size_t new_obj;

    if (table) {
        if (table->nobjs == table->size) {
            table->size = MAX(1, table->size * 2);
            table->objs = (trav_obj_t *)HDrealloc(table->objs, table->size * sizeof(trav_obj_t));
        } /* end if */

        new_obj = table->nobjs++;
        if (oinfo)
            HDmemcpy(&table->objs[new_obj].obj_token, &oinfo->token, sizeof(H5O_token_t));
        else
            /* Set token to 'undefined' values */
            table->objs[new_obj].obj_token = H5O_TOKEN_UNDEF;
        table->objs[new_obj].flags[0] = table->objs[new_obj].flags[1] = 0;
        table->objs[new_obj].is_same_trgobj                           = 0;
        table->objs[new_obj].name                                     = (char *)HDstrdup(path);
        table->objs[new_obj].type      = oinfo ? (h5trav_type_t)oinfo->type : H5TRAV_TYPE_LINK;
        table->objs[new_obj].nlinks    = 0;
        table->objs[new_obj].sizelinks = 0;
        table->objs[new_obj].links     = NULL;
    }
}

/*-------------------------------------------------------------------------
 * Function: trav_table_addlink
 *
 * Purpose: Add a hardlink name to the object
 *
 * Return: void
 *-------------------------------------------------------------------------
 */
static void
trav_table_addlink(trav_table_t *table, const H5O_token_t *obj_token, const char *path)
{
    size_t i; /* Local index variable */
    int    token_cmp;

    if (table) {
        for (i = 0; i < table->nobjs; i++) {
            if (H5Otoken_cmp(table->fid, &table->objs[i].obj_token, obj_token, &token_cmp) < 0)
                return;
            if (!token_cmp) {
                size_t n;

                /* already inserted? */
                if (HDstrcmp(table->objs[i].name, path) == 0)
                    return;

                /* allocate space if necessary */
                if (table->objs[i].nlinks == (unsigned)table->objs[i].sizelinks) {
                    table->objs[i].sizelinks = MAX(1, table->objs[i].sizelinks * 2);
                    table->objs[i].links     = (trav_link_t *)HDrealloc(
                        table->objs[i].links, table->objs[i].sizelinks * sizeof(trav_link_t));
                } /* end if */

                /* insert it */
                n                                = table->objs[i].nlinks++;
                table->objs[i].links[n].new_name = (char *)HDstrdup(path);

                return;
            } /* end if */
        }     /* end for */
    }         /* end if */
}

/*-------------------------------------------------------------------------
 * Function: trav_table_addflags
 *
 * Purpose:  Add FLAGS, NAME and TYPE of object to table
 *
 * Return:   void
 *-------------------------------------------------------------------------
 */
void
<<<<<<< HEAD
trav_table_addflags(unsigned *flags, char *name, h5trav_type_t type, trav_table_t *table)
=======
trav_table_addflags(const unsigned *flags, char *name, h5trav_type_t type, trav_table_t *table)
>>>>>>> 18bbd3f0
{
    size_t new_obj;

    if (table) {
        if (table->nobjs == table->size) {
            table->size = MAX(1, table->size * 2);
            table->objs = (trav_obj_t *)HDrealloc(table->objs, table->size * sizeof(trav_obj_t));
        } /* end if */

        new_obj = table->nobjs++;

        /* Set token to 'undefined' values */
        table->objs[new_obj].obj_token = H5O_TOKEN_UNDEF;

        table->objs[new_obj].flags[0]       = flags[0];
        table->objs[new_obj].flags[1]       = flags[1];
        table->objs[new_obj].is_same_trgobj = 0;
        table->objs[new_obj].name           = (char *)HDstrdup(name);
        table->objs[new_obj].type           = type;
        table->objs[new_obj].nlinks         = 0;
        table->objs[new_obj].sizelinks      = 0;
        table->objs[new_obj].links          = NULL;
    }
}

/*-------------------------------------------------------------------------
 * Function: trav_table_init
 *
 * Purpose:  Initialize the table
 *
 * Return:   void
 *-------------------------------------------------------------------------
 */
void
trav_table_init(hid_t fid, trav_table_t **tbl)
{
    trav_table_t *table = (trav_table_t *)HDmalloc(sizeof(trav_table_t));
    if (table) {
        table->fid   = fid;
        table->size  = 0;
        table->nobjs = 0;
        table->objs  = NULL;
    }
    *tbl = table;
}

/*-------------------------------------------------------------------------
 * Function: trav_table_free
 *
 * Purpose:  free table memory
 *
 * Return:   void
 *-------------------------------------------------------------------------
 */
void
trav_table_free(trav_table_t *table)
{
    if (table) {
        if (table->objs) {
            unsigned int i;

            for (i = 0; i < table->nobjs; i++) {
                HDfree(table->objs[i].name);
                if (table->objs[i].nlinks) {
                    unsigned int j;

                    for (j = 0; j < table->objs[i].nlinks; j++)
                        HDfree(table->objs[i].links[j].new_name);

                    HDfree(table->objs[i].links);
                } /* end if */
            }     /* end for */
            HDfree(table->objs);
        } /* end if */
        HDfree(table);
    }
}

static herr_t
trav_attr(hid_t
#ifndef H5TRAV_PRINT_SPACE
              H5_ATTR_UNUSED
#endif /* H5TRAV_PRINT_SPACE */
                      obj,
          const char *attr_name, const H5A_info_t H5_ATTR_UNUSED *ainfo, void *_op_data)
{
    trav_path_op_data_t *op_data = (trav_path_op_data_t *)_op_data;
    const char *         buf     = op_data->path;

    if ((strlen(buf) == 1) && (*buf == '/'))
        HDprintf(" %-10s %s%s", "attribute", buf, attr_name);
    else
        HDprintf(" %-10s %s/%s", "attribute", buf, attr_name);

#ifdef H5TRAV_PRINT_SPACE
    if (trav_verbosity < 2) {
#endif
        HDprintf("\n");
#ifdef H5TRAV_PRINT_SPACE
    }
    else {
        hid_t       attr  = H5I_INVALID_HID;
        hid_t       space = H5I_INVALID_HID;
        hsize_t     size[H5S_MAX_RANK];
        int         ndims;
        int         i;
        H5S_class_t space_type;

        if ((attr = H5Aopen(obj, attr_name, H5P_DEFAULT))) {
            space = H5Aget_space(attr);

            /* Data space */
            ndims      = H5Sget_simple_extent_dims(space, size, NULL);
            space_type = H5Sget_simple_extent_type(space);
            switch (space_type) {
                case H5S_SCALAR:
                    /* scalar dataspace */
                    HDprintf(" scalar\n");
                    break;

                case H5S_SIMPLE:
                    /* simple dataspace */
                    HDprintf(" {");
                    for (i = 0; i < ndims; i++) {
                        HDprintf("%s" HSIZE_T_FORMAT, i ? ", " : "", size[i]);
                    }
                    HDprintf("}\n");
                    break;

                case H5S_NULL:
                    /* null dataspace */
                    HDprintf(" null\n");
                    break;

                default:
                    /* Unknown dataspace type */
                    HDprintf(" unknown\n");
                    break;
            } /* end switch */

            H5Sclose(space);
            H5Aclose(attr);
        }
    }
#endif

    return (0);
}

/*-------------------------------------------------------------------------
 * Function: trav_print_visit_obj
 *
 * Purpose:  Callback for visiting object, when printing info
 *
 * Return:   0 on success,
 *          -1 on failure
 *-------------------------------------------------------------------------
 */
static int
trav_print_visit_obj(const char *path, const H5O_info2_t *oinfo, const char *already_visited, void *udata)
{
    trav_print_udata_t *print_udata = (trav_print_udata_t *)udata;
    /* Print the name of the object */
    /* (no new-line, so that objects that we've encountered before can print
     *  the name of the original object)
     */
    switch (oinfo->type) {
        case H5O_TYPE_GROUP:
            HDprintf(" %-10s %s", "group", path);
            break;

        case H5O_TYPE_DATASET:
            HDprintf(" %-10s %s", "dataset", path);
            break;

        case H5O_TYPE_NAMED_DATATYPE:
            HDprintf(" %-10s %s", "datatype", path);
            break;

        case H5O_TYPE_MAP:
        case H5O_TYPE_UNKNOWN:
        case H5O_TYPE_NTYPES:
        default:
            HDprintf(" %-10s %s", "unknown object type", path);
            break;
    } /* end switch */

    /* Check if we've already seen this object */
    if (NULL == already_visited) {
        trav_path_op_data_t op_data;

        op_data.path = path;
        /* Finish printing line about object */
        HDprintf("\n");
        if (trav_verbosity > 0)
            H5Aiterate_by_name(print_udata->fid, path, trav_index_by, trav_index_order, NULL, trav_attr,
                               &op_data, H5P_DEFAULT);
    }
    else
        /* Print the link's original name */
        HDprintf(" -> %s\n", already_visited);

    return (0);
} /* end trav_print_visit_obj() */

/*-------------------------------------------------------------------------
 * Function: trav_print_visit_lnk
 *
 * Purpose:  Callback for visiting link, when printing info
 *
 * Return:   0 on success,
 *          -1 on failure
 *-------------------------------------------------------------------------
 */
static int
trav_print_visit_lnk(const char *path, const H5L_info2_t *linfo, void *udata)
{
    trav_print_udata_t *print_udata = (trav_print_udata_t *)udata;

    /* Print appropriate information for the type of link */
    switch (linfo->type) {
        case H5L_TYPE_SOFT:
            if (linfo->u.val_size > 0) {
                char *targbuf = (char *)HDmalloc(linfo->u.val_size + 1);
                if (targbuf) {
                    if (H5Lget_val(print_udata->fid, path, targbuf, linfo->u.val_size + 1, H5P_DEFAULT) < 0)
                        targbuf[0] = 0;
                    HDprintf(" %-10s %s -> %s\n", "link", path, targbuf);
                    HDfree(targbuf);
                }
            } /* end if */
            else
                HDprintf(" %-10s %s ->\n", "link", path);
            break;

        case H5L_TYPE_EXTERNAL:
            if (linfo->u.val_size > 0) {
                char *      targbuf  = NULL;
                const char *filename = NULL;
                const char *objname  = NULL;

                targbuf = (char *)HDmalloc(linfo->u.val_size + 1);
                if (targbuf) {
                    if (H5Lget_val(print_udata->fid, path, targbuf, linfo->u.val_size + 1, H5P_DEFAULT) < 0)
                        targbuf[0] = 0;
                    if (H5Lunpack_elink_val(targbuf, linfo->u.val_size, NULL, &filename, &objname) >= 0)
                        HDprintf(" %-10s %s -> %s %s\n", "ext link", path, filename, objname);
                    HDfree(targbuf);
                }
            } /* end if */
            else
                HDprintf(" %-10s %s ->\n", "ext link", path);
            break;

        case H5L_TYPE_HARD:
            /* Should be handled elsewhere */
            return (-1);

        case H5L_TYPE_ERROR:
        case H5L_TYPE_MAX:
        default:
            HDprintf(" %-10s %s -> ???\n", "unknown type of UD link", path);
            break;
    } /* end switch() */

    return (0);
} /* end trav_print_visit_lnk() */

/*-------------------------------------------------------------------------
 * Function: h5trav_print
 *
 * Purpose:  Print information about the objects & links in the file
 *
 * Return:   0 on success,
 *          -1 on failure
 *-------------------------------------------------------------------------
 */
int
h5trav_print(hid_t fid)
{
    trav_print_udata_t print_udata;   /* User data for traversal */
    trav_visitor_t     print_visitor; /* Visitor structure for printing objects */
    int                ret_value = 0;

    /* Init user data for printing */
    print_udata.fid = fid;

    /* Init visitor structure */
    print_visitor.visit_obj = trav_print_visit_obj;
    print_visitor.visit_lnk = trav_print_visit_lnk;
    print_visitor.udata     = &print_udata;

    /* Traverse all objects in the file, visiting each object & link */
    if (traverse(fid, "/", TRUE, TRUE, &print_visitor, H5O_INFO_BASIC) < 0)
        H5TOOLS_GOTO_ERROR(FAIL, "traverse failed");

done:
    return ret_value;
}

/*-------------------------------------------------------------------------
 * Function: h5trav_visit
 *
 * Purpose: Generic traversal routine for visiting objects and links
 *
 * Return:   0 on success,
 *          -1 on failure
 *-------------------------------------------------------------------------
 */
int
h5trav_visit(hid_t fid, const char *grp_name, hbool_t visit_start, hbool_t recurse,
             h5trav_obj_func_t visit_obj, h5trav_lnk_func_t visit_lnk, void *udata, unsigned fields)
{
    trav_visitor_t visitor; /* Visitor structure for objects */
    int            ret_value = 0;

    /* Init visitor structure */
    visitor.visit_obj = visit_obj;
    visitor.visit_lnk = visit_lnk;
    visitor.udata     = udata;

    /* Traverse all objects in the file, visiting each object & link */
    if (traverse(fid, grp_name, visit_start, recurse, &visitor, fields) < 0)
        H5TOOLS_GOTO_ERROR((-1), "traverse failed");

done:
    return ret_value;
}

/*-------------------------------------------------------------------------
 * Function: symlink_visit_add
 *
 * Purpose: Add an symbolic link to visited data structure
 *
 * Return:   0 on success,
 *          -1 on failure
 *-------------------------------------------------------------------------
 */
herr_t
symlink_visit_add(symlink_trav_t *visited, H5L_type_t type, const char *file, const char *path)
{
    size_t idx; /* Index of address to use */
    herr_t ret_value = SUCCEED;

    /* Allocate space if necessary */
    if (visited->nused == visited->nalloc) {
        void *tmp_ptr;

        visited->nalloc = MAX(1, visited->nalloc * 2);
        if (NULL == (tmp_ptr = HDrealloc(visited->objs, visited->nalloc * sizeof(symlink_trav_path_t))))
            H5TOOLS_GOTO_ERROR(FAIL, "visited data structure realloc failed");
        visited->objs = (symlink_trav_path_t *)tmp_ptr;
    } /* end if */

    /* Append it */
    idx = visited->nused++;

    visited->objs[idx].type = type;
    visited->objs[idx].file = NULL;
    visited->objs[idx].path = NULL;

    if (type == H5L_TYPE_EXTERNAL) {
        if (NULL == (visited->objs[idx].file = HDstrdup(file))) {
            visited->nused--;
            H5TOOLS_GOTO_ERROR(FAIL, "visited data structure name allocation failed");
        } /* end if */
    }     /* end if */

    if (NULL == (visited->objs[idx].path = HDstrdup(path))) {
        visited->nused--;
        if (visited->objs[idx].file)
            HDfree(visited->objs[idx].file);
        H5TOOLS_GOTO_ERROR(FAIL, "visited data structure path allocation failed");
    } /* end if */

done:
    return ret_value;
} /* end symlink_visit_add() */

/*-------------------------------------------------------------------------
 * Function: symlink_is_visited
 *
 * Purpose:  Check if an symbolic link has already been visited
 *
 * Return:   TRUE/FALSE
 *-------------------------------------------------------------------------
 */
H5_ATTR_PURE hbool_t
symlink_is_visited(symlink_trav_t *visited, H5L_type_t type, const char *file, const char *path)
{
    size_t u; /* Local index variable */

    /* Look for symlink */
    for (u = 0; u < visited->nused; u++) {
        /* Check for symlink values already in array */
        /* check type and path pair to distingush between symbolic links */
        if ((visited->objs[u].type == type) && !HDstrcmp(visited->objs[u].path, path)) {
            /* if external link, file need to be matched as well */
            if (visited->objs[u].type == H5L_TYPE_EXTERNAL)
                if (!HDstrcmp(visited->objs[u].file, file))
                    return (TRUE);

            return (TRUE);
        } /* end if */
    }     /* end for */

    /* Didn't find symlink */
    return (FALSE);
} /* end symlink_is_visited() */<|MERGE_RESOLUTION|>--- conflicted
+++ resolved
@@ -357,11 +357,7 @@
     H5O_info2_t oinfo;
     size_t      idx = info->nused - 1;
 
-<<<<<<< HEAD
-    if (info->paths[idx].path && HDstrcmp(info->paths[idx].path, "."))
-=======
     if (info->paths[idx].path && HDstrcmp(info->paths[idx].path, ".") != 0)
->>>>>>> 18bbd3f0
         H5Oget_info_by_name3(loc_id, info->paths[idx].path, &oinfo, H5O_INFO_BASIC, H5P_DEFAULT);
     else
         H5Oget_info3(loc_id, &oinfo, H5O_INFO_BASIC);
@@ -735,11 +731,7 @@
  *-------------------------------------------------------------------------
  */
 void
-<<<<<<< HEAD
-trav_table_addflags(unsigned *flags, char *name, h5trav_type_t type, trav_table_t *table)
-=======
 trav_table_addflags(const unsigned *flags, char *name, h5trav_type_t type, trav_table_t *table)
->>>>>>> 18bbd3f0
 {
     size_t new_obj;
 
