/* * * * * * * * * * * * * * * * * * * * * * * * * * * * * * * * * * * * * * *
 * Copyright by The HDF Group.                                               *
 * All rights reserved.                                                      *
 *                                                                           *
 * This file is part of HDF5.  The full HDF5 copyright notice, including     *
 * terms governing use, modification, and redistribution, is contained in    *
 * the COPYING file, which can be found at the root of the source code       *
 * distribution tree, or in https://www.hdfgroup.org/licenses.               *
 * If you do not have access to either file, you may request a copy from     *
 * help@hdfgroup.org.                                                        *
 * * * * * * * * * * * * * * * * * * * * * * * * * * * * * * * * * * * * * * */

#include "h5trav.h"
#include "h5tools.h"
#include "H5private.h"

/*-------------------------------------------------------------------------
 * local typedefs
 *-------------------------------------------------------------------------
 */
typedef struct trav_addr_path_t {
    H5O_token_t token;
    char       *path;
} trav_addr_path_t;

typedef struct trav_addr_t {
    size_t            nalloc;
    size_t            nused;
    trav_addr_path_t *objs;
} trav_addr_t;

typedef struct {
    h5trav_obj_func_t visit_obj; /* Callback for visiting objects */
    h5trav_lnk_func_t visit_lnk; /* Callback for visiting links */
    void             *udata;     /* User data to pass to callbacks */
} trav_visitor_t;

typedef struct {
    trav_addr_t          *seen;          /* List of addresses seen already */
    const trav_visitor_t *visitor;       /* Information for visiting each link/object */
    hbool_t               is_absolute;   /* Whether the traversal has absolute paths */
    const char           *base_grp_name; /* Name of the group that serves as the base
                                          * for iteration */
    unsigned fields;                     /* Fields needed in H5O_info2_t struct */
} trav_ud_traverse_t;

typedef struct {
    hid_t fid; /* File ID being traversed */
} trav_print_udata_t;

typedef struct trav_path_op_data_t {
    const char *path;
} trav_path_op_data_t;

/*-------------------------------------------------------------------------
 * local functions
 *-------------------------------------------------------------------------
 */
static void trav_table_add(trav_table_t *table, const char *objname, const H5O_info2_t *oinfo);

static void trav_table_addlink(trav_table_t *table, const H5O_token_t *obj_token, const char *path);

/*-------------------------------------------------------------------------
 * local variables
 *-------------------------------------------------------------------------
 */
static H5_index_t      trav_index_by    = H5_INDEX_NAME;
static H5_iter_order_t trav_index_order = H5_ITER_INC;

static int trav_verbosity = 0;

/*-------------------------------------------------------------------------
 * Function: h5trav_set_index
 *
 * Purpose:  Set indexing properties for the objects & links in the file
 *
 * Return:   none
 *-------------------------------------------------------------------------
 */
void
h5trav_set_index(H5_index_t print_index_by, H5_iter_order_t print_index_order)
{
    trav_index_by    = print_index_by;
    trav_index_order = print_index_order;
}

/*-------------------------------------------------------------------------
 * Function: h5trav_set_verbose
 *
 * Purpose:  Set verbosity of file contents 1=>attributes
 *
 * Return:   none
 *-------------------------------------------------------------------------
 */
void
h5trav_set_verbose(int print_verbose)
{
    trav_verbosity = print_verbose;
}

/*-------------------------------------------------------------------------
 * "h5trav info" public functions. used in h5diff
 *-------------------------------------------------------------------------
 */

/*-------------------------------------------------------------------------
 * Function: trav_token_add
 *
 * Purpose:  Add an object token to visited data structure
 *
 * Return:   void
 *-------------------------------------------------------------------------
 */
static void
trav_token_add(trav_addr_t *visited, H5O_token_t *token, const char *path)
{
    size_t idx; /* Index of address to use */

    /* Allocate space if necessary */
    if (visited->nused == visited->nalloc) {
        visited->nalloc = MAX(1, visited->nalloc * 2);
        visited->objs =
            (trav_addr_path_t *)realloc(visited->objs, visited->nalloc * sizeof(trav_addr_path_t));
    } /* end if */

    /* Append it */
    idx = visited->nused++;
    HDmemcpy(&visited->objs[idx].token, token, sizeof(H5O_token_t));
    visited->objs[idx].path = HDstrdup(path);
} /* end trav_token_add() */

/*-------------------------------------------------------------------------
 * Function: trav_token_visited
 *
 * Purpose:  Check if an object token has already been seen
 *
 * Return:   TRUE/FALSE
 *-------------------------------------------------------------------------
 */
H5_ATTR_PURE static const char *
trav_token_visited(hid_t loc_id, trav_addr_t *visited, H5O_token_t *token)
{
    size_t u; /* Local index variable */
    int    token_cmp;

    /* Look for path associated with token */
    for (u = 0; u < visited->nused; u++) {
        /* Check for token already in array */
        if (H5Otoken_cmp(loc_id, &visited->objs[u].token, token, &token_cmp) < 0)
            return NULL;
        if (!token_cmp)
            return (visited->objs[u].path);
    }

    /* Didn't find object token */
    return (NULL);
} /* end trav_token_visited() */

/*-------------------------------------------------------------------------
 * Function: traverse_cb
 *
 * Purpose:  Iterator callback for traversing objects in file
 *-------------------------------------------------------------------------
 */
static herr_t
traverse_cb(hid_t loc_id, const char *path, const H5L_info2_t *linfo, void *_udata)
{
    trav_ud_traverse_t *udata    = (trav_ud_traverse_t *)_udata; /* User data */
    char               *new_name = NULL;
    const char         *full_name;
    const char         *already_visited = NULL; /* Whether the link/object was already visited */

    /* Create the full path name for the link */
    if (udata->is_absolute) {
        size_t base_len     = HDstrlen(udata->base_grp_name);
        size_t add_slash    = base_len ? ((udata->base_grp_name)[base_len - 1] != '/') : 1;
        size_t new_name_len = base_len + add_slash + HDstrlen(path) + 1 +
                              3; /* Extra "+3" to quiet GCC warning - 2019/07/05, QAK */

        if (NULL == (new_name = (char *)malloc(new_name_len)))
            return (H5_ITER_ERROR);
        if (add_slash)
            HDsnprintf(new_name, new_name_len, "%s/%s", udata->base_grp_name, path);
        else
            HDsnprintf(new_name, new_name_len, "%s%s", udata->base_grp_name, path);
        full_name = new_name;
    } /* end if */
    else
        full_name = path;

    /* Perform the correct action for different types of links */
    if (linfo->type == H5L_TYPE_HARD) {
        H5O_info2_t oinfo;

        /* Get information about the object */
        if (H5Oget_info_by_name3(loc_id, path, &oinfo, udata->fields, H5P_DEFAULT) < 0) {
            if (new_name)
                free(new_name);
            return (H5_ITER_ERROR);
        } /* end if */

        /* If the object has multiple links, add it to the list of addresses
         *  already visited, if it isn't there already
         */
        if (oinfo.rc > 1)
            if (NULL == (already_visited = trav_token_visited(loc_id, udata->seen, &oinfo.token)))
                trav_token_add(udata->seen, &oinfo.token, full_name);

        /* Make 'visit object' callback */
        if (udata->visitor->visit_obj)
            if ((*udata->visitor->visit_obj)(full_name, &oinfo, already_visited, udata->visitor->udata) < 0) {
                if (new_name)
                    free(new_name);
                return (H5_ITER_ERROR);
            } /* end if */
    }         /* end if */
    else {
        /* Make 'visit link' callback */
        if (udata->visitor->visit_lnk)
            if ((*udata->visitor->visit_lnk)(full_name, linfo, udata->visitor->udata) < 0) {
                if (new_name)
                    free(new_name);
                return (H5_ITER_ERROR);
            } /* end if */
    }         /* end else */

    if (new_name)
        free(new_name);

    return (H5_ITER_CONT);
} /* end traverse_cb() */

/*-------------------------------------------------------------------------
 * Function: traverse
 *
 * Purpose:  Iterate over all the objects/links in a file.  Conforms to the
 *           "visitor" pattern.
 *
 * Return:   0 on success,
 *          -1 on failure
 *-------------------------------------------------------------------------
 */
static int
traverse(hid_t file_id, const char *grp_name, hbool_t visit_start, hbool_t recurse,
         const trav_visitor_t *visitor, unsigned fields)
{
    H5O_info2_t oinfo; /* Object info for starting group */
    int         ret_value = 0;

    /* Get info for starting object */
    if (H5Oget_info_by_name3(file_id, grp_name, &oinfo, fields, H5P_DEFAULT) < 0)
        H5TOOLS_GOTO_ERROR((-1), "H5Oget_info_by_name failed");

    /* Visit the starting object */
    if (visit_start && visitor->visit_obj)
        (*visitor->visit_obj)(grp_name, &oinfo, NULL, visitor->udata);

    /* Go visiting, if the object is a group */
    if (oinfo.type == H5O_TYPE_GROUP) {
        trav_addr_t        seen;  /* List of addresses seen */
        trav_ud_traverse_t udata; /* User data for iteration callback */

        /* Init addresses seen */
        seen.nused = seen.nalloc = 0;
        seen.objs                = NULL;

        /* Check for multiple links to top group */
        if (oinfo.rc > 1)
            trav_token_add(&seen, &oinfo.token, grp_name);

        /* Set up user data structure */
        udata.seen          = &seen;
        udata.visitor       = visitor;
        udata.is_absolute   = (*grp_name == '/');
        udata.base_grp_name = grp_name;
        udata.fields        = fields;

        /* Check for iteration of links vs. visiting all links recursively */
        if (recurse) {
            /* Visit all links in group, recursively */
            if (H5Lvisit_by_name2(file_id, grp_name, trav_index_by, trav_index_order, traverse_cb, &udata,
                                  H5P_DEFAULT) < 0)
                H5TOOLS_ERROR((-1), "H5Lvisit_by_name failed");
        } /* end if */
        else {
            /* Iterate over links in group */
            if (H5Literate_by_name2(file_id, grp_name, trav_index_by, trav_index_order, NULL, traverse_cb,
                                    &udata, H5P_DEFAULT) < 0)
                H5TOOLS_ERROR((-1), "H5Literate_by_name failed");
        } /* end else */

        /* Free visited addresses table */
        if (seen.objs) {
            size_t u; /* Local index variable */

            /* Free paths to objects */
            for (u = 0; u < seen.nused; u++)
                free(seen.objs[u].path);
            free(seen.objs);
        } /* end if */
    }     /* end if */

done:
    return ret_value;
}

/*-------------------------------------------------------------------------
 * Function: trav_info_add
 *
 * Purpose:  Add a link path & type to info struct
 *
 * Return:   void
 *-------------------------------------------------------------------------
 */
void
trav_info_add(trav_info_t *info, const char *path, h5trav_type_t obj_type)
{
    size_t idx; /* Index of address to use  */

    if (info) {
        /* Allocate space if necessary */
        if (info->nused == info->nalloc) {
            info->nalloc = MAX(1, info->nalloc * 2);
            info->paths  = (trav_path_t *)realloc(info->paths, info->nalloc * sizeof(trav_path_t));
        } /* end if */

        /* Append it */
        idx                     = info->nused++;
        info->paths[idx].path   = HDstrdup(path);
        info->paths[idx].type   = obj_type;
        info->paths[idx].fileno = 0;

        /* Set token to 'undefined' values */
        info->paths[idx].obj_token = H5O_TOKEN_UNDEF;
    }
} /* end trav_info_add() */

/*-------------------------------------------------------------------------
 * Function: trav_fileinfo_add
 *
 * Purpose: Add a file addr & fileno to info struct
 *
 * Return: void
 *-------------------------------------------------------------------------
 */
void
trav_fileinfo_add(trav_info_t *info, hid_t loc_id)
{
    H5O_info2_t oinfo;
    size_t      idx = info->nused - 1;

    if (info->paths[idx].path && HDstrcmp(info->paths[idx].path, ".") != 0)
        H5Oget_info_by_name3(loc_id, info->paths[idx].path, &oinfo, H5O_INFO_BASIC, H5P_DEFAULT);
    else
        H5Oget_info3(loc_id, &oinfo, H5O_INFO_BASIC);

    HDmemcpy(&info->paths[idx].obj_token, &oinfo.token, sizeof(H5O_token_t));
    info->paths[idx].fileno = oinfo.fileno;
} /* end trav_fileinfo_add() */

/*-------------------------------------------------------------------------
 * Function: trav_info_visit_obj
 *
 * Purpose:  Callback for visiting object, with 'info' structure
 *
 * Return:   0 on success,
 *          -1 on failure
 *-------------------------------------------------------------------------
 */
int
trav_info_visit_obj(const char *path, const H5O_info2_t *oinfo, const char H5_ATTR_UNUSED *already_visited,
                    void *udata)
{
    size_t       idx;
    trav_info_t *info_p;

    /* Add the object to the 'info' struct */
    /* (object types map directly to "traversal" types) */
    trav_info_add((trav_info_t *)udata, path, (h5trav_type_t)oinfo->type);

    /* set object addr and fileno. These are for checking same object */
    info_p = (trav_info_t *)udata;
    idx    = info_p->nused - 1;
    HDmemcpy(&info_p->paths[idx].obj_token, &oinfo->token, sizeof(H5O_token_t));
    info_p->paths[idx].fileno = oinfo->fileno;

    return (0);
} /* end trav_info_visit_obj() */

/*-------------------------------------------------------------------------
 * Function: trav_info_visit_lnk
 *
 * Purpose:  Callback for visiting link, with 'info' structure
 *
 * Return:   0 on success,
 *          -1 on failure
 *-------------------------------------------------------------------------
 */
int
trav_info_visit_lnk(const char *path, const H5L_info2_t *linfo, void *udata)
{
    /* Add the link to the 'info' struct */
    trav_info_add((trav_info_t *)udata, path,
                  ((linfo->type == H5L_TYPE_SOFT) ? H5TRAV_TYPE_LINK : H5TRAV_TYPE_UDLINK));

    return (0);
} /* end trav_info_visit_lnk() */

/*-------------------------------------------------------------------------
 * Function: h5trav_getinfo
 *
 * Purpose:  get an array of "trav_info_t" , containing the name and type of
 *           objects in the file
 *
 * Return:   0 on success,
 *          -1 on failure
 *-------------------------------------------------------------------------
 */
int
h5trav_getinfo(hid_t file_id, trav_info_t *info)
{
    trav_visitor_t info_visitor; /* Visitor structure for trav_info_t's */
    int            ret_value = 0;

    /* Init visitor structure */
    info_visitor.visit_obj = trav_info_visit_obj;
    info_visitor.visit_lnk = trav_info_visit_lnk;
    info_visitor.udata     = info;

    /* Traverse all objects in the file, visiting each object & link */
    if (traverse(file_id, "/", TRUE, TRUE, &info_visitor, H5O_INFO_BASIC) < 0)
        H5TOOLS_GOTO_ERROR((-1), "traverse failed");

done:
    return ret_value;
}

/*-------------------------------------------------------------------------
 * Function: h5trav_getindex
 *
 * Purpose:  get index of OBJ in list
 *
 * Return:   index on success,
 *           -1 if not found
 *-------------------------------------------------------------------------
 */
H5_ATTR_PURE ssize_t
h5trav_getindex(const trav_info_t *info, const char *obj)
{
    size_t u; /* Local index variable */

    /* Loop over all paths in 'info' struct, looking for object */
    for (u = 0; u < info->nused; u++) {
        /* Check for object name having full path (with leading '/') */
        if (HDstrcmp(obj, info->paths[u].path) == 0)
            return ((ssize_t)u);

        /* Check for object name without leading '/' */
        if (HDstrcmp(obj, (info->paths[u].path + 1)) == 0)
            return ((ssize_t)u);
    } /* end for */

    return ((ssize_t)-1);
} /* end h5trav_getindex() */

/*-------------------------------------------------------------------------
 * Function: trav_info_init
 *
 * Purpose:  Initialize the info
 *
 * Return:   void
 *-------------------------------------------------------------------------
 */
void
trav_info_init(const char *filename, hid_t fileid, trav_info_t **_info)
{
    trav_info_t *info = (trav_info_t *)malloc(sizeof(trav_info_t));

    /* Init info structure */
    info->nused = info->nalloc = 0;
    info->paths                = NULL;
    info->fname                = filename;
    info->fid                  = fileid;

    /* Initialize list of visited symbolic links */
    info->symlink_visited.nused       = 0;
    info->symlink_visited.nalloc      = 0;
    info->symlink_visited.objs        = NULL;
    info->symlink_visited.dangle_link = FALSE;
    *_info                            = info;
} /* end trav_info_init() */

/*-------------------------------------------------------------------------
 * Function: trav_info_free
 *
 * Purpose:  free info memory
 *-------------------------------------------------------------------------
 */
void
trav_info_free(trav_info_t *info)
{
    size_t u; /* Local index variable */

    if (info) {
        /* Free visited symbolic links path and file (if alloc) */
        for (u = 0; u < info->symlink_visited.nused; u++) {
            if (info->symlink_visited.objs[u].file)
                free(info->symlink_visited.objs[u].file);
            free(info->symlink_visited.objs[u].path);
        }
        free(info->symlink_visited.objs);

        /* Free path names */
        for (u = 0; u < info->nused; u++)
            free(info->paths[u].path);
        free(info->paths);
        free(info);
    } /* end if */
} /* end trav_info_free() */

/*-------------------------------------------------------------------------
 * "h5trav table" public functions. used in h5repack
 *-------------------------------------------------------------------------
 */

/*-------------------------------------------------------------------------
 * Function: trav_table_visit_obj
 *
 * Purpose: Callback for visiting object, with 'table' structure
 *
 * Return:   0 on success,
 *          -1 on failure
 *-------------------------------------------------------------------------
 */
static int
trav_table_visit_obj(const char *path, const H5O_info2_t *oinfo, const char *already_visited, void *udata)
{
    trav_table_t *table = (trav_table_t *)udata;

    /* Check if we've already seen this object */
    if (NULL == already_visited)
        /* add object to table */
        trav_table_add(table, path, oinfo);
    else
        /* Add alias for object to table */
        trav_table_addlink(table, &oinfo->token, path);

    return 0;
} /* end trav_table_visit_obj() */

/*-------------------------------------------------------------------------
 * Function: trav_table_visit_lnk
 *
 * Purpose:  Callback for visiting link, with 'table' structure
 *
 * Return:   0 on success,
 *          -1 on failure
 *-------------------------------------------------------------------------
 */
static int
trav_table_visit_lnk(const char *path, const H5L_info2_t H5_ATTR_UNUSED *linfo, void *udata)
{
    /* Add the link to the 'table' struct */
    trav_table_add((trav_table_t *)udata, path, NULL);

    return 0;
} /* end trav_table_visit_lnk() */

/*-------------------------------------------------------------------------
 * Function: h5trav_gettable
 *
 * Purpose:  get the trav_table_t struct
 *
 * Return:   0 on success,
 *          -1 on failure
 *-------------------------------------------------------------------------
 */
int
h5trav_gettable(hid_t fid, trav_table_t *table)
{
    trav_visitor_t table_visitor; /* Visitor structure for trav_table_t's */
    int            ret_value = 0;

    /* Init visitor structure */
    table_visitor.visit_obj = trav_table_visit_obj;
    table_visitor.visit_lnk = trav_table_visit_lnk;
    table_visitor.udata     = table;

    /* Traverse all objects in the file, visiting each object & link */
    if (traverse(fid, "/", TRUE, TRUE, &table_visitor, H5O_INFO_BASIC) < 0)
        H5TOOLS_GOTO_ERROR((-1), "traverse failed");

done:
    return ret_value;
}

/*-------------------------------------------------------------------------
 * Function: h5trav_getindext
 *
 * Purpose:  get index of NAME in list
 *
 * Return:   index on success,
 *           -1 if not found
 *-------------------------------------------------------------------------
 */
H5_ATTR_PURE int
h5trav_getindext(const char *name, const trav_table_t *table)
{
    unsigned int i;

    if (table) {
        for (i = 0; i < table->nobjs; i++) {
            /* Check for object name having full path (with leading '/') */
            if (HDstrcmp(name, table->objs[i].name) == 0)
                return ((int)i);

            /* Check for object name without leading '/' */
            if (HDstrcmp(name, table->objs[i].name + 1) == 0)
                return ((int)i);

            /* search also in the list of links */
            if (table->objs[i].nlinks) {
                unsigned int j;

                for (j = 0; j < table->objs[i].nlinks; j++) {
                    /* Check for object name having full path (with leading '/') */
                    if (HDstrcmp(name, table->objs[i].links[j].new_name) == 0)
                        return ((int)i);

                    /* Check for object name without leading '/' */
                    if (HDstrcmp(name, table->objs[i].links[j].new_name + 1) == 0)
                        return ((int)i);
                } /* end for */
            }     /* end if */
        }         /* end for */
    }
    return -1;
}

/*-------------------------------------------------------------------------
 * Function: trav_table_add
 *
 * Purpose:  Add OBJNO, NAME and TYPE of object to table
 *
 * Return:   void
 *-------------------------------------------------------------------------
 */
static void
trav_table_add(trav_table_t *table, const char *path, const H5O_info2_t *oinfo)
{
    size_t new_obj;

    if (table) {
        if (table->nobjs == table->size) {
            table->size = MAX(1, table->size * 2);
            table->objs = (trav_obj_t *)realloc(table->objs, table->size * sizeof(trav_obj_t));
        } /* end if */

        new_obj = table->nobjs++;
        if (oinfo)
            HDmemcpy(&table->objs[new_obj].obj_token, &oinfo->token, sizeof(H5O_token_t));
        else
            /* Set token to 'undefined' values */
            table->objs[new_obj].obj_token = H5O_TOKEN_UNDEF;
        table->objs[new_obj].flags[0] = table->objs[new_obj].flags[1] = 0;
        table->objs[new_obj].is_same_trgobj                           = 0;
        table->objs[new_obj].name                                     = (char *)HDstrdup(path);
        table->objs[new_obj].type      = oinfo ? (h5trav_type_t)oinfo->type : H5TRAV_TYPE_LINK;
        table->objs[new_obj].nlinks    = 0;
        table->objs[new_obj].sizelinks = 0;
        table->objs[new_obj].links     = NULL;
    }
}

/*-------------------------------------------------------------------------
 * Function: trav_table_addlink
 *
 * Purpose: Add a hardlink name to the object
 *
 * Return: void
 *-------------------------------------------------------------------------
 */
static void
trav_table_addlink(trav_table_t *table, const H5O_token_t *obj_token, const char *path)
{
    size_t i; /* Local index variable */
    int    token_cmp;

    if (table) {
        for (i = 0; i < table->nobjs; i++) {
            if (H5Otoken_cmp(table->fid, &table->objs[i].obj_token, obj_token, &token_cmp) < 0)
                return;
            if (!token_cmp) {
                size_t n;

                /* already inserted? */
                if (HDstrcmp(table->objs[i].name, path) == 0)
                    return;

                /* allocate space if necessary */
                if (table->objs[i].nlinks == (unsigned)table->objs[i].sizelinks) {
                    table->objs[i].sizelinks = MAX(1, table->objs[i].sizelinks * 2);
                    table->objs[i].links     = (trav_link_t *)realloc(
                            table->objs[i].links, table->objs[i].sizelinks * sizeof(trav_link_t));
                } /* end if */

                /* insert it */
                n                                = table->objs[i].nlinks++;
                table->objs[i].links[n].new_name = (char *)HDstrdup(path);

                return;
            } /* end if */
        }     /* end for */
    }         /* end if */
}

/*-------------------------------------------------------------------------
 * Function: trav_table_addflags
 *
 * Purpose:  Add FLAGS, NAME and TYPE of object to table
 *
 * Return:   void
 *-------------------------------------------------------------------------
 */
void
trav_table_addflags(const unsigned *flags, char *name, h5trav_type_t type, trav_table_t *table)
{
    size_t new_obj;

    if (table) {
        if (table->nobjs == table->size) {
            table->size = MAX(1, table->size * 2);
            table->objs = (trav_obj_t *)realloc(table->objs, table->size * sizeof(trav_obj_t));
        } /* end if */

        new_obj = table->nobjs++;

        /* Set token to 'undefined' values */
        table->objs[new_obj].obj_token = H5O_TOKEN_UNDEF;

        table->objs[new_obj].flags[0]       = flags[0];
        table->objs[new_obj].flags[1]       = flags[1];
        table->objs[new_obj].is_same_trgobj = 0;
        table->objs[new_obj].name           = (char *)HDstrdup(name);
        table->objs[new_obj].type           = type;
        table->objs[new_obj].nlinks         = 0;
        table->objs[new_obj].sizelinks      = 0;
        table->objs[new_obj].links          = NULL;
    }
}

/*-------------------------------------------------------------------------
 * Function: trav_table_init
 *
 * Purpose:  Initialize the table
 *
 * Return:   void
 *-------------------------------------------------------------------------
 */
void
trav_table_init(hid_t fid, trav_table_t **tbl)
{
    trav_table_t *table = (trav_table_t *)malloc(sizeof(trav_table_t));
    if (table) {
        table->fid   = fid;
        table->size  = 0;
        table->nobjs = 0;
        table->objs  = NULL;
    }
    *tbl = table;
}

/*-------------------------------------------------------------------------
 * Function: trav_table_free
 *
 * Purpose:  free table memory
 *
 * Return:   void
 *-------------------------------------------------------------------------
 */
void
trav_table_free(trav_table_t *table)
{
    if (table) {
        if (table->objs) {
            unsigned int i;

            for (i = 0; i < table->nobjs; i++) {
                free(table->objs[i].name);
                if (table->objs[i].nlinks) {
                    unsigned int j;

                    for (j = 0; j < table->objs[i].nlinks; j++)
                        free(table->objs[i].links[j].new_name);

                    free(table->objs[i].links);
                } /* end if */
            }     /* end for */
            free(table->objs);
        } /* end if */
        free(table);
    }
}

static herr_t
trav_attr(hid_t
#ifndef H5TRAV_PRINT_SPACE
              H5_ATTR_UNUSED
#endif /* H5TRAV_PRINT_SPACE */
                      obj,
          const char *attr_name, const H5A_info_t H5_ATTR_UNUSED *ainfo, void *_op_data)
{
    trav_path_op_data_t *op_data = (trav_path_op_data_t *)_op_data;
    const char          *buf     = op_data->path;

    if ((strlen(buf) == 1) && (*buf == '/'))
        printf(" %-10s %s%s", "attribute", buf, attr_name);
    else
        printf(" %-10s %s/%s", "attribute", buf, attr_name);

#ifdef H5TRAV_PRINT_SPACE
    if (trav_verbosity < 2) {
#endif
        printf("\n");
#ifdef H5TRAV_PRINT_SPACE
    }
    else {
        hid_t       attr  = H5I_INVALID_HID;
        hid_t       space = H5I_INVALID_HID;
        hsize_t     size[H5S_MAX_RANK];
        int         ndims;
        int         i;
        H5S_class_t space_type;

        if ((attr = H5Aopen(obj, attr_name, H5P_DEFAULT))) {
            space = H5Aget_space(attr);

            /* Data space */
            ndims      = H5Sget_simple_extent_dims(space, size, NULL);
            space_type = H5Sget_simple_extent_type(space);
            switch (space_type) {
                case H5S_SCALAR:
                    /* scalar dataspace */
                    printf(" scalar\n");
                    break;

                case H5S_SIMPLE:
                    /* simple dataspace */
                    printf(" {");
                    for (i = 0; i < ndims; i++) {
                        printf("%s%" PRIuHSIZE, i ? ", " : "", size[i]);
                    }
                    printf("}\n");
                    break;

                case H5S_NULL:
                    /* null dataspace */
                    printf(" null\n");
                    break;

                default:
                    /* Unknown dataspace type */
                    printf(" unknown\n");
                    break;
            } /* end switch */

            H5Sclose(space);
            H5Aclose(attr);
        }
    }
#endif

    return (0);
}

/*-------------------------------------------------------------------------
 * Function: trav_print_visit_obj
 *
 * Purpose:  Callback for visiting object, when printing info
 *
 * Return:   0 on success,
 *          -1 on failure
 *-------------------------------------------------------------------------
 */
static int
trav_print_visit_obj(const char *path, const H5O_info2_t *oinfo, const char *already_visited, void *udata)
{
    trav_print_udata_t *print_udata = (trav_print_udata_t *)udata;
    /* Print the name of the object */
    /* (no new-line, so that objects that we've encountered before can print
     *  the name of the original object)
     */
    switch (oinfo->type) {
        case H5O_TYPE_GROUP:
            printf(" %-10s %s", "group", path);
            break;

        case H5O_TYPE_DATASET:
            printf(" %-10s %s", "dataset", path);
            break;

        case H5O_TYPE_NAMED_DATATYPE:
            printf(" %-10s %s", "datatype", path);
            break;

        case H5O_TYPE_MAP:
        case H5O_TYPE_UNKNOWN:
        case H5O_TYPE_NTYPES:
        default:
            printf(" %-10s %s", "unknown object type", path);
            break;
    } /* end switch */

    /* Check if we've already seen this object */
    if (NULL == already_visited) {
        trav_path_op_data_t op_data;

        op_data.path = path;
        /* Finish printing line about object */
        printf("\n");
        if (trav_verbosity > 0)
            H5Aiterate_by_name(print_udata->fid, path, trav_index_by, trav_index_order, NULL, trav_attr,
                               &op_data, H5P_DEFAULT);
    }
    else
        /* Print the link's original name */
        printf(" -> %s\n", already_visited);

    return (0);
} /* end trav_print_visit_obj() */

/*-------------------------------------------------------------------------
 * Function: trav_print_visit_lnk
 *
 * Purpose:  Callback for visiting link, when printing info
 *
 * Return:   0 on success,
 *          -1 on failure
 *-------------------------------------------------------------------------
 */
static int
trav_print_visit_lnk(const char *path, const H5L_info2_t *linfo, void *udata)
{
    trav_print_udata_t *print_udata = (trav_print_udata_t *)udata;

    /* Print appropriate information for the type of link */
    switch (linfo->type) {
        case H5L_TYPE_SOFT:
            if (linfo->u.val_size > 0) {
                char *targbuf = (char *)malloc(linfo->u.val_size + 1);
                if (targbuf) {
                    if (H5Lget_val(print_udata->fid, path, targbuf, linfo->u.val_size + 1, H5P_DEFAULT) < 0)
                        targbuf[0] = 0;
<<<<<<< HEAD
                    HDprintf(" %-10s %s -> %s\n", "link", path, targbuf);
                    free(targbuf);
=======
                    printf(" %-10s %s -> %s\n", "link", path, targbuf);
                    HDfree(targbuf);
>>>>>>> d87efd3a
                }
            } /* end if */
            else
                printf(" %-10s %s ->\n", "link", path);
            break;

        case H5L_TYPE_EXTERNAL:
            if (linfo->u.val_size > 0) {
                char       *targbuf  = NULL;
                const char *filename = NULL;
                const char *objname  = NULL;

                targbuf = (char *)malloc(linfo->u.val_size + 1);
                if (targbuf) {
                    if (H5Lget_val(print_udata->fid, path, targbuf, linfo->u.val_size + 1, H5P_DEFAULT) < 0)
                        targbuf[0] = 0;
                    if (H5Lunpack_elink_val(targbuf, linfo->u.val_size, NULL, &filename, &objname) >= 0)
<<<<<<< HEAD
                        HDprintf(" %-10s %s -> %s %s\n", "ext link", path, filename, objname);
                    free(targbuf);
=======
                        printf(" %-10s %s -> %s %s\n", "ext link", path, filename, objname);
                    HDfree(targbuf);
>>>>>>> d87efd3a
                }
            } /* end if */
            else
                printf(" %-10s %s ->\n", "ext link", path);
            break;

        case H5L_TYPE_HARD:
            /* Should be handled elsewhere */
            return (-1);

        case H5L_TYPE_ERROR:
        case H5L_TYPE_MAX:
        default:
            printf(" %-10s %s -> ???\n", "unknown type of UD link", path);
            break;
    } /* end switch() */

    return (0);
} /* end trav_print_visit_lnk() */

/*-------------------------------------------------------------------------
 * Function: h5trav_print
 *
 * Purpose:  Print information about the objects & links in the file
 *
 * Return:   0 on success,
 *          -1 on failure
 *-------------------------------------------------------------------------
 */
int
h5trav_print(hid_t fid)
{
    trav_print_udata_t print_udata;   /* User data for traversal */
    trav_visitor_t     print_visitor; /* Visitor structure for printing objects */
    int                ret_value = 0;

    /* Init user data for printing */
    print_udata.fid = fid;

    /* Init visitor structure */
    print_visitor.visit_obj = trav_print_visit_obj;
    print_visitor.visit_lnk = trav_print_visit_lnk;
    print_visitor.udata     = &print_udata;

    /* Traverse all objects in the file, visiting each object & link */
    if (traverse(fid, "/", TRUE, TRUE, &print_visitor, H5O_INFO_BASIC) < 0)
        H5TOOLS_GOTO_ERROR(FAIL, "traverse failed");

done:
    return ret_value;
}

/*-------------------------------------------------------------------------
 * Function: h5trav_visit
 *
 * Purpose: Generic traversal routine for visiting objects and links
 *
 * Return:   0 on success,
 *          -1 on failure
 *-------------------------------------------------------------------------
 */
int
h5trav_visit(hid_t fid, const char *grp_name, hbool_t visit_start, hbool_t recurse,
             h5trav_obj_func_t visit_obj, h5trav_lnk_func_t visit_lnk, void *udata, unsigned fields)
{
    trav_visitor_t visitor; /* Visitor structure for objects */
    int            ret_value = 0;

    /* Init visitor structure */
    visitor.visit_obj = visit_obj;
    visitor.visit_lnk = visit_lnk;
    visitor.udata     = udata;

    /* Traverse all objects in the file, visiting each object & link */
    if (traverse(fid, grp_name, visit_start, recurse, &visitor, fields) < 0)
        H5TOOLS_GOTO_ERROR((-1), "traverse failed");

done:
    return ret_value;
}

/*-------------------------------------------------------------------------
 * Function: symlink_visit_add
 *
 * Purpose: Add an symbolic link to visited data structure
 *
 * Return:   0 on success,
 *          -1 on failure
 *-------------------------------------------------------------------------
 */
herr_t
symlink_visit_add(symlink_trav_t *visited, H5L_type_t type, const char *file, const char *path)
{
    size_t idx; /* Index of address to use */
    herr_t ret_value = SUCCEED;

    /* Allocate space if necessary */
    if (visited->nused == visited->nalloc) {
        void *tmp_ptr;

        visited->nalloc = MAX(1, visited->nalloc * 2);
        if (NULL == (tmp_ptr = realloc(visited->objs, visited->nalloc * sizeof(symlink_trav_path_t))))
            H5TOOLS_GOTO_ERROR(FAIL, "visited data structure realloc failed");
        visited->objs = (symlink_trav_path_t *)tmp_ptr;
    } /* end if */

    /* Append it */
    idx = visited->nused++;

    visited->objs[idx].type = type;
    visited->objs[idx].file = NULL;
    visited->objs[idx].path = NULL;

    if (type == H5L_TYPE_EXTERNAL) {
        if (NULL == (visited->objs[idx].file = HDstrdup(file))) {
            visited->nused--;
            H5TOOLS_GOTO_ERROR(FAIL, "visited data structure name allocation failed");
        } /* end if */
    }     /* end if */

    if (NULL == (visited->objs[idx].path = HDstrdup(path))) {
        visited->nused--;
        if (visited->objs[idx].file)
            free(visited->objs[idx].file);
        H5TOOLS_GOTO_ERROR(FAIL, "visited data structure path allocation failed");
    } /* end if */

done:
    return ret_value;
} /* end symlink_visit_add() */

/*-------------------------------------------------------------------------
 * Function: symlink_is_visited
 *
 * Purpose:  Check if an symbolic link has already been visited
 *
 * Return:   TRUE/FALSE
 *-------------------------------------------------------------------------
 */
H5_ATTR_PURE hbool_t
symlink_is_visited(symlink_trav_t *visited, H5L_type_t type, const char *file, const char *path)
{
    size_t u; /* Local index variable */

    /* Look for symlink */
    for (u = 0; u < visited->nused; u++) {
        /* Check for symlink values already in array */
        /* check type and path pair to distinguish between symbolic links */
        if ((visited->objs[u].type == type) && !HDstrcmp(visited->objs[u].path, path)) {
            /* if external link, file need to be matched as well */
            if (visited->objs[u].type == H5L_TYPE_EXTERNAL)
                if (!HDstrcmp(visited->objs[u].file, file))
                    return (TRUE);

            return (TRUE);
        } /* end if */
    }     /* end for */

    /* Didn't find symlink */
    return (FALSE);
} /* end symlink_is_visited() */<|MERGE_RESOLUTION|>--- conflicted
+++ resolved
@@ -951,15 +951,10 @@
                 if (targbuf) {
                     if (H5Lget_val(print_udata->fid, path, targbuf, linfo->u.val_size + 1, H5P_DEFAULT) < 0)
                         targbuf[0] = 0;
-<<<<<<< HEAD
-                    HDprintf(" %-10s %s -> %s\n", "link", path, targbuf);
+                    printf(" %-10s %s -> %s\n", "link", path, targbuf);
                     free(targbuf);
-=======
-                    printf(" %-10s %s -> %s\n", "link", path, targbuf);
-                    HDfree(targbuf);
->>>>>>> d87efd3a
                 }
-            } /* end if */
+            }
             else
                 printf(" %-10s %s ->\n", "link", path);
             break;
@@ -975,13 +970,8 @@
                     if (H5Lget_val(print_udata->fid, path, targbuf, linfo->u.val_size + 1, H5P_DEFAULT) < 0)
                         targbuf[0] = 0;
                     if (H5Lunpack_elink_val(targbuf, linfo->u.val_size, NULL, &filename, &objname) >= 0)
-<<<<<<< HEAD
-                        HDprintf(" %-10s %s -> %s %s\n", "ext link", path, filename, objname);
+                        printf(" %-10s %s -> %s %s\n", "ext link", path, filename, objname);
                     free(targbuf);
-=======
-                        printf(" %-10s %s -> %s %s\n", "ext link", path, filename, objname);
-                    HDfree(targbuf);
->>>>>>> d87efd3a
                 }
             } /* end if */
             else
