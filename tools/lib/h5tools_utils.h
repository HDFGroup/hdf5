--- conflicted
+++ resolved
@@ -126,11 +126,7 @@
 H5TOOLS_DLL int         h5tools_getenv_update_hyperslab_bufsize(void);
 #ifdef H5_HAVE_ROS3_VFD
 H5TOOLS_DLL herr_t h5tools_parse_ros3_fapl_tuple(const char *tuple_str, int delim,
-<<<<<<< HEAD
-    H5FD_ros3_fapl_t *fapl_config_out);
-=======
                                                  H5FD_ros3_fapl_t *fapl_config_out);
->>>>>>> a3e040f3
 H5TOOLS_DLL herr_t h5tools_populate_ros3_fapl(H5FD_ros3_fapl_t *fa, const char **values);
 #endif /* H5_HAVE_ROS3_VFD */
 #ifdef H5_HAVE_LIBHDFS
