/* * * * * * * * * * * * * * * * * * * * * * * * * * * * * * * * * * * * * * *
 * Copyright by The HDF Group.                                               *
 * Copyright by the Board of Trustees of the University of Illinois.         *
 * All rights reserved.                                                      *
 *                                                                           *
 * This file is part of HDF5.  The full HDF5 copyright notice, including     *
 * terms governing use, modification, and redistribution, is contained in    *
 * the COPYING file, which can be found at the root of the source code       *
 * distribution tree, or in https://www.hdfgroup.org/licenses.               *
 * If you do not have access to either file, you may request a copy from     *
 * help@hdfgroup.org.                                                        *
 * * * * * * * * * * * * * * * * * * * * * * * * * * * * * * * * * * * * * * */

#ifndef PH5DIFF_H
#define PH5DIFF_H

/* Send from manager to workers */
#define MPI_TAG_ARGS      1
#define MPI_TAG_PRINT_TOK 2

/*Sent from workers to manager */
#define MPI_TAG_TOK_REQUEST 3
#define MPI_TAG_DONE        4
#define MPI_TAG_TOK_RETURN  5
#define MPI_TAG_PRINT_DATA  6

/* Operational tags used to init and complete diff */
#define MPI_TAG_END      7
#define MPI_TAG_PARALLEL 8

struct diff_mpi_args {
    char        name1[256];
    char        name2[256];
    diff_opt_t  opts;
    diff_args_t argdata; /* rest args */
};

struct diffs_found {
    hsize_t nfound;
    int     not_cmp;
};

<<<<<<< HEAD
#endif /* _PH5DIFF_H__ */
=======
#endif /* PH5DIFF_H */
>>>>>>> 18bbd3f0
<|MERGE_RESOLUTION|>--- conflicted
+++ resolved
@@ -40,8 +40,4 @@
     int     not_cmp;
 };
 
-<<<<<<< HEAD
-#endif /* _PH5DIFF_H__ */
-=======
-#endif /* PH5DIFF_H */
->>>>>>> 18bbd3f0
+#endif /* PH5DIFF_H */