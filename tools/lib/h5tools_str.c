--- conflicted
+++ resolved
@@ -117,11 +117,7 @@
         size_t avail  = str->nalloc - str->len;
 
         va_start(ap, fmt);
-<<<<<<< HEAD
-        nchars = HDvsnprintf(str->s + str->len, avail, fmt, ap);
-=======
         nchars = vsnprintf(str->s + str->len, avail, fmt, ap);
->>>>>>> 07347cc5
         va_end(ap);
 
         /* Note: vsnprintf() behaves differently on Windows as Unix, when
@@ -1612,32 +1608,19 @@
         char *oldstr;
 
         oldstr = newstr;
-<<<<<<< HEAD
-        newstr = (char *)malloc(HDstrlen(oldstr) - HDstrlen(substr) + HDstrlen(replacement) + 1);
-=======
         newstr = (char *)malloc(strlen(oldstr) - strlen(substr) + strlen(replacement) + 1);
->>>>>>> 07347cc5
 
         if (newstr == NULL) {
             free(oldstr);
             return NULL;
         }
         memcpy(newstr, oldstr, (size_t)(tok - oldstr));
-<<<<<<< HEAD
-        memcpy(newstr + (tok - oldstr), replacement, HDstrlen(replacement));
-        memcpy(newstr + (tok - oldstr) + HDstrlen(replacement), tok + HDstrlen(substr),
-               HDstrlen(oldstr) - HDstrlen(substr) - (size_t)(tok - oldstr));
-        memset(newstr + HDstrlen(oldstr) - HDstrlen(substr) + HDstrlen(replacement), 0, 1);
-        /* move back head right after the last replacement */
-        head = newstr + (tok - oldstr) + HDstrlen(replacement);
-=======
         memcpy(newstr + (tok - oldstr), replacement, strlen(replacement));
         memcpy(newstr + (tok - oldstr) + strlen(replacement), tok + strlen(substr),
                strlen(oldstr) - strlen(substr) - (size_t)(tok - oldstr));
         memset(newstr + strlen(oldstr) - strlen(substr) + strlen(replacement), 0, 1);
         /* move back head right after the last replacement */
         head = newstr + (tok - oldstr) + strlen(replacement);
->>>>>>> 07347cc5
         free(oldstr);
     }
 
