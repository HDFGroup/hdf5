/* * * * * * * * * * * * * * * * * * * * * * * * * * * * * * * * * * * * * * *
 * Copyright by The HDF Group.                                               *
 * Copyright by the Board of Trustees of the University of Illinois.         *
 * All rights reserved.                                                      *
 *                                                                           *
 * This file is part of HDF5.  The full HDF5 copyright notice, including     *
 * terms governing use, modification, and redistribution, is contained in    *
 * the COPYING file, which can be found at the root of the source code       *
 * distribution tree, or in https://www.hdfgroup.org/licenses.               *
 * If you do not have access to either file, you may request a copy from     *
 * help@hdfgroup.org.                                                        *
 * * * * * * * * * * * * * * * * * * * * * * * * * * * * * * * * * * * * * * */

#include "H5private.h"
#include "h5tools.h"
#include "h5tools_utils.h"
#include "h5diff.h"

#define ATTR_NAME_MAX 255

typedef struct table_attr_t {
    char *   name;
    unsigned exist[2];
} match_attr_t;

typedef struct table_attrs_t {
    size_t        size;
    size_t        nattrs;
    size_t        nattrs_only1;
    size_t        nattrs_only2;
    match_attr_t *attrs;
} table_attrs_t;

/*-------------------------------------------------------------------------
 * Function: table_attrs_init
 *
 * Purpose: Initialize the table
 *
 * Parameter:
 *  - tbl [OUT]
 *
 * Programmer: Jonathan Kim
 *
 * Date: March 15, 2011
 *------------------------------------------------------------------------*/
static void
table_attrs_init(table_attrs_t **tbl)
{
    table_attrs_t *table_attrs = (table_attrs_t *)HDmalloc(sizeof(table_attrs_t));

    table_attrs->size         = 0;
    table_attrs->nattrs       = 0;
    table_attrs->nattrs_only1 = 0;
    table_attrs->nattrs_only2 = 0;
    table_attrs->attrs        = NULL;

    *tbl = table_attrs;
}

/*-------------------------------------------------------------------------
 * Function: table_attrs_free
 *
 * Purpose: free given table
 *
 * Parameter:
 *  - table [IN]
 *
 * Programmer: Jonathan Kim
 *
 * Date: March 15, 2011
 *------------------------------------------------------------------------*/
static void
table_attrs_free(table_attrs_t *table)
{
    unsigned int i;

    if (table) {
        if (table->attrs) {
            for (i = 0; i < table->nattrs; i++) {
                if (table->attrs[i].name) {
                    HDfree(table->attrs[i].name);
                }
            } /* end for */
            HDfree(table->attrs);
            table->attrs = NULL;
        } /* end if */
        HDfree(table);
        table = NULL;
    }
}

/*-------------------------------------------------------------------------
 * Function: table_attr_mark_exist
 *
 * Purpose: mark given attribute name to table as sign of exist
 *
 * Parameter:
 *  - exist [IN]
 *  - name [IN]  : attribute name
 *  - table [OUT]
 *
 * Programmer: Jonathan Kim
 *
 * Date: March 15, 2011
 *------------------------------------------------------------------------*/
static void
<<<<<<< HEAD
table_attr_mark_exist(unsigned *exist, char *name, table_attrs_t *table)
=======
table_attr_mark_exist(const unsigned *exist, char *name, table_attrs_t *table)
>>>>>>> 18bbd3f0
{
    if (table->nattrs == table->size) {
        match_attr_t *new_attrs;

        table->size = MAX(1, table->size * 2);
        new_attrs   = (match_attr_t *)HDrealloc(table->attrs, table->size * sizeof(match_attr_t));
        if (new_attrs)
            table->attrs = new_attrs;
    } /* end if */

    if (table->nattrs < table->size) {
        size_t curr_val;

        curr_val                        = table->nattrs;
        table->attrs[curr_val].exist[0] = exist[0];
        table->attrs[curr_val].exist[1] = exist[1];
        if (name)
            table->attrs[curr_val].name = (char *)HDstrdup(name);
        table->nattrs++;
    }
}

/*-------------------------------------------------------------------------
 * Function: build_match_list_attrs
 *
 * Purpose: get list of matching attribute name from obj1 and obj2
 *
 * Note:
 *  Find common attribute; the algorithm for search is referred from
 *  build_match_list() in h5diff.c .
 *
 * Parameter:
 *  table_out [OUT] : return the list
 *------------------------------------------------------------------------*/
static herr_t
build_match_list_attrs(hid_t loc1_id, hid_t loc2_id, table_attrs_t **table_out, diff_opt_t *opts)
{
    table_attrs_t *table_lp = NULL;
    H5O_info2_t    oinfo1, oinfo2;             /* Object info */
    hid_t          attr1_id = H5I_INVALID_HID; /* attr ID */
    hid_t          attr2_id = H5I_INVALID_HID; /* attr ID */
    size_t         curr1    = 0;
    size_t         curr2    = 0;
    unsigned       infile[2];
    char           name1[ATTR_NAME_MAX];
    char           name2[ATTR_NAME_MAX];
    int            cmp;
    unsigned       i;
    herr_t         ret_value = SUCCEED;

    H5TOOLS_START_DEBUG(" - errstat:%d", opts->err_stat);

    if (H5Oget_info3(loc1_id, &oinfo1, H5O_INFO_NUM_ATTRS) < 0) {
        H5TOOLS_GOTO_ERROR(FAIL, "H5Oget_info first object failed");
    }
    H5TOOLS_DEBUG("H5Oget_info3 loc1id=%d", oinfo1.num_attrs);
    if (H5Oget_info3(loc2_id, &oinfo2, H5O_INFO_NUM_ATTRS) < 0) {
        H5TOOLS_GOTO_ERROR(FAIL, "H5Oget_info second object failed");
    }
    H5TOOLS_DEBUG("H5Oget_info3 loc2id=%d", oinfo2.num_attrs);

    table_attrs_init(&table_lp);
    if (table_lp == NULL)
        H5TOOLS_GOTO_ERROR(FAIL, "Table allocation failed");

    /*--------------------------------------------------
     * build the list
     */
    while (curr1 < oinfo1.num_attrs && curr2 < oinfo2.num_attrs) {
<<<<<<< HEAD
        H5TOOLS_DEBUG("build_match_list_attrs 1: %ld - %ld", curr1, oinfo1.num_attrs);
        H5TOOLS_DEBUG("build_match_list_attrs 2: %ld - %ld", curr2, oinfo2.num_attrs);
=======
        H5TOOLS_DEBUG("list_attrs 1: %ld - %ld", curr1, oinfo1.num_attrs);
        H5TOOLS_DEBUG("list_attrs 2: %ld - %ld", curr2, oinfo2.num_attrs);
>>>>>>> 18bbd3f0

        /*------------------
         * open attribute1 */
        if ((attr1_id = H5Aopen_by_idx(loc1_id, ".", H5_INDEX_NAME, H5_ITER_INC, (hsize_t)curr1, H5P_DEFAULT,
                                       H5P_DEFAULT)) < 0)
            H5TOOLS_GOTO_ERROR(FAIL, "H5Aopen_by_idx first attribute failed");
        /* get name */
        if (H5Aget_name(attr1_id, (size_t)ATTR_NAME_MAX, name1) < 0)
            H5TOOLS_GOTO_ERROR(FAIL, "H5Aget_name first attribute failed");

        /*------------------
         * open attribute2 */
        if ((attr2_id = H5Aopen_by_idx(loc2_id, ".", H5_INDEX_NAME, H5_ITER_INC, (hsize_t)curr2, H5P_DEFAULT,
                                       H5P_DEFAULT)) < 0)
            H5TOOLS_GOTO_ERROR(FAIL, "H5Aopen_by_idx second attribute failed");
        /* get name */
        if (H5Aget_name(attr2_id, (size_t)ATTR_NAME_MAX, name2) < 0)
            H5TOOLS_GOTO_ERROR(FAIL, "H5Aget_name second attribute failed");

        /* criteria is string compare */
        cmp = HDstrcmp(name1, name2);

        if (cmp == 0) {
            infile[0] = 1;
            infile[1] = 1;
            table_attr_mark_exist(infile, name1, table_lp);
            curr1++;
            curr2++;
        }
        else if (cmp < 0) {
            infile[0] = 1;
            infile[1] = 0;
            table_attr_mark_exist(infile, name1, table_lp);
            table_lp->nattrs_only1++;
            curr1++;
        }
        else {
            infile[0] = 0;
            infile[1] = 1;
            table_attr_mark_exist(infile, name2, table_lp);
            table_lp->nattrs_only2++;
            curr2++;
        }

        /* close for next turn */
        H5Aclose(attr1_id);
        attr1_id = H5I_INVALID_HID;
        H5Aclose(attr2_id);
        attr2_id = H5I_INVALID_HID;
    } /* end while */

    /* list1 did not end */
    infile[0] = 1;
    infile[1] = 0;
    while (curr1 < oinfo1.num_attrs) {
<<<<<<< HEAD
        H5TOOLS_DEBUG("build_match_list_attrs 1: %ld - %ld", curr1, oinfo1.num_attrs);
=======
        H5TOOLS_DEBUG("list_attrs 1: %ld - %ld", curr1, oinfo1.num_attrs);
>>>>>>> 18bbd3f0

        /*------------------
         * open attribute1 */
        if ((attr1_id = H5Aopen_by_idx(loc1_id, ".", H5_INDEX_NAME, H5_ITER_INC, (hsize_t)curr1, H5P_DEFAULT,
                                       H5P_DEFAULT)) < 0)
            H5TOOLS_GOTO_ERROR(FAIL, "H5Aopen_by_idx first attribute failed");
        /* get name */
        if (H5Aget_name(attr1_id, (size_t)ATTR_NAME_MAX, name1) < 0)
            H5TOOLS_GOTO_ERROR(FAIL, "H5Aget_name first attribute failed");
        H5TOOLS_DEBUG("list_attrs 1 name - %s", name1);

        table_attr_mark_exist(infile, name1, table_lp);
        table_lp->nattrs_only1++;
        curr1++;

        /* close for next turn */
        H5Aclose(attr1_id);
        attr1_id = H5I_INVALID_HID;
    }

    /* list2 did not end */
    infile[0] = 0;
    infile[1] = 1;
    while (curr2 < oinfo2.num_attrs) {
<<<<<<< HEAD
        H5TOOLS_DEBUG("build_match_list_attrs 2: %ld - %ld", curr2, oinfo2.num_attrs);
=======
        H5TOOLS_DEBUG("list_attrs 2: %ld - %ld", curr2, oinfo2.num_attrs);
>>>>>>> 18bbd3f0
        /*------------------
         * open attribute2 */
        if ((attr2_id = H5Aopen_by_idx(loc2_id, ".", H5_INDEX_NAME, H5_ITER_INC, (hsize_t)curr2, H5P_DEFAULT,
                                       H5P_DEFAULT)) < 0)
            H5TOOLS_GOTO_ERROR(FAIL, "H5Aopen_by_idx second attribute failed");
        /* get name */
        if (H5Aget_name(attr2_id, (size_t)ATTR_NAME_MAX, name2) < 0)
            H5TOOLS_GOTO_ERROR(FAIL, "H5Aget_name second attribute failed");
        H5TOOLS_DEBUG("list_attrs 2 name - %s", name2);

        table_attr_mark_exist(infile, name2, table_lp);
        table_lp->nattrs_only2++;
        curr2++;

        /* close for next turn */
        H5Aclose(attr2_id);
        attr2_id = H5I_INVALID_HID;
    }

    /*------------------------------------------------------
     * print the list
     */
<<<<<<< HEAD
    if (opts->m_verbose_level == 2) {
=======
    if (opts->mode_verbose_level == 2) {
>>>>>>> 18bbd3f0
        /* if '-v2' is detected */
        parallel_print("   obj1   obj2\n");
        parallel_print(" --------------------------------------\n");
        for (i = 0; i < (unsigned int)table_lp->nattrs; i++) {
            int c1, c2;
            c1 = (table_lp->attrs[i].exist[0]) ? 'x' : ' ';
            c2 = (table_lp->attrs[i].exist[1]) ? 'x' : ' ';
            parallel_print("%5c %6c    %-15s\n", c1, c2, table_lp->attrs[i].name);
        } /* end for */
    }

<<<<<<< HEAD
    if (opts->m_verbose_level >= 1)
=======
    if (opts->mode_verbose_level >= 1)
>>>>>>> 18bbd3f0
        parallel_print("Attributes status:  %d common, %d only in obj1, %d only in obj2\n",
                       table_lp->nattrs - table_lp->nattrs_only1 - table_lp->nattrs_only2,
                       table_lp->nattrs_only1, table_lp->nattrs_only2);

done:
    *table_out = table_lp;

    /* disable error reporting */
    H5E_BEGIN_TRY
    {
        H5Aclose(attr1_id);
        H5Aclose(attr2_id);
    }
    H5E_END_TRY;

    H5TOOLS_ENDDEBUG(" - errstat:%d", opts->err_stat);

    return ret_value;
}

/*-------------------------------------------------------------------------
 * Function: diff_attr_data
 *
 * Purpose:  compare attribute data located in attr1_id and attr2_id, which are
 *           obtained from open attributes
 *
 * Return:   number of differences found
 *-------------------------------------------------------------------------
 */

hsize_t
diff_attr_data(hid_t attr1_id, hid_t attr2_id, const char *name1, const char *name2, const char *path1,
               const char *path2, diff_opt_t *opts)
{
    hid_t      space1_id = H5I_INVALID_HID; /* space ID */
    hid_t      space2_id = H5I_INVALID_HID; /* space ID */
    hid_t      ftype1_id = H5I_INVALID_HID; /* file data type ID */
    hid_t      ftype2_id = H5I_INVALID_HID; /* file data type ID */
    hid_t      mtype1_id = H5I_INVALID_HID; /* memory data type ID */
    hid_t      mtype2_id = H5I_INVALID_HID; /* memory data type ID */
    size_t     msize1;                      /* memory size of memory type */
    size_t     msize2;                      /* memory size of memory type */
    void *     buf1        = NULL;          /* data buffer */
    void *     buf2        = NULL;          /* data buffer */
    hbool_t    buf1hasdata = FALSE;         /* buffer has data */
    hbool_t    buf2hasdata = FALSE;         /* buffer has data */
<<<<<<< HEAD
    hsize_t    nelmts1;                     /* number of elements in dataset */
=======
>>>>>>> 18bbd3f0
    int        rank1;                       /* rank of dataset */
    int        rank2;                       /* rank of dataset */
    hsize_t    dims1[H5S_MAX_RANK];         /* dimensions of dataset */
    hsize_t    dims2[H5S_MAX_RANK];         /* dimensions of dataset */
<<<<<<< HEAD
    char       np1[512];
    char       np2[512];
=======
>>>>>>> 18bbd3f0
    hsize_t    nfound = 0;
    size_t     sz;
    diff_err_t ret_value = opts->err_stat;

    H5TOOLS_START_DEBUG(" - errstat:%d", opts->err_stat);
    /* get the datatypes  */
    if ((ftype1_id = H5Aget_type(attr1_id)) < 0)
        H5TOOLS_GOTO_ERROR(H5DIFF_ERR, "H5Aget_type first attribute failed");
    if ((ftype2_id = H5Aget_type(attr2_id)) < 0)
        H5TOOLS_GOTO_ERROR(H5DIFF_ERR, "H5Aget_type second attribute failed");

    if (H5Tget_class(ftype1_id) == H5T_REFERENCE) {
        if ((mtype1_id = H5Tcopy(H5T_STD_REF)) < 0)
            H5TOOLS_GOTO_ERROR(H5DIFF_ERR, "H5Tcopy(H5T_STD_REF) first attribute ftype failed");
    }
    else {
        if ((mtype1_id = H5Tget_native_type(ftype1_id, H5T_DIR_DEFAULT)) < 0)
            H5TOOLS_GOTO_ERROR(H5DIFF_ERR, "H5Tget_native_type first attribute ftype failed");
    }
    if (H5Tget_class(ftype2_id) == H5T_REFERENCE) {
        if ((mtype2_id = H5Tcopy(H5T_STD_REF)) < 0)
            H5TOOLS_GOTO_ERROR(H5DIFF_ERR, "H5Tcopy(H5T_STD_REF) second attribute ftype failed");
    }
    else {
        if ((mtype2_id = H5Tget_native_type(ftype2_id, H5T_DIR_DEFAULT)) < 0)
            H5TOOLS_GOTO_ERROR(H5DIFF_ERR, "H5Tget_native_type second attribute ftype failed");
    }
    if ((msize1 = H5Tget_size(mtype1_id)) == 0)
        H5TOOLS_GOTO_ERROR(H5DIFF_ERR, "H5Tget_size first attribute mtype failed");
    if ((msize2 = H5Tget_size(mtype2_id)) == 0)
        H5TOOLS_GOTO_ERROR(H5DIFF_ERR, "H5Tget_size second attribute mtype failed");

    /* get the dataspace   */
    if ((space1_id = H5Aget_space(attr1_id)) < 0)
        H5TOOLS_GOTO_ERROR(H5DIFF_ERR, "H5Aget_space first attribute failed");
    if ((space2_id = H5Aget_space(attr2_id)) < 0)
        H5TOOLS_GOTO_ERROR(H5DIFF_ERR, "H5Aget_space second attribute failed");

    /* get dimensions  */
    if ((rank1 = H5Sget_simple_extent_dims(space1_id, dims1, NULL)) < 0)
        H5TOOLS_GOTO_ERROR(H5DIFF_ERR, "H5Sget_simple_extent_dims first attribute failed");
    if ((rank2 = H5Sget_simple_extent_dims(space2_id, dims2, NULL)) < 0)
        H5TOOLS_GOTO_ERROR(H5DIFF_ERR, "H5Sget_simple_extent_dims second attribute failed");

    /*----------------------------------------------------------------------
     * check for comparable TYPE and SPACE
     *----------------------------------------------------------------------
     */
<<<<<<< HEAD
    H5TOOLS_DEBUG("diff_attr_data check for comparable TYPE and SPACE");

    /* pass dims1 and dims2 for maxdims as well since attribute's maxdims
     * are always same */
    if (diff_can_type(ftype1_id, ftype2_id, rank1, rank2, dims1, dims2, dims1, dims2, name1, name2, opts,
                      0) == 1) {
=======
    H5TOOLS_DEBUG("Check for comparable TYPE and SPACE");

    H5TOOLS_DEBUG("attr_names: %s - %s", name1, name2);
    if (name1) {
        sz = HDstrlen(name1);
        H5TOOLS_DEBUG("attr1_name: %s - %d", name1, sz);
        if (sz > 0) {
            opts->obj_name[0] = (char *)HDmalloc(sz + 1);
            HDstrncpy(opts->obj_name[0], name1, sz + 1);
        }
    }
    if (name2) {
        sz = HDstrlen(name2);
        H5TOOLS_DEBUG("attr2_name: %s - %d", name2, sz);
        if (sz > 0) {
            opts->obj_name[1] = (char *)HDmalloc(sz + 1);
            HDstrncpy(opts->obj_name[1], name2, sz + 1);
        }
    }
    H5TOOLS_DEBUG("attr_names: %s - %s", opts->obj_name[0], opts->obj_name[1]);

    /* pass dims1 and dims2 for maxdims as well since attribute's maxdims
     * are always same */
    if (diff_can_type(ftype1_id, ftype2_id, rank1, rank2, dims1, dims2, dims1, dims2, opts, 0) == 1) {

        int j;

>>>>>>> 18bbd3f0
        /*-----------------------------------------------------------------
         * "upgrade" the smaller memory size
         *------------------------------------------------------------------
         */
        if (FAIL == match_up_memsize(ftype1_id, ftype2_id, &mtype1_id, &mtype2_id, &msize1, &msize2))
            H5TOOLS_GOTO_ERROR(H5DIFF_ERR, "match_up_memsize failed");

        H5TOOLS_DEBUG("initialize read");
        /*---------------------------------------------------------------------
<<<<<<< HEAD
         * read
         *----------------------------------------------------------------------
         */
        nelmts1 = 1;
        for (j = 0; j < rank1; j++)
            nelmts1 *= dims1[j];

        buf1 = (void *)HDcalloc((size_t)(nelmts1), msize1);
        buf2 = (void *)HDcalloc((size_t)(nelmts1), msize2);
=======
         * initialize diff_opt_t structure for dimensions
         *----------------------------------------------------------------------
         */
        opts->nelmts = 1;
        for (j = 0; j < rank1; j++) {
            opts->dims[j] = dims1[j];
            opts->nelmts *= dims1[j];
        }
        opts->rank = rank1;
        init_acc_pos((unsigned)opts->rank, opts->dims, opts->acc, opts->pos, opts->p_min_idx);

        /*---------------------------------------------------------------------
         * read
         *----------------------------------------------------------------------
         */
        buf1 = (void *)HDcalloc((size_t)(opts->nelmts), msize1);
        buf2 = (void *)HDcalloc((size_t)(opts->nelmts), msize2);
        H5TOOLS_DEBUG("attr buffer size %ld * %ld", opts->nelmts, msize1);
>>>>>>> 18bbd3f0
        if (buf1 == NULL || buf2 == NULL) {
            parallel_print("cannot read into memory\n");
            H5TOOLS_GOTO_ERROR(H5DIFF_ERR, "buffer allocation failed");
        }
        if (H5Aread(attr1_id, mtype1_id, buf1) < 0) {
            parallel_print("Failed reading attribute1 %s\n", name1);
            H5TOOLS_GOTO_ERROR(H5DIFF_ERR, "H5Aget_type first attribute failed");
        }
        else
            buf1hasdata = TRUE;
        H5TOOLS_DEBUG("attr H5Aread 1");

        if (H5Aread(attr2_id, mtype2_id, buf2) < 0) {
            parallel_print("Failed reading attribute2 %s\n", name2);
            H5TOOLS_GOTO_ERROR(H5DIFF_ERR, "H5Aget_type second attribute failed");
        }
        else
            buf2hasdata = TRUE;
        H5TOOLS_DEBUG("attr H5Aread 2");

        /* format output string */
        if (opts->obj_name[0] != NULL)
            HDfree(opts->obj_name[0]);
        opts->obj_name[0] = NULL;
        if (opts->obj_name[1] != NULL)
            HDfree(opts->obj_name[1]);
        opts->obj_name[1] = NULL;

        H5TOOLS_DEBUG("attr_names: %s - %s : %s - %s", name1, name2, path1, path2);
        if (name1) {
            sz = HDstrlen(name1) + HDstrlen(path1) + 7;
            H5TOOLS_DEBUG("attr1_name: %s - %d", name1, sz);
            opts->obj_name[0] = (char *)HDcalloc(sz + 1, sizeof(char));
            HDsnprintf(opts->obj_name[0], sz, "%s of <%s>", name1, path1);
            opts->obj_name[0][sz] = '\0';
        }
        if (name2) {
            sz = HDstrlen(name2) + HDstrlen(path2) + 7;
            H5TOOLS_DEBUG("attr2_name: %s - %d", name2, sz);
            opts->obj_name[1] = (char *)HDcalloc(sz + 1, sizeof(char));
            HDsnprintf(opts->obj_name[1], sz, "%s of <%s>", name2, path2);
            opts->obj_name[1][sz] = '\0';
        }

        /*---------------------------------------------------------------------
         * array compare
         *----------------------------------------------------------------------
         */
<<<<<<< HEAD
        H5TOOLS_DEBUG("diff_attr_data array compare %s - %s", name1, name1);

        /* always print name */
        /* verbose (-v) and report (-r) mode */
        if (opts->m_verbose || opts->m_report) {
            do_print_attrname("attribute", np1, np2);

            nfound = diff_array(buf1, buf2, nelmts1, (hsize_t)0, rank1, dims1, opts, np1, np2, mtype1_id,
                                attr1_id, attr2_id);
            print_found(nfound);
        }
        /* quiet mode (-q), just count differences */
        else if (opts->m_quiet) {
            nfound = diff_array(buf1, buf2, nelmts1, (hsize_t)0, rank1, dims1, opts, np1, np2, mtype1_id,
                                attr1_id, attr2_id);
        }
        /* the rest (-c, none, ...) */
        else {
            nfound = diff_array(buf1, buf2, nelmts1, (hsize_t)0, rank1, dims1, opts, np1, np2, mtype1_id,
                                attr1_id, attr2_id);
=======
        H5TOOLS_DEBUG("array compare %s - %s", opts->obj_name[0], opts->obj_name[1]);

        opts->hs_nelmts = opts->nelmts;
        opts->m_tid     = mtype1_id;

        /* initialize the current stripmine position; this is necessary to print the array indices */
        for (j = 0; j < opts->rank; j++)
            opts->sm_pos[j] = (hsize_t)0;

        /* always print name */
        /* verbose (-v) and report (-r) mode */
        if (opts->mode_verbose || opts->mode_report) {
            do_print_attrname("attribute", opts->obj_name[0], opts->obj_name[1]);

            nfound = diff_array(buf1, buf2, opts, attr1_id, attr2_id);
            print_found(nfound);
        }
        /* quiet mode (-q), just count differences */
        else if (opts->mode_quiet) {
            nfound = diff_array(buf1, buf2, opts, attr1_id, attr2_id);
        }
        /* the rest (-c, none, ...) */
        else {
            nfound = diff_array(buf1, buf2, opts, attr1_id, attr2_id);
>>>>>>> 18bbd3f0

            /* print info if compatible and difference found */
            if (nfound) {
                do_print_attrname("attribute", opts->obj_name[0], opts->obj_name[1]);
                print_found(nfound);
            } /* end if */
        }     /* end else */
    }
<<<<<<< HEAD
    H5TOOLS_DEBUG("diff_attr_data check for comparable TYPE and SPACE complete nfound:%d - errstat:%d",
                  nfound, opts->err_stat);
=======
    H5TOOLS_DEBUG("check for comparable TYPE and SPACE complete nfound:%d - errstat:%d", nfound,
                  opts->err_stat);
>>>>>>> 18bbd3f0

    /*----------------------------------------------------------------------
     * close
     *----------------------------------------------------------------------
     */
<<<<<<< HEAD
=======
    if (opts->obj_name[0] != NULL)
        HDfree(opts->obj_name[0]);
    opts->obj_name[0] = NULL;
    if (opts->obj_name[1] != NULL)
        HDfree(opts->obj_name[1]);
    opts->obj_name[1] = NULL;
>>>>>>> 18bbd3f0

    /* Free buf1 and buf2, check both VLEN-data VLEN-string to reclaim any
     * VLEN memory first */
    if (TRUE == h5tools_detect_vlen(mtype1_id))
        H5Treclaim(mtype1_id, space1_id, H5P_DEFAULT, buf1);
    HDfree(buf1);
    buf1 = NULL;

    if (TRUE == h5tools_detect_vlen(mtype2_id))
        H5Treclaim(mtype2_id, space2_id, H5P_DEFAULT, buf2);
    HDfree(buf2);
    buf2 = NULL;

    if (H5Tclose(ftype1_id) < 0)
        H5TOOLS_GOTO_ERROR(H5DIFF_ERR, "H5Aget_type first attribute failed");
    if (H5Tclose(ftype2_id) < 0)
        H5TOOLS_GOTO_ERROR(H5DIFF_ERR, "H5Aget_type second attribute failed");
    if (H5Sclose(space1_id) < 0)
        H5TOOLS_GOTO_ERROR(H5DIFF_ERR, "H5Aget_type first attribute failed");
    if (H5Sclose(space2_id) < 0)
        H5TOOLS_GOTO_ERROR(H5DIFF_ERR, "H5Aget_type second attribute failed");
    if (H5Tclose(mtype1_id) < 0)
        H5TOOLS_GOTO_ERROR(H5DIFF_ERR, "H5Tclose first attribute mtype failed");
    if (H5Tclose(mtype2_id) < 0)
        H5TOOLS_GOTO_ERROR(H5DIFF_ERR, "H5Tclose second attribute mtype failed");

done:
    opts->err_stat = opts->err_stat | ret_value;

    H5E_BEGIN_TRY
    {
        if (buf1) {
            if (buf1hasdata && TRUE == h5tools_detect_vlen(mtype1_id))
                H5Treclaim(mtype1_id, space1_id, H5P_DEFAULT, buf1);
            HDfree(buf1);
        } /* end if */
        if (buf2) {
            if (buf2hasdata && TRUE == h5tools_detect_vlen(mtype2_id))
                H5Treclaim(mtype2_id, space2_id, H5P_DEFAULT, buf2);
            HDfree(buf2);
        } /* end if */

        H5Tclose(ftype1_id);
        H5Tclose(ftype2_id);
        H5Tclose(mtype1_id);
        H5Tclose(mtype2_id);
        H5Sclose(space1_id);
        H5Sclose(space2_id);
    }
    H5E_END_TRY;

    H5TOOLS_ENDDEBUG(" - errstat:%d", opts->err_stat);

    return nfound;
}

/*-------------------------------------------------------------------------
 * Function: diff_attr
 *
 * Purpose:  compare attributes located in LOC1_ID and LOC2_ID, which are
 *           obtained either from
 *               loc_id = H5Gopen2(fid, name, H5P_DEFAULT);
 *               loc_id = H5Dopen2(fid, name);
 *               loc_id = H5Topen2(fid, name, H5P_DEFAULT);
 *
 * Return:   number of differences found
 *-------------------------------------------------------------------------
 */

hsize_t
diff_attr(hid_t loc1_id, hid_t loc2_id, const char *path1, const char *path2, diff_opt_t *opts)
{
    table_attrs_t *match_list_attrs = NULL;
    hid_t          attr1_id         = H5I_INVALID_HID; /* attr ID */
    hid_t          attr2_id         = H5I_INVALID_HID; /* attr ID */
    char *         name1            = NULL;
    char *         name2            = NULL;
    unsigned       u; /* Local index variable */
    hsize_t        nfound       = 0;
    hsize_t        nfound_total = 0;
<<<<<<< HEAD
    diff_err_t     ret_value    = opts->err_stat;
=======
    diff_opt_t     attr_opts;
    diff_err_t     ret_value = opts->err_stat;
>>>>>>> 18bbd3f0

    H5TOOLS_START_DEBUG(" - errstat:%d", opts->err_stat);
    attr_opts             = *opts;
    attr_opts.obj_name[0] = NULL;
    attr_opts.obj_name[1] = NULL;

<<<<<<< HEAD
    if (build_match_list_attrs(loc1_id, loc2_id, &match_list_attrs, opts) < 0) {
=======
    if (build_match_list_attrs(loc1_id, loc2_id, &match_list_attrs, &attr_opts) < 0) {
>>>>>>> 18bbd3f0
        H5TOOLS_GOTO_ERROR(H5DIFF_ERR, "build_match_list_attrs failed");
    }
    H5TOOLS_DEBUG("check match_list_attrs - opts->contents:%d - errstat:%d", attr_opts.contents,
                  attr_opts.err_stat);

    /* if detect any unique extra attr */
    if (match_list_attrs->nattrs_only1 || match_list_attrs->nattrs_only2) {
<<<<<<< HEAD
        H5TOOLS_DEBUG("diff_attr attributes only in one file");
=======
        H5TOOLS_DEBUG("attributes only in one file");
>>>>>>> 18bbd3f0
        /* exit will be 1 */
        attr_opts.contents = 0;
    }
    H5TOOLS_DEBUG("match_list_attrs info - opts->contents:%d", attr_opts.contents);

    for (u = 0; u < (unsigned)match_list_attrs->nattrs; u++) {
<<<<<<< HEAD
        H5TOOLS_DEBUG("match_list_attrs loop[%d] - errstat:%d", u, opts->err_stat);
=======
        H5TOOLS_DEBUG("match_list_attrs loop[%d] - errstat:%d", u, attr_opts.err_stat);
>>>>>>> 18bbd3f0
        if ((match_list_attrs->attrs[u].exist[0]) && (match_list_attrs->attrs[u].exist[1])) {
            name1 = name2 = match_list_attrs->attrs[u].name;
            H5TOOLS_DEBUG("name - %s", name1);

            /*--------------
             * attribute 1 */
            if ((attr1_id = H5Aopen(loc1_id, name1, H5P_DEFAULT)) < 0)
                H5TOOLS_GOTO_ERROR(H5DIFF_ERR, "H5Aopen first attribute failed");

            /*--------------
             * attribute 2 */
            if ((attr2_id = H5Aopen(loc2_id, name2, H5P_DEFAULT)) < 0)
                H5TOOLS_GOTO_ERROR(H5DIFF_ERR, "H5Aopen second attribute failed");

<<<<<<< HEAD
            H5TOOLS_DEBUG("diff_attr got attributes");
            nfound = diff_attr_data(attr1_id, attr2_id, name1, name2, path1, path2, opts);
=======
            H5TOOLS_DEBUG("got attributes");
            nfound = diff_attr_data(attr1_id, attr2_id, name1, name2, path1, path2, &attr_opts);
>>>>>>> 18bbd3f0
            if (H5Aclose(attr1_id) < 0)
                H5TOOLS_GOTO_ERROR(H5DIFF_ERR, "H5Aget_type first attribute failed");
            if (H5Aclose(attr2_id) < 0)
                H5TOOLS_GOTO_ERROR(H5DIFF_ERR, "H5Aget_type second attribute failed");

            nfound_total += nfound;
        }
    } /* u */

done:
    opts->print_header = attr_opts.print_header;
    opts->contents     = attr_opts.contents;
    opts->not_cmp      = attr_opts.not_cmp;
    opts->err_stat     = attr_opts.err_stat | ret_value;

    H5E_BEGIN_TRY
    {
        table_attrs_free(match_list_attrs);

        H5Aclose(attr1_id);
        H5Aclose(attr2_id);
    }
    H5E_END_TRY;

    H5TOOLS_ENDDEBUG(" - errstat:%d", opts->err_stat);
    return nfound_total;
}<|MERGE_RESOLUTION|>--- conflicted
+++ resolved
@@ -104,11 +104,7 @@
  * Date: March 15, 2011
  *------------------------------------------------------------------------*/
 static void
-<<<<<<< HEAD
-table_attr_mark_exist(unsigned *exist, char *name, table_attrs_t *table)
-=======
 table_attr_mark_exist(const unsigned *exist, char *name, table_attrs_t *table)
->>>>>>> 18bbd3f0
 {
     if (table->nattrs == table->size) {
         match_attr_t *new_attrs;
@@ -178,13 +174,8 @@
      * build the list
      */
     while (curr1 < oinfo1.num_attrs && curr2 < oinfo2.num_attrs) {
-<<<<<<< HEAD
-        H5TOOLS_DEBUG("build_match_list_attrs 1: %ld - %ld", curr1, oinfo1.num_attrs);
-        H5TOOLS_DEBUG("build_match_list_attrs 2: %ld - %ld", curr2, oinfo2.num_attrs);
-=======
         H5TOOLS_DEBUG("list_attrs 1: %ld - %ld", curr1, oinfo1.num_attrs);
         H5TOOLS_DEBUG("list_attrs 2: %ld - %ld", curr2, oinfo2.num_attrs);
->>>>>>> 18bbd3f0
 
         /*------------------
          * open attribute1 */
@@ -240,11 +231,7 @@
     infile[0] = 1;
     infile[1] = 0;
     while (curr1 < oinfo1.num_attrs) {
-<<<<<<< HEAD
-        H5TOOLS_DEBUG("build_match_list_attrs 1: %ld - %ld", curr1, oinfo1.num_attrs);
-=======
         H5TOOLS_DEBUG("list_attrs 1: %ld - %ld", curr1, oinfo1.num_attrs);
->>>>>>> 18bbd3f0
 
         /*------------------
          * open attribute1 */
@@ -269,11 +256,7 @@
     infile[0] = 0;
     infile[1] = 1;
     while (curr2 < oinfo2.num_attrs) {
-<<<<<<< HEAD
-        H5TOOLS_DEBUG("build_match_list_attrs 2: %ld - %ld", curr2, oinfo2.num_attrs);
-=======
         H5TOOLS_DEBUG("list_attrs 2: %ld - %ld", curr2, oinfo2.num_attrs);
->>>>>>> 18bbd3f0
         /*------------------
          * open attribute2 */
         if ((attr2_id = H5Aopen_by_idx(loc2_id, ".", H5_INDEX_NAME, H5_ITER_INC, (hsize_t)curr2, H5P_DEFAULT,
@@ -296,11 +279,7 @@
     /*------------------------------------------------------
      * print the list
      */
-<<<<<<< HEAD
-    if (opts->m_verbose_level == 2) {
-=======
     if (opts->mode_verbose_level == 2) {
->>>>>>> 18bbd3f0
         /* if '-v2' is detected */
         parallel_print("   obj1   obj2\n");
         parallel_print(" --------------------------------------\n");
@@ -312,11 +291,7 @@
         } /* end for */
     }
 
-<<<<<<< HEAD
-    if (opts->m_verbose_level >= 1)
-=======
     if (opts->mode_verbose_level >= 1)
->>>>>>> 18bbd3f0
         parallel_print("Attributes status:  %d common, %d only in obj1, %d only in obj2\n",
                        table_lp->nattrs - table_lp->nattrs_only1 - table_lp->nattrs_only2,
                        table_lp->nattrs_only1, table_lp->nattrs_only2);
@@ -363,19 +338,10 @@
     void *     buf2        = NULL;          /* data buffer */
     hbool_t    buf1hasdata = FALSE;         /* buffer has data */
     hbool_t    buf2hasdata = FALSE;         /* buffer has data */
-<<<<<<< HEAD
-    hsize_t    nelmts1;                     /* number of elements in dataset */
-=======
->>>>>>> 18bbd3f0
     int        rank1;                       /* rank of dataset */
     int        rank2;                       /* rank of dataset */
     hsize_t    dims1[H5S_MAX_RANK];         /* dimensions of dataset */
     hsize_t    dims2[H5S_MAX_RANK];         /* dimensions of dataset */
-<<<<<<< HEAD
-    char       np1[512];
-    char       np2[512];
-=======
->>>>>>> 18bbd3f0
     hsize_t    nfound = 0;
     size_t     sz;
     diff_err_t ret_value = opts->err_stat;
@@ -424,14 +390,6 @@
      * check for comparable TYPE and SPACE
      *----------------------------------------------------------------------
      */
-<<<<<<< HEAD
-    H5TOOLS_DEBUG("diff_attr_data check for comparable TYPE and SPACE");
-
-    /* pass dims1 and dims2 for maxdims as well since attribute's maxdims
-     * are always same */
-    if (diff_can_type(ftype1_id, ftype2_id, rank1, rank2, dims1, dims2, dims1, dims2, name1, name2, opts,
-                      0) == 1) {
-=======
     H5TOOLS_DEBUG("Check for comparable TYPE and SPACE");
 
     H5TOOLS_DEBUG("attr_names: %s - %s", name1, name2);
@@ -459,7 +417,6 @@
 
         int j;
 
->>>>>>> 18bbd3f0
         /*-----------------------------------------------------------------
          * "upgrade" the smaller memory size
          *------------------------------------------------------------------
@@ -469,17 +426,6 @@
 
         H5TOOLS_DEBUG("initialize read");
         /*---------------------------------------------------------------------
-<<<<<<< HEAD
-         * read
-         *----------------------------------------------------------------------
-         */
-        nelmts1 = 1;
-        for (j = 0; j < rank1; j++)
-            nelmts1 *= dims1[j];
-
-        buf1 = (void *)HDcalloc((size_t)(nelmts1), msize1);
-        buf2 = (void *)HDcalloc((size_t)(nelmts1), msize2);
-=======
          * initialize diff_opt_t structure for dimensions
          *----------------------------------------------------------------------
          */
@@ -498,7 +444,6 @@
         buf1 = (void *)HDcalloc((size_t)(opts->nelmts), msize1);
         buf2 = (void *)HDcalloc((size_t)(opts->nelmts), msize2);
         H5TOOLS_DEBUG("attr buffer size %ld * %ld", opts->nelmts, msize1);
->>>>>>> 18bbd3f0
         if (buf1 == NULL || buf2 == NULL) {
             parallel_print("cannot read into memory\n");
             H5TOOLS_GOTO_ERROR(H5DIFF_ERR, "buffer allocation failed");
@@ -547,28 +492,6 @@
          * array compare
          *----------------------------------------------------------------------
          */
-<<<<<<< HEAD
-        H5TOOLS_DEBUG("diff_attr_data array compare %s - %s", name1, name1);
-
-        /* always print name */
-        /* verbose (-v) and report (-r) mode */
-        if (opts->m_verbose || opts->m_report) {
-            do_print_attrname("attribute", np1, np2);
-
-            nfound = diff_array(buf1, buf2, nelmts1, (hsize_t)0, rank1, dims1, opts, np1, np2, mtype1_id,
-                                attr1_id, attr2_id);
-            print_found(nfound);
-        }
-        /* quiet mode (-q), just count differences */
-        else if (opts->m_quiet) {
-            nfound = diff_array(buf1, buf2, nelmts1, (hsize_t)0, rank1, dims1, opts, np1, np2, mtype1_id,
-                                attr1_id, attr2_id);
-        }
-        /* the rest (-c, none, ...) */
-        else {
-            nfound = diff_array(buf1, buf2, nelmts1, (hsize_t)0, rank1, dims1, opts, np1, np2, mtype1_id,
-                                attr1_id, attr2_id);
-=======
         H5TOOLS_DEBUG("array compare %s - %s", opts->obj_name[0], opts->obj_name[1]);
 
         opts->hs_nelmts = opts->nelmts;
@@ -593,7 +516,6 @@
         /* the rest (-c, none, ...) */
         else {
             nfound = diff_array(buf1, buf2, opts, attr1_id, attr2_id);
->>>>>>> 18bbd3f0
 
             /* print info if compatible and difference found */
             if (nfound) {
@@ -602,27 +524,19 @@
             } /* end if */
         }     /* end else */
     }
-<<<<<<< HEAD
-    H5TOOLS_DEBUG("diff_attr_data check for comparable TYPE and SPACE complete nfound:%d - errstat:%d",
-                  nfound, opts->err_stat);
-=======
     H5TOOLS_DEBUG("check for comparable TYPE and SPACE complete nfound:%d - errstat:%d", nfound,
                   opts->err_stat);
->>>>>>> 18bbd3f0
 
     /*----------------------------------------------------------------------
      * close
      *----------------------------------------------------------------------
      */
-<<<<<<< HEAD
-=======
     if (opts->obj_name[0] != NULL)
         HDfree(opts->obj_name[0]);
     opts->obj_name[0] = NULL;
     if (opts->obj_name[1] != NULL)
         HDfree(opts->obj_name[1]);
     opts->obj_name[1] = NULL;
->>>>>>> 18bbd3f0
 
     /* Free buf1 and buf2, check both VLEN-data VLEN-string to reclaim any
      * VLEN memory first */
@@ -703,23 +617,15 @@
     unsigned       u; /* Local index variable */
     hsize_t        nfound       = 0;
     hsize_t        nfound_total = 0;
-<<<<<<< HEAD
-    diff_err_t     ret_value    = opts->err_stat;
-=======
     diff_opt_t     attr_opts;
     diff_err_t     ret_value = opts->err_stat;
->>>>>>> 18bbd3f0
 
     H5TOOLS_START_DEBUG(" - errstat:%d", opts->err_stat);
     attr_opts             = *opts;
     attr_opts.obj_name[0] = NULL;
     attr_opts.obj_name[1] = NULL;
 
-<<<<<<< HEAD
-    if (build_match_list_attrs(loc1_id, loc2_id, &match_list_attrs, opts) < 0) {
-=======
     if (build_match_list_attrs(loc1_id, loc2_id, &match_list_attrs, &attr_opts) < 0) {
->>>>>>> 18bbd3f0
         H5TOOLS_GOTO_ERROR(H5DIFF_ERR, "build_match_list_attrs failed");
     }
     H5TOOLS_DEBUG("check match_list_attrs - opts->contents:%d - errstat:%d", attr_opts.contents,
@@ -727,22 +633,14 @@
 
     /* if detect any unique extra attr */
     if (match_list_attrs->nattrs_only1 || match_list_attrs->nattrs_only2) {
-<<<<<<< HEAD
-        H5TOOLS_DEBUG("diff_attr attributes only in one file");
-=======
         H5TOOLS_DEBUG("attributes only in one file");
->>>>>>> 18bbd3f0
         /* exit will be 1 */
         attr_opts.contents = 0;
     }
     H5TOOLS_DEBUG("match_list_attrs info - opts->contents:%d", attr_opts.contents);
 
     for (u = 0; u < (unsigned)match_list_attrs->nattrs; u++) {
-<<<<<<< HEAD
-        H5TOOLS_DEBUG("match_list_attrs loop[%d] - errstat:%d", u, opts->err_stat);
-=======
         H5TOOLS_DEBUG("match_list_attrs loop[%d] - errstat:%d", u, attr_opts.err_stat);
->>>>>>> 18bbd3f0
         if ((match_list_attrs->attrs[u].exist[0]) && (match_list_attrs->attrs[u].exist[1])) {
             name1 = name2 = match_list_attrs->attrs[u].name;
             H5TOOLS_DEBUG("name - %s", name1);
@@ -757,13 +655,8 @@
             if ((attr2_id = H5Aopen(loc2_id, name2, H5P_DEFAULT)) < 0)
                 H5TOOLS_GOTO_ERROR(H5DIFF_ERR, "H5Aopen second attribute failed");
 
-<<<<<<< HEAD
-            H5TOOLS_DEBUG("diff_attr got attributes");
-            nfound = diff_attr_data(attr1_id, attr2_id, name1, name2, path1, path2, opts);
-=======
             H5TOOLS_DEBUG("got attributes");
             nfound = diff_attr_data(attr1_id, attr2_id, name1, name2, path1, path2, &attr_opts);
->>>>>>> 18bbd3f0
             if (H5Aclose(attr1_id) < 0)
                 H5TOOLS_GOTO_ERROR(H5DIFF_ERR, "H5Aget_type first attribute failed");
             if (H5Aclose(attr2_id) < 0)
