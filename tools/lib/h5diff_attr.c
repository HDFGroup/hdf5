--- conflicted
+++ resolved
@@ -388,11 +388,7 @@
         H5TOOLS_DEBUG("attr1_name: %s - %d", name1, sz);
         if (sz > 0) {
             opts->obj_name[0] = (char *)malloc(sz + 1);
-<<<<<<< HEAD
-            HDstrncpy(opts->obj_name[0], name1, sz + 1);
-=======
             strncpy(opts->obj_name[0], name1, sz + 1);
->>>>>>> 07347cc5
         }
     }
     if (name2) {
@@ -400,11 +396,7 @@
         H5TOOLS_DEBUG("attr2_name: %s - %d", name2, sz);
         if (sz > 0) {
             opts->obj_name[1] = (char *)malloc(sz + 1);
-<<<<<<< HEAD
-            HDstrncpy(opts->obj_name[1], name2, sz + 1);
-=======
             strncpy(opts->obj_name[1], name2, sz + 1);
->>>>>>> 07347cc5
         }
     }
     H5TOOLS_DEBUG("attr_names: %s - %s", opts->obj_name[0], opts->obj_name[1]);
@@ -475,22 +467,14 @@
             sz = strlen(name1) + strlen(path1) + 7;
             H5TOOLS_DEBUG("attr1_name: %s - %d", name1, sz);
             opts->obj_name[0] = (char *)calloc(sz + 1, sizeof(char));
-<<<<<<< HEAD
-            HDsnprintf(opts->obj_name[0], sz, "%s of <%s>", name1, path1);
-=======
             snprintf(opts->obj_name[0], sz, "%s of <%s>", name1, path1);
->>>>>>> 07347cc5
             opts->obj_name[0][sz] = '\0';
         }
         if (name2) {
             sz = strlen(name2) + strlen(path2) + 7;
             H5TOOLS_DEBUG("attr2_name: %s - %d", name2, sz);
             opts->obj_name[1] = (char *)calloc(sz + 1, sizeof(char));
-<<<<<<< HEAD
-            HDsnprintf(opts->obj_name[1], sz, "%s of <%s>", name2, path2);
-=======
             snprintf(opts->obj_name[1], sz, "%s of <%s>", name2, path2);
->>>>>>> 07347cc5
             opts->obj_name[1][sz] = '\0';
         }
 
