--- conflicted
+++ resolved
@@ -897,19 +897,11 @@
 herr_t
 h5tools_parse_ros3_fapl_tuple(const char *tuple_str, int delim, H5FD_ros3_fapl_t *fapl_config_out)
 {
-<<<<<<< HEAD
-    const char  *ccred[3];
-    unsigned     nelems     = 0;
-    char        *s3cred_src = NULL;
-    char       **s3cred     = NULL;
-    herr_t       ret_value  = SUCCEED;
-=======
     const char *ccred[3];
     unsigned    nelems     = 0;
     char *      s3cred_src = NULL;
     char **     s3cred     = NULL;
     herr_t      ret_value  = SUCCEED;
->>>>>>> a3e040f3
 
     /* Attempt to parse S3 credentials tuple */
     if (parse_tuple(tuple_str, delim, &s3cred_src, &nelems, &s3cred) < 0)
@@ -923,12 +915,14 @@
     ccred[1] = (const char *)s3cred[1];
     ccred[2] = (const char *)s3cred[2];
 
-    if (h5tools_populate_ros3_fapl(fapl_config_out, ccred) < 0)
+    if (0 == h5tools_populate_ros3_fapl(fapl_config_out, ccred))
         H5TOOLS_GOTO_ERROR(FAIL, "failed to populate S3 VFD FAPL config");
 
 done:
-    HDfree(s3cred);
-    HDfree(s3cred_src);
+    if (s3cred)
+        HDfree(s3cred);
+    if (s3cred_src)
+        HDfree(s3cred_src);
 
     return ret_value;
 }
@@ -998,11 +992,7 @@
 herr_t
 h5tools_populate_ros3_fapl(H5FD_ros3_fapl_t *fa, const char **values)
 {
-<<<<<<< HEAD
-    herr_t ret_value     = SUCCEED;
-=======
     herr_t ret_value = SUCCEED;
->>>>>>> a3e040f3
 
     if (fa == NULL)
         H5TOOLS_GOTO_ERROR(FAIL, "fa cannot be NULL");
