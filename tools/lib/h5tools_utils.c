/* * * * * * * * * * * * * * * * * * * * * * * * * * * * * * * * * * * * * * *
 * Copyright by The HDF Group.                                               *
 * All rights reserved.                                                      *
 *                                                                           *
 * This file is part of HDF5.  The full HDF5 copyright notice, including     *
 * terms governing use, modification, and redistribution, is contained in    *
 * the COPYING file, which can be found at the root of the source code       *
 * distribution tree, or in https://www.hdfgroup.org/licenses.               *
 * If you do not have access to either file, you may request a copy from     *
 * help@hdfgroup.org.                                                        *
 * * * * * * * * * * * * * * * * * * * * * * * * * * * * * * * * * * * * * * */

/*
 * Portions of this work are derived from _Obfuscated C and Other Mysteries_,
 * by Don Libes, copyright (c) 1993 by John Wiley & Sons, Inc.
 */

#include "h5tools.h"
#include "h5tools_utils.h"
#include "H5private.h"
#include "h5trav.h"

#ifdef H5_HAVE_ROS3_VFD
#include "H5FDros3.h"
#endif

/* Global variables */
unsigned           h5tools_nCols    = 80;
static int         h5tools_d_status = 0;
static const char *h5tools_progname = "h5tools";

/*
 * The output functions need a temporary buffer to hold a piece of the
 * dataset while it's being printed. This constant sets the limit on the
 * size of that temporary buffer in bytes. For efficiency's sake, choose the
 * largest value suitable for your machine (for testing use a small value).
 */
/* Maximum size used in a call to malloc for a dataset */
hsize_t H5TOOLS_MALLOCSIZE = (256 * 1024 * 1024); /* 256 MB */
/* size of hyperslab buffer when a dataset is bigger than H5TOOLS_MALLOCSIZE */
hsize_t H5TOOLS_BUFSIZE = (32 * 1024 * 1024); /* 32 MB */

/* ``parallel_print'' variables */
unsigned char g_Parallel = 0; /*0 for serial, 1 for parallel */
char          outBuff[OUTBUFF_SIZE];
unsigned      outBuffOffset;
FILE         *overflow_file = NULL;

/* local functions */
static void init_table(hid_t fid, table_t **tbl);
#ifdef H5DUMP_DEBUG
static void dump_table(hid_t fid, char *tablename, table_t *table);
#endif /* H5DUMP_DEBUG */
static void add_obj(table_t *table, const H5O_token_t *obj_token, const char *objname, hbool_t recorded);

/*-------------------------------------------------------------------------
 * Function: parallel_print
 *
 * Purpose:  wrapper for printf for use in parallel mode.
 *-------------------------------------------------------------------------
 */
void
parallel_print(const char *format, ...)
{
    int     bytes_written;
    va_list ap;

    va_start(ap, format);

    if (!g_Parallel)
        HDvprintf(format, ap);
    else {
        if (overflow_file == NULL) /*no overflow has occurred yet */ {
            bytes_written = HDvsnprintf(outBuff + outBuffOffset, OUTBUFF_SIZE - outBuffOffset, format, ap);
            va_end(ap);
            va_start(ap, format);

            if ((bytes_written < 0) || ((unsigned)bytes_written >= (OUTBUFF_SIZE - outBuffOffset))) {
                /* Terminate the outbuff at the end of the previous output */
                outBuff[outBuffOffset] = '\0';

                overflow_file = HDtmpfile();
                if (overflow_file == NULL)
                    fprintf(rawerrorstream,
                            "warning: could not create overflow file.  Output may be truncated.\n");
                else
                    bytes_written = HDvfprintf(overflow_file, format, ap);
            }
            else
                outBuffOffset += (unsigned)bytes_written;
        }
        else
            bytes_written = HDvfprintf(overflow_file, format, ap);
    }
    va_end(ap);
}

/*-------------------------------------------------------------------------
 * Function: error_msg
 *
 * Purpose:  Print a nicely formatted error message to stderr flushing the
 *              stdout stream first.
 *
 * Return:   Nothing
 *-------------------------------------------------------------------------
 */
void
error_msg(const char *fmt, ...)
{
    va_list ap;

    va_start(ap, fmt);
    FLUSHSTREAM(rawattrstream);
    FLUSHSTREAM(rawdatastream);
    FLUSHSTREAM(rawoutstream);
    fprintf(rawerrorstream, "%s error: ", h5tools_getprogname());
    HDvfprintf(rawerrorstream, fmt, ap);

    va_end(ap);
}

/*-------------------------------------------------------------------------
 * Function: warn_msg
 *
 * Purpose:  Print a nicely formatted warning message to stderr flushing
 *              the stdout stream first.
 *
 * Return:   Nothing
 *-------------------------------------------------------------------------
 */
void
warn_msg(const char *fmt, ...)
{
    va_list ap;

    va_start(ap, fmt);
    FLUSHSTREAM(rawattrstream);
    FLUSHSTREAM(rawdatastream);
    FLUSHSTREAM(rawoutstream);
    fprintf(rawerrorstream, "%s warning: ", h5tools_getprogname());
    HDvfprintf(rawerrorstream, fmt, ap);
    va_end(ap);
}

/*-------------------------------------------------------------------------
 * Function: help_ref_msg
 *
 * Purpose:  Print a message to refer help page
 *
 * Return:   Nothing
 *-------------------------------------------------------------------------
 */
void
help_ref_msg(FILE *output)
{
    fprintf(output, "Try '-h' or '--help' for more information or ");
    fprintf(output, "see the <%s> entry in the 'HDF5 Reference Manual'.\n", h5tools_getprogname());
}

/*-------------------------------------------------------------------------
 * Function:    parse_hsize_list
 *
 * Purpose:     Parse a list of comma or space separated integers and return
 *              them in a list. The string being passed into this function
 *              should be at the start of the list you want to parse. You are
 *              responsible for freeing the array returned from here.
 *
 *              Lists in the so-called "terse" syntax are separated by
 *              semicolons (;). The lists themselves can be separated by
 *              either commas (,) or white spaces.
 *
 * Return:      <none>
 *-------------------------------------------------------------------------
 */
void
parse_hsize_list(const char *h_list, subset_d *d)
{
    hsize_t     *p_list;
    const char  *ptr;
    unsigned int size_count = 0;
    unsigned int i          = 0;
    unsigned int last_digit = 0;

    if (!h_list || !*h_list || *h_list == ';')
        return;

    H5TOOLS_START_DEBUG(" - h_list:%s", h_list);
    /* count how many integers do we have */
    for (ptr = h_list; ptr && *ptr && *ptr != ';' && *ptr != ']'; ptr++)
        if (isdigit(*ptr)) {
            if (!last_digit)
                /* the last read character wasn't a digit */
                size_count++;

            last_digit = 1;
        }
        else
            last_digit = 0;

    if (size_count == 0) {
        /* there aren't any integers to read */
        H5TOOLS_ENDDEBUG("No integers to read");
        return;
    }
    H5TOOLS_DEBUG("Number integers to read=%ld", size_count);

    /* allocate an array for the integers in the list */
    if ((p_list = (hsize_t *)calloc(size_count, sizeof(hsize_t))) == NULL)
        H5TOOLS_INFO("Unable to allocate space for subset data");

    for (ptr = h_list; i < size_count && ptr && *ptr && *ptr != ';' && *ptr != ']'; ptr++)
        if (isdigit(*ptr)) {
            /* we should have an integer now */
            p_list[i++] = (hsize_t)strtoull(ptr, NULL, 0);

            while (isdigit(*ptr))
                /* scroll to end of integer */
                ptr++;
        }
    d->data = p_list;
    d->len  = size_count;
    H5TOOLS_ENDDEBUG(" ");
}

/*-------------------------------------------------------------------------
 * Function:    parse_subset_params
 *
 * Purpose:     Parse the so-called "terse" syntax for specifying subsetting parameters.
 *
 * Return:      Success:    struct subset_t object
 *              Failure:    NULL
 *-------------------------------------------------------------------------
 */
struct subset_t *
parse_subset_params(const char *dset)
{
    struct subset_t *s = NULL;
    char            *brace;
    const char      *q_dset;

    H5TOOLS_START_DEBUG(" - dset:%s", dset);
    /* if dset name is quoted wait till after second quote to look for subset brackets */
    if (*dset == '"')
        q_dset = HDstrchr(dset, '"');
    else
        q_dset = dset;
    if ((brace = HDstrrchr(q_dset, '[')) != NULL) {
        *brace++ = '\0';

        s = (struct subset_t *)calloc(1, sizeof(struct subset_t));
        parse_hsize_list(brace, &s->start);

        while (*brace && *brace != ';')
            brace++;

        if (*brace)
            brace++;

        parse_hsize_list(brace, &s->stride);

        while (*brace && *brace != ';')
            brace++;

        if (*brace)
            brace++;

        parse_hsize_list(brace, &s->count);

        while (*brace && *brace != ';')
            brace++;

        if (*brace)
            brace++;

        parse_hsize_list(brace, &s->block);
    }
    H5TOOLS_ENDDEBUG(" ");

    return s;
}

/*****************************************************************************
 *
 * Function: parse_tuple()
 *
 * Purpose:
 *
 *     Create array of pointers to strings, identified as elements in a tuple
 *     of arbitrary length separated by provided character.
 *     ("tuple" because "nple" looks strange)
 *
 *     * Receives pointer to start of tuple sequence string, '('.
 *     * Attempts to separate elements by token-character `sep`.
 *         * If the separator character is preceded by a backslash '\',
 *           the backslash is deleted and the separator is included in the
 *           element string as any other character.
 *     * To end an element with a backslash, escape the backslash, e.g.
 *       "(myelem\\,otherelem) -> {"myelem\", "otherelem"}
 *     * In all other cases, a backslash appearing not as part of "\\" or
 *       "\<sep>" digraph will be included berbatim.
 *     * Last two characters in the string MUST be ")\0".
 *
 *     * Generates a copy of the input string `start`, (src..")\0"), replacing
 *       separators and close-paren with null characters.
 *         * This string is allocated at runtime and should be freed when done.
 *     * Generates array of char pointers, and directs start of each element
 *       (each pointer) into this copy.
 *         * Each tuple element points to the start of its string (substring)
 *           and ends with a null terminator.
 *         * This array is allocated at runtime and should be freed when done.
 *     * Reallocates and expands elements array during parsing.
 *         * Initially allocated for 2 (plus one null entry), and grows by
 *           powers of 2.
 *     * The final 'slot' in the element array (elements[nelements], e.g.)
 *       always points to NULL.
 *     * The number of elements found and stored are passed out through pointer
 *       to unsigned, `nelems`.
 *
 * Return:
 *
 *     FAIL    If malformed--does not look like a tuple "(...)"
 *             or major error was encountered while parsing.
 *     or
 *     SUCCEED String looks properly formed "(...)" and no major errors.
 *
 *             Stores number of elements through pointer `nelems`.
 *             Stores list of pointers to char (first char in each element
 *                 string) through pointer `ptrs_out`.
 *                 NOTE: `ptrs_out[nelems] == NULL` should be true.
 *                 NOTE: list is malloc'd by function, and should be freed
 *                       when done.
 *             Stores "source string" for element pointers through `cpy_out`.
 *                 NOTE: Each element substring is null-terminated.
 *                 NOTE: There may be extra characters after the last element
 *                           (past its null terminator), but is guaranteed to
 *                           be null-terminated.
 *                 NOTE: `cpy_out` string is malloc'd by function,
 *                       and should be freed when done.
 *
 *****************************************************************************
 */
herr_t
parse_tuple(const char *start, int sep, char **cpy_out, unsigned *nelems, char ***ptrs_out)
{
    char    *elem_ptr    = NULL;
    char    *dest_ptr    = NULL;
    unsigned elems_count = 0;
    char   **elems       = NULL; /* more like *elems[], but compiler... */
    char   **elems_re    = NULL; /* temporary pointer, for realloc */
    char    *cpy         = NULL;
    herr_t   ret_value   = SUCCEED;
    unsigned init_slots  = 2;

    /*****************
     * SANITY-CHECKS *
     *****************/

    /* must start with "("
     */
    if (start[0] != '(') {
        ret_value = FAIL;
        goto done;
    }

    /* must end with ")"
     */
    while (start[elems_count] != '\0') {
        elems_count++;
    }
    if (start[elems_count - 1] != ')') {
        ret_value = FAIL;
        goto done;
    }

    elems_count = 0;

    /***********
     * PREPARE *
     ***********/

    /* create list
     */
    elems = (char **)malloc(sizeof(char *) * (init_slots + 1));
    if (elems == NULL) {
        ret_value = FAIL;
        goto done;
    } /* CANTALLOC */

    /* create destination string
     */
    start++;                                                /* advance past opening paren '(' */
    cpy = (char *)malloc(sizeof(char) * (HDstrlen(start))); /* no +1; less '(' */
    if (cpy == NULL) {
        ret_value = FAIL;
        goto done;
    } /* CANTALLOC */

    /* set pointers
     */
    dest_ptr             = cpy;      /* start writing copy here */
    elem_ptr             = cpy;      /* first element starts here */
    elems[elems_count++] = elem_ptr; /* set first element pointer into list */

    /*********
     * PARSE *
     *********/

    while (*start != '\0') {
        /* For each character in the source string...
         */
        if (*start == '\\') {
            /* Possibly an escape digraph.
             */
            if ((*(start + 1) == '\\') || (*(start + 1) == sep)) {
                /* Valid escape digraph of "\\" or "\<sep>".
                 */
                start++;                    /* advance past escape char '\' */
                *(dest_ptr++) = *(start++); /* Copy subsequent char  */
                                            /* and advance pointers. */
            }
            else {
                /* Not an accepted escape digraph.
                 * Copy backslash character.
                 */
                *(dest_ptr++) = *(start++);
            }
        }
        else if (*start == sep) {
            /* Non-escaped separator.
             * Terminate elements substring in copy, record element, advance.
             * Expand elements list if appropriate.
             */
            *(dest_ptr++) = 0;               /* Null-terminate elem substring in copy */
                                             /* and advance pointer.                  */
            start++;                         /* Advance src pointer past separator. */
            elem_ptr = dest_ptr;             /* Element pointer points to start of first */
                                             /* character after null sep in copy.        */
            elems[elems_count++] = elem_ptr; /* Set elem pointer in list */
                                             /* and increment count.     */

            /* Expand elements list, if necessary.
             */
            if (elems_count == init_slots) {
                init_slots *= 2;
                elems_re = (char **)realloc(elems, sizeof(char *) * (init_slots + 1));
                if (elems_re == NULL) {
                    /* CANTREALLOC */
                    ret_value = FAIL;
                    goto done;
                }
                elems = elems_re;
            }
        }
        else if (*start == ')' && *(start + 1) == '\0') {
            /* Found terminal, non-escaped close-paren. Last element.
             * Write null terminator to copy.
             * Advance source pointer to gently break from loop.
             * Required to prevent ")" from always being added to last element.
             */
            start++;
        }
        else {
            /* Copy character into destination. Advance pointers.
             */
            *(dest_ptr++) = *(start++);
        }
    }
    *dest_ptr          = '\0'; /* Null-terminate destination string. */
    elems[elems_count] = NULL; /* Null-terminate elements list. */

    /********************
     * PASS BACK VALUES *
     ********************/

    *ptrs_out = elems;
    *nelems   = elems_count;
    *cpy_out  = cpy;

done:
    if (ret_value == FAIL) {
        /* CLEANUP */
        if (cpy)
            free(cpy);
        if (elems)
            free(elems);
    }

    return ret_value;

} /* parse_tuple */

/*-------------------------------------------------------------------------
 * Function: indentation
 *
 * Purpose:  Print spaces for indentation
 *
 * Return:   void
 *-------------------------------------------------------------------------
 */
void
indentation(unsigned x)
{
    if (x < h5tools_nCols) {
        while (x-- > 0)
            PRINTVALSTREAM(rawoutstream, " ");
    }
    else {
        fprintf(rawerrorstream, "error: the indentation exceeds the number of cols.\n");
        exit(1);
    }
}

/*-------------------------------------------------------------------------
 * Function: print_version
 *
 * Purpose:  Print the program name and the version information which is
 *           defined the same as the HDF5 library version.
 *
 * Return:   void
 *-------------------------------------------------------------------------
 */
void
print_version(const char *progname)
{
    PRINTSTREAM(rawoutstream, "%s: Version %u.%u.%u%s%s\n", progname, H5_VERS_MAJOR, H5_VERS_MINOR,
                H5_VERS_RELEASE, ((const char *)H5_VERS_SUBRELEASE)[0] ? "-" : "", H5_VERS_SUBRELEASE);
}

/*-------------------------------------------------------------------------
 * Function:    init_table
 *
 * Purpose:     allocate and initialize tables for shared groups, datasets,
 *              and committed types
 *
 * Return:      void
 *-------------------------------------------------------------------------
 */
static void
init_table(hid_t fid, table_t **tbl)
{
    table_t *table = (table_t *)malloc(sizeof(table_t));

    table->fid   = fid;
    table->size  = 20;
    table->nobjs = 0;
    table->objs  = (obj_t *)malloc(table->size * sizeof(obj_t));

    *tbl = table;
}

/*-------------------------------------------------------------------------
 * Function:    free_table
 *
 * Purpose:     free tables for shared groups, datasets,
 *              and committed types
 *
 * Return:      void
 *-------------------------------------------------------------------------
 */
void
free_table(table_t *table)
{
    unsigned u; /* Local index value */

    /* Free the names for the objects in the table */
    for (u = 0; u < table->nobjs; u++)
        if (table->objs[u].objname)
            free(table->objs[u].objname);

    free(table->objs);
    free(table);
}

#ifdef H5DUMP_DEBUG

/*-------------------------------------------------------------------------
 * Function:    dump_table
 *
 * Purpose:     display the contents of tables for debugging purposes
 *
 * Return:      void
 *-------------------------------------------------------------------------
 */
static void
dump_table(hid_t fid, char *tablename, table_t *table)
{
    unsigned u;
    char    *obj_tok_str = NULL;

    PRINTSTREAM(rawoutstream, "%s: # of entries = %d\n", tablename, table->nobjs);
    for (u = 0; u < table->nobjs; u++) {
        H5VLconnector_token_to_str(fid, table->objs[u].obj_token, &obj_tok_str);

        PRINTSTREAM(rawoutstream, "%s %s %d %d\n", obj_tok_str, table->objs[u].objname,
                    table->objs[u].displayed, table->objs[u].recorded);

        H5VLfree_token_str(fid, obj_tok_str);
    }
}

/*-------------------------------------------------------------------------
 * Function:    dump_tables
 *
 * Purpose:     display the contents of tables for debugging purposes
 *
 * Return:      void
 *-------------------------------------------------------------------------
 */
void
dump_tables(find_objs_t *info)
{
    dump_table(info->fid, "group_table", info->group_table);
    dump_table(info->fid, "dset_table", info->dset_table);
    dump_table(info->fid, "type_table", info->type_table);
}
#endif /* H5DUMP_DEBUG */

/*-------------------------------------------------------------------------
 * Function:    search_obj
 *
 * Purpose:     search the object specified by objno in the table
 *
 * Return:      Success:    an integer, the location of the object
 *
 *              Failure:    FAIL   if object is not found
 *-------------------------------------------------------------------------
 */
H5_ATTR_PURE obj_t *
search_obj(table_t *table, const H5O_token_t *obj_token)
{
    unsigned u;
    int      token_cmp;

    for (u = 0; u < table->nobjs; u++) {
        if (H5Otoken_cmp(table->fid, &table->objs[u].obj_token, obj_token, &token_cmp) < 0)
            return NULL;
        if (!token_cmp)
            return &(table->objs[u]);
    }

    return NULL;
}

/*-------------------------------------------------------------------------
 * Function:    find_objs_cb
 *
 * Purpose:     Callback to find objects, committed types and store them in tables
 *
 * Return:      Success:    SUCCEED
 *
 *              Failure:    FAIL
 *-------------------------------------------------------------------------
 */
static herr_t
find_objs_cb(const char *name, const H5O_info2_t *oinfo, const char *already_seen, void *op_data)
{
    find_objs_t *info      = (find_objs_t *)op_data;
    herr_t       ret_value = 0;

    switch (oinfo->type) {
        case H5O_TYPE_GROUP:
            if (NULL == already_seen)
                add_obj(info->group_table, &oinfo->token, name, TRUE);
            break;

        case H5O_TYPE_DATASET:
            if (NULL == already_seen) {
                hid_t dset = H5I_INVALID_HID;

                /* Add the dataset to the list of objects */
                add_obj(info->dset_table, &oinfo->token, name, TRUE);

                /* Check for a dataset that uses a named datatype */
                if ((dset = H5Dopen2(info->fid, name, H5P_DEFAULT)) >= 0) {
                    hid_t type = H5Dget_type(dset);

                    if (H5Tcommitted(type) > 0) {
                        H5O_info2_t type_oinfo;

                        H5Oget_info3(type, &type_oinfo, H5O_INFO_BASIC);
                        if (search_obj(info->type_table, &type_oinfo.token) == NULL)
                            add_obj(info->type_table, &type_oinfo.token, name, FALSE);
                    } /* end if */

                    H5Tclose(type);
                    H5Dclose(dset);
                } /* end if */
                else
                    ret_value = FAIL;
            } /* end if */
            break;

        case H5O_TYPE_NAMED_DATATYPE:
            if (NULL == already_seen) {
                obj_t *found_obj;

                if ((found_obj = search_obj(info->type_table, &oinfo->token)) == NULL)
                    add_obj(info->type_table, &oinfo->token, name, TRUE);
                else {
                    /* Use latest version of name */
                    free(found_obj->objname);
                    found_obj->objname = HDstrdup(name);

                    /* Mark named datatype as having valid name */
                    found_obj->recorded = TRUE;
                } /* end else */
            }     /* end if */
            break;

        case H5O_TYPE_MAP:
        case H5O_TYPE_UNKNOWN:
        case H5O_TYPE_NTYPES:
        default:
            break;
    } /* end switch */

    return ret_value;
}

/*-------------------------------------------------------------------------
 * Function:    init_objs
 *
 * Purpose:     Initialize tables for groups, datasets & named datatypes
 *
 * Return:      Success:    SUCCEED
 *
 *              Failure:    FAIL
 *-------------------------------------------------------------------------
 */
herr_t
init_objs(hid_t fid, find_objs_t *info, table_t **group_table, table_t **dset_table, table_t **type_table)
{
    herr_t ret_value = SUCCEED;

    /* Initialize the tables */
    init_table(fid, group_table);
    init_table(fid, dset_table);
    init_table(fid, type_table);

    /* Init the find_objs_t */
    info->fid         = fid;
    info->group_table = *group_table;
    info->type_table  = *type_table;
    info->dset_table  = *dset_table;

    /* Find all shared objects */
    if ((ret_value = h5trav_visit(fid, "/", TRUE, TRUE, find_objs_cb, NULL, info, H5O_INFO_BASIC)) < 0)
        H5TOOLS_GOTO_ERROR(FAIL, "finding shared objects failed");

done:
    /* Release resources */
    if (ret_value < 0) {
        free_table(*group_table);
        info->group_table = NULL;
        free_table(*type_table);
        info->type_table = NULL;
        free_table(*dset_table);
        info->dset_table = NULL;
    }
    return ret_value;
}

/*-------------------------------------------------------------------------
 * Function:    add_obj
 *
 * Purpose:     add a shared object to the table
 *              realloc the table if necessary
 *
 * Return:      void
 *-------------------------------------------------------------------------
 */
static void
add_obj(table_t *table, const H5O_token_t *obj_token, const char *objname, hbool_t record)
{
    size_t u;

    /* See if we need to make table larger */
    if (table->nobjs == table->size) {
        table->size *= 2;
        table->objs = (struct obj_t *)realloc(table->objs, table->size * sizeof(table->objs[0]));
    } /* end if */

    /* Increment number of objects in table */
    u = table->nobjs++;

    /* Set information about object */
    memcpy(&table->objs[u].obj_token, obj_token, sizeof(H5O_token_t));
    table->objs[u].objname   = HDstrdup(objname);
    table->objs[u].recorded  = record;
    table->objs[u].displayed = 0;
}

#ifndef H5_HAVE_TMPFILE
/*-------------------------------------------------------------------------
 * Function:    tmpfile
 *
 * Purpose:     provide tmpfile() function when it is not supported by the
 *              system.  Always return NULL for now.
 *
 * Return:      a stream description when succeeds.
 *              NULL if fails.
 *-------------------------------------------------------------------------
 */
FILE *
tmpfile(void)
{
    return NULL;
}

#endif

/*-------------------------------------------------------------------------
 * Function: H5tools_get_symlink_info
 *
 * Purpose: Get symbolic link (soft, external) info and its target object type
            (dataset, group, named datatype) and path, if exist
 *
 * Parameters:
 *  - [IN]  fileid : link file id
 *  - [IN]  linkpath : link path
 *  - [OUT] link_info: returning target object info (h5tool_link_info_t)
 *
 * Return:
 *   2 : given pathname is object
 *   1 : Succeed to get link info.
 *   0 : Detected as a dangling link
 *  -1 : H5 API failed.
 *
 * NOTE:
 *  link_info->trg_path must be freed out of this function
 *-------------------------------------------------------------------------*/
int
H5tools_get_symlink_info(hid_t file_id, const char *linkpath, h5tool_link_info_t *link_info,
                         hbool_t get_obj_type)
{
    htri_t      l_ret;
    H5O_info2_t trg_oinfo;
    hid_t       fapl      = H5P_DEFAULT;
    hid_t       lapl      = H5P_DEFAULT;
    int         ret_value = -1; /* init to fail */

    /* init */
    link_info->trg_type = H5O_TYPE_UNKNOWN;

    /* if path is root, return group type */
    if (!HDstrcmp(linkpath, "/")) {
        link_info->trg_type = H5O_TYPE_GROUP;
        H5TOOLS_GOTO_DONE(2);
    }

    /* check if link itself exist */
    if (H5Lexists(file_id, linkpath, H5P_DEFAULT) <= 0) {
        if (link_info->opt.msg_mode == 1)
            parallel_print("Warning: link <%s> doesn't exist \n", linkpath);
        H5TOOLS_GOTO_DONE(FAIL);
    } /* end if */

    /* get info from link */
    if (H5Lget_info2(file_id, linkpath, &(link_info->linfo), H5P_DEFAULT) < 0) {
        if (link_info->opt.msg_mode == 1)
            parallel_print("Warning: unable to get link info from <%s>\n", linkpath);
        H5TOOLS_GOTO_DONE(FAIL);
    } /* end if */

    /* given path is hard link (object) */
    if (link_info->linfo.type == H5L_TYPE_HARD)
        H5TOOLS_GOTO_DONE(2);

    /* trg_path must be freed out of this function when finished using */
    if ((link_info->trg_path = (char *)calloc(link_info->linfo.u.val_size, sizeof(char))) == NULL) {
        if (link_info->opt.msg_mode == 1)
            parallel_print("Warning: unable to allocate buffer for <%s>\n", linkpath);
        H5TOOLS_GOTO_DONE(FAIL);
    } /* end if */

    /* get link value */
    if (H5Lget_val(file_id, linkpath, (void *)link_info->trg_path, link_info->linfo.u.val_size, H5P_DEFAULT) <
        0) {
        if (link_info->opt.msg_mode == 1)
            parallel_print("Warning: unable to get link value from <%s>\n", linkpath);
        H5TOOLS_GOTO_DONE(FAIL);
    } /* end if */

    /*-----------------------------------------------------
     * if link type is external link use different lapl to
     * follow object in other file
     */
    if (link_info->linfo.type == H5L_TYPE_EXTERNAL) {
        if ((fapl = H5Pcreate(H5P_FILE_ACCESS)) < 0)
            H5TOOLS_GOTO_DONE(FAIL);
        if (H5Pset_fapl_sec2(fapl) < 0)
            H5TOOLS_GOTO_DONE(FAIL);
        if ((lapl = H5Pcreate(H5P_LINK_ACCESS)) < 0)
            H5TOOLS_GOTO_DONE(FAIL);
        if (H5Pset_elink_fapl(lapl, fapl) < 0)
            H5TOOLS_GOTO_DONE(FAIL);
    } /* end if */

    /* Check for retrieving object info */
    if (get_obj_type) {
        /*--------------------------------------------------------------
         * if link's target object exist, get type
         */
        /* check if target object exist */
        l_ret = H5Oexists_by_name(file_id, linkpath, lapl);

        /* detect dangling link */
        if (l_ret == FALSE) {
            H5TOOLS_GOTO_DONE(0);
        }
        else if (l_ret < 0) { /* function failed */
            H5TOOLS_GOTO_DONE(FAIL);
        }

        /* get target object info */
        if (H5Oget_info_by_name3(file_id, linkpath, &trg_oinfo, H5O_INFO_BASIC, lapl) < 0) {
            if (link_info->opt.msg_mode == 1)
                parallel_print("Warning: unable to get object information for <%s>\n", linkpath);
            H5TOOLS_GOTO_DONE(FAIL);
        } /* end if */

        /* check unknown type */
        if (trg_oinfo.type < H5O_TYPE_GROUP || trg_oinfo.type >= H5O_TYPE_NTYPES) {
            if (link_info->opt.msg_mode == 1)
                parallel_print("Warning: target object of <%s> is unknown type\n", linkpath);
            H5TOOLS_GOTO_DONE(FAIL);
        } /* end if */

        /* set target obj type to return */
        memcpy(&link_info->obj_token, &trg_oinfo.token, sizeof(H5O_token_t));
        link_info->trg_type = trg_oinfo.type;
        link_info->fileno   = trg_oinfo.fileno;
    } /* end if */
    else
        link_info->trg_type = H5O_TYPE_UNKNOWN;

    /* succeed */
    ret_value = 1;

done:
    if (fapl != H5P_DEFAULT)
        H5Pclose(fapl);
    if (lapl != H5P_DEFAULT)
        H5Pclose(lapl);

    return ret_value;
} /* end H5tools_get_symlink_info() */

/*-------------------------------------------------------------------------
 * Audience:    Public
 *
 * Purpose:     Initialize the name and operation status of the H5 Tools library
 *
 * Description:
 *      These are utility functions to set/get the program name and operation status.
 *-------------------------------------------------------------------------
 */
void
h5tools_setprogname(const char *Progname)
{
    h5tools_progname = Progname;
}

void
h5tools_setstatus(int D_status)
{
    h5tools_d_status = D_status;
}

H5_ATTR_PURE const char *
h5tools_getprogname(void)
{
    return h5tools_progname;
}

H5_ATTR_PURE int
h5tools_getstatus(void)
{
    return h5tools_d_status;
}

/*-----------------------------------------------------------
 * PURPOSE :
 * if environment variable H5TOOLS_BUFSIZE is set,
 * update H5TOOLS_BUFSIZE and H5TOOLS_MALLOCSIZE from the env
 * This can be called from each tools main() as part of initial act.
 * Note: this is more of debugging purpose for now.
 */
int
h5tools_getenv_update_hyperslab_bufsize(void)
{
    const char *env_str = NULL;
    long        hyperslab_bufsize_mb;
    int         ret_value = 1;

    /* check if environment variable is set for the hyperslab buffer size */
    if (NULL != (env_str = HDgetenv("H5TOOLS_BUFSIZE"))) {
        errno                = 0;
        hyperslab_bufsize_mb = strtol(env_str, (char **)NULL, 10);
        if (errno != 0 || hyperslab_bufsize_mb <= 0)
            H5TOOLS_GOTO_ERROR(FAIL, "hyperslab buffer size failed");

        /* convert MB to byte */
        H5TOOLS_BUFSIZE = (hsize_t)hyperslab_bufsize_mb * 1024 * 1024;

        H5TOOLS_MALLOCSIZE = MAX(H5TOOLS_BUFSIZE, H5TOOLS_MALLOCSIZE);
    }

done:
    return ret_value;
}

#ifdef H5_HAVE_ROS3_VFD
/*----------------------------------------------------------------------------
 *
 * Function: h5tools_parse_ros3_fapl_tuple
 *
 * Purpose:  A convenience function that parses a string containing a tuple
 *           of S3 VFD credential information and then passes the result to
 *           `h5tools_populate_ros3_fapl()` in order to setup a valid
 *           configuration for the S3 VFD.
 *
 * Return:   SUCCEED/FAIL
 *
 *----------------------------------------------------------------------------
 */
herr_t
h5tools_parse_ros3_fapl_tuple(const char *tuple_str, int delim, H5FD_ros3_fapl_ext_t *fapl_config_out)
{
    const char *ccred[4];
    unsigned    nelems     = 0;
    char       *s3cred_src = NULL;
    char      **s3cred     = NULL;
    herr_t      ret_value  = SUCCEED;

    /* Attempt to parse S3 credentials tuple */
    if (parse_tuple(tuple_str, delim, &s3cred_src, &nelems, &s3cred) < 0)
        H5TOOLS_GOTO_ERROR(FAIL, "failed to parse S3 VFD info tuple");

    /* Sanity-check tuple count */
    if (nelems != 3 && nelems != 4)
        H5TOOLS_GOTO_ERROR(FAIL, "invalid S3 VFD credentials");

    ccred[0] = (const char *)s3cred[0];
    ccred[1] = (const char *)s3cred[1];
    ccred[2] = (const char *)s3cred[2];
    if (nelems == 3) {
        ccred[3] = "";
    }
    else {
        ccred[3] = (const char *)s3cred[3];
    }

    if (0 == h5tools_populate_ros3_fapl(fapl_config_out, ccred))
        H5TOOLS_GOTO_ERROR(FAIL, "failed to populate S3 VFD FAPL config");

done:
    if (s3cred)
        free(s3cred);
    if (s3cred_src)
        free(s3cred_src);

    return ret_value;
}

/*----------------------------------------------------------------------------
 *
 * Function: h5tools_populate_ros3_fapl()
 *
 * Purpose:
 *
 *     Set the values of a ROS3 fapl configuration object.
 *
 *     If the values pointer is NULL, sets fapl target `fa` to a default
 *     (valid, current-version, non-authenticating) fapl config.
 *
 *     If `values` pointer is _not_ NULL, expects `values` to contain at least
 *     three non-null pointers to null-terminated strings, corresponding to:
 *     {   aws_region,
 *         secret_id,
 *         secret_key,
 *     }
 *     If all three strings are empty (""), the default fapl will be default.
 *     Both aws_region and secret_id values must be both empty or both
 *         populated. If
 *     Only secret_key is allowed to be empty (the empty string, "").
 *     All values are checked against overflow as defined in the ros3 vfd
 *     header file; if a value overruns the permitted space, FAIL is returned
 *     and the function aborts without resetting the fapl to values initially
 *     present.
 *
 * Return:
 *
 *     0 (failure) if...
 *         * Read-Only S3 VFD is not enabled.
 *         * NULL fapl pointer: (NULL, {...} )
 *         * Warning: In all cases below, fapl will be set as "default"
 *                    before error occurs.
 *         * NULL value strings: (&fa, {NULL?, NULL? NULL?, NULL?, ...})
 *         * Incomplete fapl info:
 *             * empty region, non-empty id, key either way, token either way
 *                 * (&fa, token, {"", "...", "?", "?"})
 *             * empty id, non-empty region, key either way, token either way
 *                 * (&fa, token,  {"...", "", "?", "?"})
 *             * "non-empty key, token either way and either id or region empty
 *                 * (&fa, token, {"",    "",    "...", "?")
 *                 * (&fa, token, {"",    "...", "...", "?")
 *                 * (&fa, token, {"...", "",    "...", "?")
 *             * Any string would overflow allowed space in fapl definition.
 *     or
 *     1 (success)
 *         * Sets components in fapl_t pointer, copying strings as appropriate.
 *         * "Default" fapl (valid version, authenticate->False, empty strings)
 *             * `values` pointer is NULL
 *                 * (&fa, token, NULL)
 *             * first four strings in `values` are empty ("")
 *                 * (&fa, token,  {"", "", "", "", ...})
 *         * Authenticating fapl
 *             * region, id, optional key and option session token provided
 *                 * (&fa, token, {"...", "...", "", ""})
 *                 * (&fa, token, {"...", "...", "...", ""})
 *                 * (&fa, token, {"...", "...", "...", "..."})
 *
 *----------------------------------------------------------------------------
 */
int
h5tools_populate_ros3_fapl(H5FD_ros3_fapl_ext_t *fa, const char **values)
{
    int show_progress = 0; /* set to 1 for debugging */
    int ret_value     = 1; /* 1 for success, 0 for failure           */
                           /* e.g.? if (!populate()) { then failed } */

    if (show_progress) {
        printf("called h5tools_populate_ros3_fapl\n");
    }

    if (fa == NULL) {
        if (show_progress) {
            printf("  ERROR: null pointer to fapl_t\n");
        }
        ret_value = 0;
        goto done;
    }

    if (fa->token == NULL) {
        if (show_progress) {
            HDprintf("  ERROR: null pointer to token\n");
        }
        ret_value = 0;
        goto done;
    }

    if (show_progress) {
        printf("  preset fapl with default values\n");
    }
    fa->fa.version       = H5FD_CURR_ROS3_FAPL_T_VERSION;
    fa->fa.authenticate  = FALSE;
    *(fa->fa.aws_region) = '\0';
    *(fa->fa.secret_id)  = '\0';
    *(fa->fa.secret_key) = '\0';
    *(fa->token)         = '\0';

    /* sanity-check supplied values
     */
    if (values != NULL) {
        if (values[0] == NULL) {
            if (show_progress) {
                printf("  ERROR: aws_region value cannot be NULL\n");
            }
            ret_value = 0;
            goto done;
        }
        if (values[1] == NULL) {
            if (show_progress) {
                printf("  ERROR: secret_id value cannot be NULL\n");
            }
            ret_value = 0;
            goto done;
        }
        if (values[2] == NULL) {
            if (show_progress) {
                printf("  ERROR: secret_key value cannot be NULL\n");
            }
            ret_value = 0;
            goto done;
        }
        if (values[3] == NULL) {
            if (show_progress) {
                HDprintf("  ERROR: token value cannot be NULL\n");
            }
            ret_value = 0;
            goto done;
        }

        /* if region and ID are supplied (key optional), write to fapl...
         * fail if value would overflow
         */
        if (*values[0] != '\0' && *values[1] != '\0') {
            if (HDstrlen(values[0]) > H5FD_ROS3_MAX_REGION_LEN) {
                if (show_progress) {
                    printf("  ERROR: aws_region value too long\n");
                }
                ret_value = 0;
                goto done;
            }
<<<<<<< HEAD
            HDmemcpy(fa->fa.aws_region, values[0], (HDstrlen(values[0]) + 1));
=======
            memcpy(fa->aws_region, values[0], (HDstrlen(values[0]) + 1));
>>>>>>> 5539d06d
            if (show_progress) {
                printf("  aws_region set\n");
            }

            if (HDstrlen(values[1]) > H5FD_ROS3_MAX_SECRET_ID_LEN) {
                if (show_progress) {
                    printf("  ERROR: secret_id value too long\n");
                }
                ret_value = 0;
                goto done;
            }
<<<<<<< HEAD
            HDmemcpy(fa->fa.secret_id, values[1], (HDstrlen(values[1]) + 1));
=======
            memcpy(fa->secret_id, values[1], (HDstrlen(values[1]) + 1));
>>>>>>> 5539d06d
            if (show_progress) {
                printf("  secret_id set\n");
            }

            if (HDstrlen(values[2]) > H5FD_ROS3_MAX_SECRET_KEY_LEN) {
                if (show_progress) {
                    printf("  ERROR: secret_key value too long\n");
                }
                ret_value = 0;
                goto done;
            }
<<<<<<< HEAD
            HDmemcpy(fa->fa.secret_key, values[2], (HDstrlen(values[2]) + 1));
=======
            memcpy(fa->secret_key, values[2], (HDstrlen(values[2]) + 1));
>>>>>>> 5539d06d
            if (show_progress) {
                printf("  secret_key set\n");
            }

            if (HDstrlen(values[3]) > H5FD_ROS3_MAX_SECRET_TOK_LEN) {
                if (show_progress) {
                    HDprintf("  ERROR: token value too long\n");
                }
                ret_value = 0;
                goto done;
            }
            HDmemcpy(fa->token, values[3], (HDstrlen(values[3]) + 1));
            if (show_progress) {
                HDprintf("  token set\n");
            }

            fa->fa.authenticate = TRUE;
            if (show_progress) {
                printf("  set to authenticate\n");
            }
        }
        else if (*values[0] != '\0' || *values[1] != '\0' || *values[2] != '\0' || *values[3] != '\0') {
            if (show_progress) {
                printf("  ERROR: invalid assortment of empty/non-empty values\n");
            }
            ret_value = 0;
            goto done;
        }
    } /* values != NULL */

done:
    return ret_value;
} /* h5tools_populate_ros3_fapl */
#endif /* H5_HAVE_ROS3_VFD */

#ifdef H5_HAVE_LIBHDFS
/*----------------------------------------------------------------------------
 *
 * Function: h5tools_parse_hdfs_fapl_tuple
 *
 * Purpose:  A convenience function that parses a string containing a tuple
 *           of HDFS VFD configuration information.
 *
 * Return:   SUCCEED/FAIL
 *
 *----------------------------------------------------------------------------
 */
herr_t
h5tools_parse_hdfs_fapl_tuple(const char *tuple_str, int delim, H5FD_hdfs_fapl_t *fapl_config_out)
{
    unsigned long k         = 0;
    unsigned      nelems    = 0;
    char         *props_src = NULL;
    char        **props     = NULL;
    herr_t        ret_value = SUCCEED;

    /* Attempt to parse HDFS configuration tuple */
    if (parse_tuple(tuple_str, delim, &props_src, &nelems, &props) < 0)
        H5TOOLS_GOTO_ERROR(FAIL, "failed to parse HDFS VFD configuration tuple");

    /* Sanity-check tuple count */
    if (nelems != 5)
        H5TOOLS_GOTO_ERROR(FAIL, "invalid HDFS VFD configuration");

    /* Populate fapl configuration structure with given properties.
     * WARNING: No error-checking is done on length of input strings...
     *          Silent overflow is possible, albeit unlikely.
     */
    if (HDstrncmp(props[0], "", 1)) {
        HDstrncpy(fapl_config_out->namenode_name, (const char *)props[0], HDstrlen(props[0]));
    }
    if (HDstrncmp(props[1], "", 1)) {
        k = strtoul((const char *)props[1], NULL, 0);
        if (errno == ERANGE)
            H5TOOLS_GOTO_ERROR(FAIL, "supposed port number wasn't");
        fapl_config_out->namenode_port = (int32_t)k;
    }
    if (HDstrncmp(props[2], "", 1)) {
        HDstrncpy(fapl_config_out->kerberos_ticket_cache, (const char *)props[2], HDstrlen(props[2]));
    }
    if (HDstrncmp(props[3], "", 1)) {
        HDstrncpy(fapl_config_out->user_name, (const char *)props[3], HDstrlen(props[3]));
    }
    if (HDstrncmp(props[4], "", 1)) {
        k = strtoul((const char *)props[4], NULL, 0);
        if (errno == ERANGE)
            H5TOOLS_GOTO_ERROR(FAIL, "supposed buffersize number wasn't");
        fapl_config_out->stream_buffer_size = (int32_t)k;
    }

done:
    if (props)
        free(props);
    if (props_src)
        free(props_src);

    return ret_value;
}
#endif /* H5_HAVE_LIBHDFS */<|MERGE_RESOLUTION|>--- conflicted
+++ resolved
@@ -1203,11 +1203,7 @@
                 ret_value = 0;
                 goto done;
             }
-<<<<<<< HEAD
-            HDmemcpy(fa->fa.aws_region, values[0], (HDstrlen(values[0]) + 1));
-=======
-            memcpy(fa->aws_region, values[0], (HDstrlen(values[0]) + 1));
->>>>>>> 5539d06d
+            memcpy(fa->fa.aws_region, values[0], (HDstrlen(values[0]) + 1));
             if (show_progress) {
                 printf("  aws_region set\n");
             }
@@ -1219,11 +1215,7 @@
                 ret_value = 0;
                 goto done;
             }
-<<<<<<< HEAD
-            HDmemcpy(fa->fa.secret_id, values[1], (HDstrlen(values[1]) + 1));
-=======
-            memcpy(fa->secret_id, values[1], (HDstrlen(values[1]) + 1));
->>>>>>> 5539d06d
+            memcpy(fa->fa.secret_id, values[1], (HDstrlen(values[1]) + 1));
             if (show_progress) {
                 printf("  secret_id set\n");
             }
@@ -1235,11 +1227,7 @@
                 ret_value = 0;
                 goto done;
             }
-<<<<<<< HEAD
-            HDmemcpy(fa->fa.secret_key, values[2], (HDstrlen(values[2]) + 1));
-=======
-            memcpy(fa->secret_key, values[2], (HDstrlen(values[2]) + 1));
->>>>>>> 5539d06d
+            memcpy(fa->fa.secret_key, values[2], (HDstrlen(values[2]) + 1));
             if (show_progress) {
                 printf("  secret_key set\n");
             }
